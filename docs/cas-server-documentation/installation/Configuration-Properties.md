---
layout: default
title: CAS Properties
---

# CAS Properties

Various properties can be specified in CAS [either inside configuration files or as command
line switches](Configuration-Management.html#overview). This section provides a list common CAS properties and
references to the underlying modules that consume them.

<div class="alert alert-warning"><strong>Be Selective</strong><p>
This section is meant as a guide only. Do <strong>NOT</strong> copy/paste the entire collection of settings into your CAS configuration; rather pick only the properties that you need. Do NOT enable settings unless you are certain of their purpose and do NOT copy settings into your configuration only to keep them as <i>reference</i>. All these ideas lead to upgrade headaches, maintenance nightmares and premature aging.</p></div>

Note that property names can be specified
in very relaxed terms. For instance `cas.someProperty`, `cas.some-property`, `cas.some_property`
and `CAS_SOME_PROPERTY` are all valid names.

The following list of properties are controlled by and provided to CAS. Each block, for most use cases, corresponds
to a specific CAS module that is expected to be included in the final CAS distribution prepared during the build
and deployment process.

<div class="alert alert-info"><strong>YAGNI</strong><p>Note that for nearly ALL use cases,
simply declaring and configuring properties listed below is sufficient. You should NOT have to
explicitly massage a CAS XML configuration file to design an authentication handler,
create attribute release policies, etc. CAS at runtime will auto-configure all required changes for you.</p></div>

## General

A number of CAS configuration options equally apply to a number of modules and features. To understand and 
take note of those options, please [review this guide](Configuration-Properties-Common.html).

## Custom Settings

The following settings could be used to extend CAS with arbitrary configuration keys and values:

```properties
# cas.custom.properties.[property-name]=[property-value]
``` 

## Configuration Storage

### Standalone

CAS by default will attempt to locate settings and properties inside a given directory indicated
under the setting name `cas.standalone.configurationDirectory` and otherwise falls back to using `/etc/cas/config`.

There also exists a `cas.standalone.configurationFile` which can be used to directly feed a collection of properties
to CAS in form of a file or classpath resource. This is specially useful in cases where a bare CAS server is deployed in the cloud without the extra ceremony of a configuration server or an external directory for that matter and the deployer wishes to avoid overriding embedded configuration files.

### Spring Cloud

The following settings are to be loaded by the CAS configuration runtime, which bootstraps
the entire CAS running context. They are to be put inside the `src/main/resources/bootstrap.properties`
of the configuration server itself. See [this guide](Configuration-Server-Management.html) for more info.

The configuration server backed by Spring Cloud supports the following profiles.

### Native

Load settings from external properties/yaml configuration files.

```properties
# spring.profiles.active=native

# The configuration directory where CAS should monitor to locate settings.
# spring.cloud.config.server.native.searchLocations=file:///etc/cas/config
```

### Git Repository

Allow the CAS Spring Cloud configuration server to load settings from an internal/external Git repository.
This then allows CAS to become a client of the configuration server, consuming settings over HTTP where needed.

```properties
# spring.profiles.active=default

# The location of the git repository that contains CAS settings.
# The location can point to an HTTP/SSH/directory.
# spring.cloud.config.server.git.uri=https://github.com/repoName/config
# spring.cloud.config.server.git.uri=file://${user.home}/config

# The credentials used to authenticate git requests, specially
# when using HTTPS. If connecting to the repository via SSH, remember
# to register your public keys with an SSH agent just as your normal would have
# with any other public repository.
# spring.cloud.config.server.git.username=
# spring.cloud.config.server.git.password=
```

The above configuration also applies to online git-based repositories such as Github, BitBucket, etc.

### Consul

Allow the CAS Spring Cloud configuration server to load settings from [HashiCorp's Consul](Service-Discovery-Guide-Consul.html).

```properties
# spring.cloud.consul.config.enabled=true
# spring.cloud.consul.config.prefix=configuration
# spring.cloud.consul.config.defaultContext=apps
# spring.cloud.consul.config.profileSeparator=::

# spring.cloud.consul.config.watch.delay=1000
# spring.cloud.consul.config.watch.enabled=false
```

### Vault

Allow the CAS Spring Cloud configuration server to load settings from [HashiCorp's Vault](Configuration-Properties-Security.html).

```properties
# spring.cloud.vault.host=127.0.0.1
# spring.cloud.vault.port=8200
# spring.cloud.vault.token=1305dd6a-a754-f145-3563-2fa90b0773b7
# spring.cloud.vault.connectionTimeout=3000
# spring.cloud.vault.readTimeout=5000
# spring.cloud.vault.enabled=true
# spring.cloud.vault.fail-fast=true
# spring.cloud.vault.scheme=http
# spring.cloud.vault.generic.enabled=true
# spring.cloud.vault.generic.backend=secret
```

### MongoDb

Allow the CAS Spring Cloud configuration server to load settings from a MongoDb instance.

```properties
# cas.spring.cloud.mongo.uri=mongodb://casuser:Mellon@ds135522.mlab.com:35522/jasigcas
```

### Azure KeyVault Secrets

Allow the CAS Spring Cloud configuration server to load settings from Microsoft Azure's KeyVault instance.

```properties
# azure.keyvault.enabled=true
# azure.keyvault.uri=put-your-azure-keyvault-uri-here
# azure.keyvault.client-id=put-your-azure-client-id-here
# azure.keyvault.client-key=put-your-azure-client-key-here
# azure.keyvault.token-acquire-timeout-seconds=60
```

### ZooKeeper

Allow the CAS Spring Cloud configuration server to load settings from an Apache ZooKeeper instance.

```properties
# spring.cloud.zookeeper.connectString=localhost:2181
# spring.cloud.zookeeper.enabled=true
# spring.cloud.zookeeper.config.enabled=true
# spring.cloud.zookeeper.maxRetries=10
# spring.cloud.zookeeper.config.root=cas/config
```

### Amazon Secrets Manager

Common AWS settings for this feature are available [here](Configuration-Properties-Common.html#amazon-integration-settings)
under the configuration key `cas.spring.cloud.aws.secretsManager`.

### Amazon S3

<<<<<<< HEAD
Allow the CAS Spring Cloud configuration server to load settings from a DynamoDb instance.
=======
The following settings may be passed using strategies outlined [here](Configuration-Management.html#overview) in order for CAS to establish a connection,
using the configuration key `cas.spring.cloud.aws.s3`.
>>>>>>> a93d8e40

```properties
# ${configurationKey}.bucketName=cas-properties
```

Common AWS settings for this feature are available [here](Configuration-Properties-Common.html#amazon-integration-settings)
under the configuration key `cas.spring.cloud.aws.s3`.

### DynamoDb

Common AWS settings for this feature are available [here](Configuration-Properties-Common.html#amazon-integration-settings)
under the configuration key `cas.spring.cloud.dynamodb`. 

### JDBC

Allow the CAS Spring Cloud configuration server to load settings from a RDBMS instance. Database settings for this feature 
are available [here](Configuration-Properties-Common.html#database-settings) under the configuration key `cas.spring.cloud.jdbc`.

```properties
# cas.spring.cloud.jdbc.sql=SELECT id, name, value FROM CAS_SETTINGS_TABLE
```

## Configuration Security

To learn more about how sensitive CAS settings can be
secured, [please review this guide](Configuration-Properties-Security.html).

### Standalone

```properties
# cas.standalone.configurationSecurity.alg=PBEWithMD5AndTripleDES
# cas.standalone.configurationSecurity.provider=BC
# cas.standalone.configurationSecurity.iterations=
# cas.standalone.configurationSecurity.psw=
```

The above settings may be passed to CAS using any of the [strategies outline here](Configuration-Management.html#overview),
though it might be more secure to pass them to CAS as either command-line or system properties.

### Spring Cloud

Encrypt and decrypt configuration via Spring Cloud, if the Spring Cloud configuration server is used.

```properties
# spring.cloud.config.server.encrypt.enabled=true

# encrypt.keyStore.location=file:///etc/cas/casconfigserver.jks
# encrypt.keyStore.password=keystorePassword
# encrypt.keyStore.alias=DaKey
# encrypt.keyStore.secret=changeme
```

## Cloud Configuration Bus

CAS uses the Spring Cloud Bus to manage configuration in a distributed deployment. Spring Cloud Bus links nodes of a
distributed system with a lightweight message broker.

```properties
# spring.cloud.bus.enabled=false
# spring.cloud.bus.refresh.enabled=true
# spring.cloud.bus.env.enabled=true
# spring.cloud.bus.destination=CasCloudBus
# spring.cloud.bus.ack.enabled=true
```

To learn more about this topic, [please review this guide](Configuration-Management.html).

### RabbitMQ

Broadcast CAS configuration updates to other nodes in the cluster
via [RabbitMQ](http://docs.spring.io/spring-cloud-stream/docs/current/reference/htmlsingle/#_rabbitmq_binder).

```properties
# spring.rabbitmq.host=
# spring.rabbitmq.port=
# spring.rabbitmq.username=
# spring.rabbitmq.password=

# Or all of the above in one line
# spring.rabbitmq.addresses=
```

### Kafka

Broadcast CAS configuration updates to other nodes in the cluster
via [Kafka](http://docs.spring.io/spring-cloud-stream/docs/current/reference/htmlsingle/#_apache_kafka_binder).

```properties
# spring.cloud.stream.bindings.output.content-type=application/json
# spring.cloud.stream.kafka.binder.zkNodes=...
# spring.cloud.stream.kafka.binder.brokers=...
```

## Embedded Container

The following properties are related to the embedded containers that ship with CAS.

```properties
server.servlet.context-path=/cas

# By default and if you remove this setting, CAS runs on port 8080
server.port=8443

# To disable SSL configuration, comment out the following settings or set to blank values.
server.ssl.keyStore=file:/etc/cas/thekeystore
server.ssl.keyStorePassword=changeit
server.ssl.keyPassword=changeit
# server.ssl.ciphers=
# server.ssl.clientAuth=
# server.ssl.enabled=
# server.ssl.keyAlias=
# server.ssl.keyStoreProvider=
# server.ssl.keyStoreType=
# server.ssl.protocol=
# server.ssl.trustStore=
# server.ssl.trustStorePassword=
# server.ssl.trustStoreProvider=
# server.ssl.trustStoreType=

server.maxHttpHeaderSize=2097152
server.useForwardHeaders=true
server.connectionTimeout=20000
```

### Embedded Apache Tomcat Container

The following settings affect the runtime behavior of the embedded Apache Tomcat container.

```properties
# server.tomcat.basedir=build/tomcat

# server.tomcat.accesslog.enabled=true
# server.tomcat.accesslog.pattern=%t %a "%r" %s (%D ms)
# server.tomcat.accesslog.suffix=.log

# server.tomcat.maxHttpPostSize=20971520
# server.tomcat.maxThreads=5
# server.tomcat.portHeader=X-Forwarded-Port
# server.tomcat.protocolHeader=X-Forwarded-Proto
# server.tomcat.protocolHeaderHttpsValue=https
# server.tomcat.remoteIpHeader=X-FORWARDED-FOR
# server.tomcat.uriEncoding=UTF-8
```

#### HTTP Proxying

In the event that you decide to run CAS without any SSL configuration in the embedded Tomcat container and on a non-secure port
yet wish to customize the connector configuration that is linked to the running port (i.e. `8080`), the following settings may apply:

```properties
# cas.server.tomcat.httpProxy.enabled=true
# cas.server.tomcat.httpProxy.secure=true
# cas.server.tomcat.httpProxy.protocol=AJP/1.3
# cas.server.tomcat.httpProxy.scheme=https
# cas.server.tomcat.httpProxy.redirectPort=
# cas.server.tomcat.httpProxy.proxyPort=
# cas.server.tomcat.httpProxy.attributes.attributeName=attributeValue
```

#### HTTP

Enable HTTP connections for the embedded Tomcat container, in addition to the configuration
linked to the `server.port` setting.

```properties
# cas.server.tomcat.http.port=8080
# cas.server.tomcat.http.protocol=org.apache.coyote.http11.Http11NioProtocol
# cas.server.tomcat.http.enabled=true
# cas.server.tomcat.http.attributes.attributeName=attributeValue
```

#### AJP

Enable AJP connections for the embedded Tomcat container,

```properties
# cas.server.tomcat.ajp.secure=false
# cas.server.tomcat.ajp.enabled=false
# cas.server.tomcat.ajp.proxyPort=-1
# cas.server.tomcat.ajp.protocol=AJP/1.3
# cas.server.tomcat.ajp.asyncTimeout=5000
# cas.server.tomcat.ajp.scheme=http
# cas.server.tomcat.ajp.maxPostSize=20971520
# cas.server.tomcat.ajp.port=8009
# cas.server.tomcat.ajp.enableLookups=false
# cas.server.tomcat.ajp.redirectPort=-1
# cas.server.tomcat.ajp.allowTrace=false
# cas.server.tomcat.ajp.attributes.attributeName=attributeValue
```

#### SSL Valve

The Tomcat SSLValve is a way to get a client certificate from an SSL proxy (e.g. HAProxy or BigIP F5)
running in front of Tomcat via an HTTP header. If you enable this, make sure your proxy is ensuring
that this header does not originate with the client (e.g. the browser).

```properties
# cas.server.tomcat.sslValve.enabled=false
# cas.server.tomcat.sslValve.sslClientCertHeader=ssl_client_cert
# cas.server.tomcat.sslValve.sslCipherHeader=ssl_cipher
# cas.server.tomcat.sslValve.sslSessionIdHeader=ssl_session_id
# cas.server.tomcat.sslValve.sslCipherUserKeySizeHeader=ssl_cipher_usekeysize
```

Example HAProxy Configuration (snippet): Configure SSL frontend with cert optional, redirect to cas, if cert provided, put it on header.

```
frontend web-vip
  bind 192.168.2.10:443 ssl crt /var/lib/haproxy/certs/www.example.com.pem ca-file /var/lib/haproxy/certs/ca.pem verify optional
  mode http
  acl www-cert ssl_fc_sni if { www.example.com }
  acl empty-path path /
  http-request redirect location /cas/ if empty-path www-cert
  http-request del-header ssl_client_cert unless { ssl_fc_has_crt }
  http-request set-header ssl_client_cert -----BEGIN\ CERTIFICATE-----\ %[ssl_c_der,base64]\ -----END\ CERTIFICATE-----\  if { ssl_fc_has_crt }
  acl cas-path path_beg -i /cas
  reqadd X-Forwarded-Proto:\ https
  use_backend cas-pool if cas-path

backend cas-pool
  option httpclose
  option forwardfor
  cookie SERVERID-cas insert indirect nocache
  server cas-1 192.168.2.10:8080 check cookie cas-1
```

#### Extended Access Log Valve

Enable the [extended access log](http://tomcat.apache.org/tomcat-8.0-doc/config/valve.html#Extended_Access_Log_Valve)
for the embedded Tomcat container.

```properties
# cas.server.tomcat.extAccessLog.enabled=false
# cas.server.tomcat.extAccessLog.pattern=c-ip s-ip cs-uri sc-status time x-threadname x-H(secure) x-H(remoteUser)
# cas.server.tomcat.extAccessLog.suffix=.log
# cas.server.tomcat.extAccessLog.prefix=localhost_access_extended
# cas.server.tomcat.extAccessLog.directory=
```

#### Rewrite Valve

Enable the [rewrite valve](https://tomcat.apache.org/tomcat-8.0-doc/rewrite.html) for the embedded Tomcat container.

```properties
# cas.server.tomcat.rewriteValve.location=classpath://container/tomcat/rewrite.config
```

#### Basic Authentication

Enable basic authentication for the embedded Apache Tomcat.

```properties
# cas.server.tomcat.basicAuthn.enabled=true
# cas.server.tomcat.basicAuthn.securityRoles[0]=admin
# cas.server.tomcat.basicAuthn.authRoles[0]=admin
# cas.server.tomcat.basicAuthn.patterns[0]=/*
```

#### Session Clustering & Replication

Enable session replication to replicate web application session deltas.

```properties
# cas.server.tomcat.clustering.enabled=false
# cas.server.tomcat.clustering.clusterMembers=ip-address:port:index

# cas.server.tomcat.clustering.expireSessionsOnShutdown=false
# cas.server.tomcat.clustering.channelSendOptions=8

# cas.server.tomcat.clustering.receiverPort=4000
# cas.server.tomcat.clustering.receiverTimeout=5000
# cas.server.tomcat.clustering.receiverMaxThreads=6
# cas.server.tomcat.clustering.receiverAddress=auto
# cas.server.tomcat.clustering.receiverAutoBind=100

# cas.server.tomcat.clustering.membershipPort=45564
# cas.server.tomcat.clustering.membershipAddress=228.0.0.4
# cas.server.tomcat.clustering.membershipFrequency=500
# cas.server.tomcat.clustering.membershipDropTime=3000
# cas.server.tomcat.clustering.membershipRecoveryEnabled=true
# cas.server.tomcat.clustering.membershipLocalLoopbackDisabled=false
# cas.server.tomcat.clustering.membershipRecoveryCounter=10

# cas.server.tomcat.clustering.managerType=DELTA|BACKUP
```

## CAS Server

Identify the CAS server. `name` and `prefix` are always required settings.

A CAS host is automatically appended to the ticket ids generated by CAS.
If none is specified, one is automatically detected and used by CAS.

```properties
# cas.server.name=https://cas.example.org:8443
# cas.server.prefix=https://cas.example.org:8443/cas
# cas.host.name=
```

## CAS Banner

On startup, CAS will display a banner along with some diagnostics info.
In order to skip this step and summarize, set the system property `-DCAS_BANNER_SKIP=true`.

### Update Check

CAS may also be conditionally configured to report, as part of the banner, whether a newer CAS release is available for an upgrade.
This check is off by default and may be enabled with a system property of `-DCAS_UPDATE_CHECK_ENABLED=true`.

## Actuator Management Endpoints

The following properties describe access controls and settings for the `/actuator`
endpoint of CAS which provides administrative functionality and oversight into the CAS software. 
These endpoints are specific to Spring Boot.

To learn more about this topic, [please review this guide](Monitoring-Statistics.html).

```properties
# management.endpoints.enabled-by-default=false
# management.endpoints.web.base-path=/actuator
```

While most if not all endpoints are disabled by default, they may all be globally controlled via the following setting:

```properties
# management.endpoints.enabled-by-default=true
```

The calculation order for all endpoints is as follows:

1. The `enabled` setting of the individual endpoint is consulted in CAS settings.
2. If undefined, the global setting noted above is consulted from CAS settings.
3. If undefined, the default built-in setting for the endpoint in CAS is consulted which is `false` by default.

Endpoints may also be mapped to custom arbitrary endpoints. For example, to remap the `health` endpoint to `healthcheck`, 
specify the following settings:

```properties
# management.endpoints.web.path-mapping.health=healthcheck
```

The `health` endpoint may also be configured to show details using `management.endpoint.health.show-details` via the following conditions:

| URL                  | Description
|----------------------|----------------------------------------------------------
| `never`              | Never display details of health monitors.
| `always`             | Always display details of health monitors.
| `when-authorized`   | Details are only shown to authorized users. Authorized roles can be configured using `management.endpoint.health.roles`.

```properties
# management.endpoint.health.show-details=never
```

### Spring Boot Admin Server

To learn more about this topic, [please review this guide](Configuring-Monitoring-Administration.html).

```properties
# spring.boot.admin.url=https://bootadmin.example.org:8444
# spring.boot.admin.client.managementUrl=${cas.server.prefix}/status
# spring.boot.admin.client.name=Apereo CAS
# spring.boot.admin.client.metadata.user.name=
# spring.boot.admin.client.metadata.user.password=
```

## Web Application Session

Control the CAS web application session behavior
as it's treated by the underlying servlet container engine.

```properties
# server.servlet.session.timeout=PT30S
# server.servlet.session.cookie.httpOnly=true
# server.servlet.session.trackingModes=COOKIE
```

## Views

Control how CAS should treat views and other UI elements.

To learn more about this topic, [please review this guide](User-Interface-Customization-Views.html).

```properties
# spring.thymeleaf.encoding=UTF-8

# Controls  whether views should be cached by CAS.
# When turned on, ad-hoc chances to views are not automatically
# picked up by CAS until a restart. Small incremental performance
# improvements are to be expected.
# spring.thymeleaf.cache=true

# Instruct CAS to locate views at the below location.
# This location can be externalized to a directory outside
# the cas web application.
# spring.thymeleaf.prefix=classpath:/templates/

# Ensure CAS protocol v2 can behave like v3 when
# validating service tickets, etc.
# cas.view.cas2.v3ForwardCompatible=false

# Indicate where core CAS-protocol related views should be found
# in the view directory hierarchy.
# cas.view.cas2.success=protocol/2.0/casServiceValidationSuccess
# cas.view.cas2.failure=protocol/2.0/casServiceValidationFailure
# cas.view.cas2.proxy.success=protocol/2.0/casProxySuccessView
# cas.view.cas2.proxy.failure=protocol/2.0/casProxyFailureView

# cas.view.cas3.success=protocol/3.0/casServiceValidationSuccess
# cas.view.cas3.failure=protocol/3.0/casServiceValidationFailure

# Indicates how attributes should be rendered in the validation response
# cas.view.cas3.attributeRendererType=DEFAULT|INLINE

# Defines a default URL to which CAS may redirect if there is no service
# provided in the authentication request.
# cas.view.defaultRedirectUrl=https://www.github.com

# CAS views may be located at the following paths outside
# the web application context, in addition to prefix specified
# above which is handled via Thymeleaf.
# cas.view.templatePrefixes[0]=file:///etc/cas/templates
```

### Restful Views

Control the resolution of CAS views via REST. RESTful settings for this feature are 
available [here](Configuration-Properties-Common.html#restful-integrations) under the configuration key `cas.view.rest`.

## Logging

Control the location and other settings of the CAS logging configuration.
To learn more about this topic, [please review this guide](Logging.html).

```properties
# logging.config=file:/etc/cas/log4j2.xml
server.servlet.contextParameters.isLog4jAutoInitializationDisabled=true

# Control log levels via properties
# logging.level.org.apereo.cas=DEBUG
```

To disable log sanitization, start the container with the system property `CAS_TICKET_ID_SANITIZE_SKIP=true`.

## AspectJ Configuration

```properties
# spring.aop.auto=true
# spring.aop.proxyTargetClass=true
```

## Authentication Attributes

Set of authentication attributes that are retrieved by the principal resolution process,
typically via some component of [Person Directory](..\integration\Attribute-Resolution.html)
from a number of attribute sources unless noted otherwise by the specific authentication scheme.

If multiple attribute repository sources are defined, they are added into a list
and their results are cached and merged.

```properties
# cas.authn.attributeRepository.expirationTime=30
# cas.authn.attributeRepository.expirationTimeUnit=MINUTES
# cas.authn.attributeRepository.maximumCacheSize=10000
# cas.authn.attributeRepository.merger=REPLACE|ADD|MERGE
```

<div class="alert alert-info"><strong>Remember This</strong><p>Note that in certain cases,
CAS authentication is able to retrieve and resolve attributes from the authentication source in the same authentication request, which would
eliminate the need for configuring a separate attribute repository specially if both the authentication and the attribute source are the same.
Using separate repositories should be required when sources are different, or when there is a need to tackle more advanced attribute
resolution use cases such as cascading, merging, etc.
<a href="Configuring-Principal-Resolution.html">See this guide</a> for more info.</p></div>

Attributes for all sources are defined in their own individual block.
CAS does not care about the source owner of attributes. It finds them where they can be found and otherwise, it moves on.
This means that certain number of attributes can be resolved via one source and the remaining attributes
may be resolved via another. If there are commonalities across sources, the merger shall decide the final result and behavior.

The story in plain english is:

- I have a bunch of attributes that I wish to resolve for the authenticated principal.
- I have a bunch of sources from which said attributes are retrieved.
- Figure it out.

Note that attribute repository sources, if/when defined, execute in a specific order.
This is important to take into account when attribute merging may take place.
By default, the execution order is the following but can be adjusted per source:

1. LDAP
2. JDBC
3. JSON
4. Groovy
5. [Internet2 Grouper](http://www.internet2.edu/products-services/trust-identity/grouper/)
6. REST
7. Script
8. Stubbed/Static

Note that if no *explicit* attribute mappings are defined, all permitted attributes on the record
may be retrieved by CAS from the attribute repository source and made available to the principal. On the other hand,
if explicit attribute mappings are defined, then *only mapped attributes* are retrieved.

### Multimapped Attribute

Attributes may be allowed to be virtually renamed and remapped. The following definition, for instance, attempts to grab the attribute `uid` from the attribute source and rename it to `userId`:

```properties
# cas.authn.attributeRepository.[type-placeholder].attributes.uid=userId
```

### Merging Strategies

The following mergeing strategies can be used to resolve conflicts when the same attribute are found from multiple sources:

| Type                    | Description
|-------------------------|----------------------------------------------------------------------------------------------------
| `REPLACE`               | Overwrites existing attribute values, if any.
| `ADD`                   | Retains existing attribute values if any, and ignores values from subsequent sources in the resolution chain.
| `MERGE`                 | Combines all values into a single attribute, essentially creating a multi-valued attribute.

### Stub

Static attributes that need to be mapped to a hardcoded value belong here.

```properties
# cas.authn.attributeRepository.stub.attributes.uid=uid
# cas.authn.attributeRepository.stub.attributes.displayName=displayName
# cas.authn.attributeRepository.stub.attributes.cn=commonName
# cas.authn.attributeRepository.stub.attributes.affiliation=groupMembership
```

### LDAP

If you wish to directly and separately retrieve attributes from an LDAP source, LDAP settings for this feature are available [here](Configuration-Properties-Common.html#ldap-connection-settings) under the configuration key `cas.authn.attributeRepository.ldap[0]`.

```properties
# cas.authn.attributeRepository.ldap[0].attributes.uid=uid
# cas.authn.attributeRepository.ldap[0].attributes.displayName=displayName
# cas.authn.attributeRepository.ldap[0].attributes.cn=commonName
# cas.authn.attributeRepository.ldap[0].attributes.affiliation=groupMembership
```

### Groovy

If you wish to directly and separately retrieve attributes from a Groovy script,
the following settings are then relevant:

```properties
# cas.authn.attributeRepository.groovy[0].location=file:/etc/cas/attributes.groovy
# cas.authn.attributeRepository.groovy[0].caseInsensitive=false
# cas.authn.attributeRepository.groovy[0].order=0
```

The Groovy script may be designed as:

```groovy
import java.util.*

def Map<String, List<Object>> run(final Object... args) {
    def uid = args[0]
    def logger = args[1];
    def casProperties = args[2]
    def casApplicationContext = args[3]

    logger.debug("[{}]: The received uid is [{}]", this.class.simpleName, uid)
    return[username:[uid], likes:["cheese", "food"], id:[1234,2,3,4,5], another:"attribute"]
}
```

### JSON

If you wish to directly and separately retrieve attributes from a static JSON source,
the following settings are then relevant:

```properties
# cas.authn.attributeRepository.json[0].location=file://etc/cas/attribute-repository.json
# cas.authn.attributeRepository.json[0].order=0
```

The format of the file may be:

```json
{
    "user1": {
        "firstName":["Json1"],
        "lastName":["One"]
    },
    "user2": {
        "firstName":["Json2"],
        "eduPersonAffiliation":["employee", "student"]
    }
}
```

### REST

Retrieve attributes from a REST endpoint. RESTful settings for this feature are available [here](Configuration-Properties-Common.html#restful-integrations) under the configuration key `cas.authn.attributeRepository.rest[0]`.

The authenticating user id is passed in form of a request parameter under `username.` The response is expected
to be a JSON map as such:

```json
{
  "name" : "JohnSmith",
  "age" : 29,
  "messages": ["msg 1", "msg 2", "msg 3"]
}
```

### Ruby/Python/Javascript/Groovy

Similar to the Groovy option but more versatile, this option takes advantage of Java's native scripting API to invoke Groovy, Python or Javascript scripting engines to compile a pre-defined script o resolve attributes. The following settings are relevant:

```properties
# cas.authn.attributeRepository.script[0].location=file:/etc/cas/script.groovy
# cas.authn.attributeRepository.script[0].order=0
# cas.authn.attributeRepository.script[0].caseInsensitive=false
```

While Javascript and Groovy should be natively supported by CAS, Python scripts may need
to massage the CAS configuration to include the [Python modules](http://search.maven.org/#search%7Cga%7C1%7Ca%3A%22jython-standalone%22).

The Groovy script may be defined as:

```groovy
import java.util.*

Map<String, List<Object>> run(final Object... args) {
    def uid = args[0]
    def logger = args[1]

    logger.debug("Things are happening just fine")
    return[username:[uid], likes:["cheese", "food"], id:[1234,2,3,4,5], another:"attribute"]
}
```

The Javascript script may be defined as:

```javascript
function run(args) {
    var uid = args[0]
    var logger = args[1]
    print("Things are happening just fine")

    var map = {};
    map["username"] = uid;
    map["likes"] = "chees";
    map["id"] = [1234,2,3,4,5];
    map["another"] = "attribute";

    return map;
}
```

### JDBC

Retrieve attributes from a JDBC source. Database settings for this feature are available [here](Configuration-Properties-Common.html#database-settings) under the configuration key `cas.authn.attributeRepository.jdbc[0]`.

```properties

# cas.authn.attributeRepository.jdbc[0].attributes.uid=uid
# cas.authn.attributeRepository.jdbc[0].attributes.displayName=displayName
# cas.authn.attributeRepository.jdbc[0].attributes.cn=commonName
# cas.authn.attributeRepository.jdbc[0].attributes.affiliation=groupMembership

# cas.authn.attributeRepository.jdbc[0].singleRow=true
# cas.authn.attributeRepository.jdbc[0].order=0
# cas.authn.attributeRepository.jdbc[0].requireAllAttributes=true
# cas.authn.attributeRepository.jdbc[0].caseCanonicalization=NONE|LOWER|UPPER
# cas.authn.attributeRepository.jdbc[0].queryType=OR|AND

# Used only when there is a mapping of many rows to one user
# cas.authn.attributeRepository.jdbc[0].columnMappings.columnAttrName1=columnAttrValue1
# cas.authn.attributeRepository.jdbc[0].columnMappings.columnAttrName2=columnAttrValue2
# cas.authn.attributeRepository.jdbc[0].columnMappings.columnAttrName3=columnAttrValue3

# cas.authn.attributeRepository.jdbc[0].sql=SELECT * FROM table WHERE {0}
```

### Grouper

This option reads all the groups from [a Grouper instance](www.internet2.edu/grouper/software.html) for the given CAS principal and adopts them
as CAS attributes under a `grouperGroups` multi-valued attribute.
To learn more about this topic, [please review this guide](../integration/Attribute-Resolution.html).

```properties
# cas.authn.attributeRepository.grouper[0].enabled=true
```

You will also need to ensure `grouper.client.properties` is available on the classpath (i.e. `src/main/resources`)
with the following configured properties:

```properties
grouperClient.webService.url = http://192.168.99.100:32768/grouper-ws/servicesRest
grouperClient.webService.login = banderson
grouperClient.webService.password = password
```

### Couchbase

This option will fetch attributes from a Couchbase database for a given CAS principal. To learn more about this topic, [please review this guide](Couchbase-Authentication.html). Database settings for this feature are available [here](Configuration-Properties-Common.html#couchbase-integration-settings) under the configuration key `cas.authn.attributeRepository.couchbase`.

```properties
# cas.authn.attributeRepository.couchbase.usernameAttribute=username
# cas.authn.attributeRepository.couchbase.order=0
```

### Shibboleth Integrations

To learn more about this topic, [please review this guide](../integration/Shibboleth.html).

```properties
# cas.authn.shibIdp.serverUrl=https://idp.example.org
```

### Default Bundle

If you wish to release a default bundle of attributes to all applications,
and you would rather not duplicate the same attribute per every service definition,
then the following settings are relevant:

```properties
# cas.authn.attributeRepository.defaultAttributesToRelease=cn,givenName,uid,affiliation
```

To learn more about this topic, [please review this guide](../integration/Attribute-Release.html).

### Protocol Attributes

Defines whether CAS should include and release protocol attributes defined in the specification in addition to the
principal attributes. By default all authentication attributes are released when protocol attributes are enabled for
release. If you wish to restrict which authentication attributes get released, you can use the below settings to control authentication attributes more globally.

Protocol/authentication attributes may also be released conditionally on a per-service basis. To learn more about this topic, [please review this guide](../integration/Attribute-Release.html).

```properties
# cas.authn.releaseProtocolAttributes=true

# cas.authn.authenticationAttributeRelease.onlyRelease=authenticationDate,isFromNewLogin
# cas.authn.authenticationAttributeRelease.neverRelease=
```

## Principal Resolution

In the event that a separate resolver is put into place, control how the final principal should be constructed by default. Principal resolution and Person Directory settings for this feature are available [here](Configuration-Properties-Common.html#person-directory-principal-resolution) under the configuration key `cas.personDirectory`.

## Authentication Policy

To learn more about this topic, [please review this guide](Configuring-Authentication-Components.html#authentication-policy).

Global authentication policy that is applied when
CAS attempts to vend and validate tickets.

```properties
# cas.authn.policy.requiredHandlerAuthenticationPolicyEnabled=false
```

### Any

Satisfied if any handler succeeds. Supports a tryAll flag to avoid short circuiting
and try every handler even if one prior succeeded.

```properties
# cas.authn.policy.any.tryAll=false
```

### All

Satisfied if and only if all given credentials are successfully authenticated.
Support for multiple credentials is new in CAS and this handler
would only be acceptable in a multi-factor authentication situation.

```properties
# cas.authn.policy.all.enabled=true
```

### Unique Principal

Satisfied if and only if the requesting principal has not already authenticated with CAS.
Otherwise the authentication event is blocked, preventing multiple logins.

<div class="alert alert-warning"><strong>Usage Warning</strong><p>Activating this policy is not without cost,
as CAS needs to query the ticket registry and all tickets present to determine whether the current user has established an authentication session anywhere. This will surely add a performance burden to the deployment. Use with care.</p></div>

```properties
# cas.authn.policy.uniquePrincipal.enabled=true
```

### Not Prevented

Satisfied if and only if the authentication event is not blocked by a `PreventedException`.

```properties
# cas.authn.policy.notPrevented.enabled=true
```

### Required

Satisfied if and only if a specified handler successfully authenticates its credential.

```properties
# cas.authn.policy.req.tryAll=false
# cas.authn.policy.req.handlerName=handlerName
# cas.authn.policy.req.enabled=true
```

### Groovy

Execute a groovy script to detect authentication policy.

```properties
# cas.authn.policy.groovy[0].script=file:/etc/cas/config/account.groovy
```

The script may be designed as:

```groovy
import java.util.*
import org.apereo.cas.authentication.exceptions.*
import javax.security.auth.login.*

def Exception run(final Object... args) {
    def principal = args[0]
    def logger = args[1]

    if (conditionYouMayDesign() == true) {
        return new AccountDisabledException()
    }
    return null;
}
```

### REST

Contact a REST endpoint via `POST` to detect authentication policy.
The message body contains the CAS authenticated principal that can be used
to examine account status and policy.

```properties
# cas.authn.policy.rest[0].endpoint=https://account.example.org/endpoint
```

| Code                   | Result
|------------------------|---------------------------------------------
| `200`          | Successful authentication.
| `403`, `405`   | Produces a `AccountDisabledException`
| `404`          | Produces a `AccountNotFoundException`
| `423`          | Produces a `AccountLockedException`
| `412`          | Produces a `AccountExpiredException`
| `428`          | Produces a `AccountPasswordMustChangeException`
| Other          | Produces a `FailedLoginException`

## Authentication Throttling

CAS provides a facility for limiting failed login attempts to support password guessing and related abuse scenarios.
To learn more about this topic, [please review this guide](Configuring-Authentication-Throttling.html).


```properties
# cas.authn.throttle.usernameParameter=username
# cas.authn.throttle.schedule.startDelay=10000
# cas.authn.throttle.schedule.repeatInterval=20000
# cas.authn.throttle.appcode=CAS

# cas.authn.throttle.failure.threshold=100
# cas.authn.throttle.failure.code=AUTHENTICATION_FAILED
# cas.authn.throttle.failure.rangeSeconds=60
```

### Database

Queries the data source used by the CAS audit facility to prevent successive failed login attempts for a particular username from the
same IP address. Database settings for this feature are available [here](Configuration-Properties-Common.html#database-settings) under the configuration key `cas.authn.throttle.jdbc`.

```properties
# cas.authn.throttle.jdbc.auditQuery=SELECT AUD_DATE FROM COM_AUDIT_TRAIL WHERE AUD_CLIENT_IP = ? AND AUD_USER = ? \
#                                    AND AUD_ACTION = ? AND APPLIC_CD = ? AND AUD_DATE >= ? ORDER BY AUD_DATE DESC
```

## Adaptive Authentication

Control how CAS authentication should adapt itself to incoming client requests.
To learn more about this topic, [please review this guide](Configuring-Adaptive-Authentication.html).

```properties
# cas.authn.adaptive.rejectCountries=United.+
# cas.authn.adaptive.rejectBrowsers=Gecko.+
# cas.authn.adaptive.rejectIpAddresses=127.+

# cas.authn.adaptive.requireMultifactor.mfa-duo=127.+|United.+|Gecko.+
```

Adaptive authentication can also react to specific times in order to trigger multifactor authentication.

```properties
# cas.authn.adaptive.requireTimedMultifactor[0].providerId=mfa-duo
# cas.authn.adaptive.requireTimedMultifactor[0].onOrAfterHour=20
# cas.authn.adaptive.requireTimedMultifactor[0].onOrBeforeHour=7
# cas.authn.adaptive.requireTimedMultifactor[0].onDays=Saturday,Sunday
```

## Surrogate Authentication

Authenticate on behalf of another user.
To learn more about this topic, [please review this guide](Surrogate-Authentication.html).

```properties
# cas.authn.surrogate.separator=+
```

Principal resolution and Person Directory settings for this feature 
are available [here](Configuration-Properties-Common.html#person-directory-principal-resolution) 
under the configuration key `cas.authn.surrogate.principal`.

### Static Surrogate Accounts

```properties
# cas.authn.surrogate.simple.surrogates.casuser=jsmith,jsmith2
# cas.authn.surrogate.simple.surrogates.casuser2=jsmith4,jsmith2
```

### JSON Surrogate Accounts

```properties
# cas.authn.surrogate.json.location=file:/etc/cas/config/surrogates.json
```

### LDAP Surrogate Accounts

LDAP settings for this feature are available [here](Configuration-Properties-Common.html#ldap-connection-settings) under the configuration key `cas.authn.surrogate.ldap`.

```properties
# cas.authn.surrogate.ldap.surrogateSearchFilter=(&(principal={user})(memberOf=cn=edu:example:cas:something:{user},dc=example,dc=edu))
# cas.authn.surrogate.ldap.memberAttributeName=memberOf
# cas.authn.surrogate.ldap.memberAttributeValueRegex=cn=edu:example:cas:something:([^,]+),.+
```

### JDBC Surrogate Accounts

 Database settings for this feature are available [here](Configuration-Properties-Common.html#database-settings) under the configuration key `cas.authn.surrogate.jdbc`.

```properties
# cas.authn.surrogate.jdbc.surrogateSearchQuery=SELECT COUNT(*) FROM surrogate WHERE username=?
# cas.authn.surrogate.jdbc.surrogateAccountQuery=SELECT surrogate_user AS surrogateAccount FROM surrogate WHERE username=?
```

### REST Surrogate Accounts

RESTful settings for this feature are available [here](Configuration-Properties-Common.html#restful-integrations) 
under the configuration key `cas.authn.surrogate.rest`.

### Notifications

Email notifications settings for this feature are available [here](Configuration-Properties-Common.html#email-notifications) 
under the configuration key `cas.authn.surrogate`. SMS notifications settings for this feature are 
available [here](Configuration-Properties-Common.html#sms-notifications) under the configuration key `cas.authn.surrogate`.

## Risk-based Authentication

Evaluate suspicious authentication requests and take action. To learn more about this topic, [please review this guide](Configuring-RiskBased-Authentication.html).

```properties
# cas.authn.adaptive.risk.threshold=0.6
# cas.authn.adaptive.risk.daysInRecentHistory=30

# cas.authn.adaptive.risk.ip.enabled=false

# cas.authn.adaptive.risk.agent.enabled=false

# cas.authn.adaptive.risk.geoLocation.enabled=false

# cas.authn.adaptive.risk.dateTime.enabled=false
# cas.authn.adaptive.risk.dateTime.windowInHours=2

# cas.authn.adaptive.risk.response.blockAttempt=false

# cas.authn.adaptive.risk.response.mfaProvider=
# cas.authn.adaptive.risk.response.riskyAuthenticationAttribute=triggeredRiskBasedAuthentication
```

Email notifications settings for this feature are available [here](Configuration-Properties-Common.html#email-notifications) 
under the configuration key `cas.authn.adaptive.risk.response`. SMS notifications settings for this feature are 
available [here](Configuration-Properties-Common.html#sms-notifications) under the configuration key `cas.authn.adaptive.risk.response`.

## Passwordless Authentication

To learn more about this topic, [please review this guide](Passwordless-Authentication.html).

### Account Stores

```properties
# cas.authn.passwordless.accounts.simple.casuser=cas@example.org
# cas.authn.passwordless.accounts.groovy.location=file:/etc/cas/config/pwdless.groovy
```

RESTful settings for this feature are available [here](Configuration-Properties-Common.html#restful-integrations) 
under the configuration key `cas.authn.passwordless.accounts.rest`.

### Token Management

```properties
# cas.authn.passwordless.accounts.expireInSeconds=180
```

RESTful settings for this feature are available [here](Configuration-Properties-Common.html#restful-integrations) 
under the configuration key `cas.authn.passwordless.tokens.rest`. The signing key and the encryption 
key [are both JWKs](Configuration-Properties-Common.html#signing--encryption) of size `512` and `256`. 
Signing & encryption settings for this feature are available [here](Configuration-Properties-Common.html#signing--encryption) under 
the configuration key `cas.authn.passwordless.tokens.rest`.

Email notifications settings for this feature are available [here](Configuration-Properties-Common.html#email-notifications) 
under the configuration key `cas.authn.passwordless.tokens`. SMS notifications settings for this feature are 
available [here](Configuration-Properties-Common.html#sms-notifications) under the configuration key `cas.authn.passwordless.tokens`.

## Email Submissions

Email notifications settings are available [here](Configuration-Properties-Common.html#email-notifications).

## SMS Messaging

To learn more about this topic, [please review this guide](SMS-Messaging-Configuration.html).

### Twilio

Send text messaging using Twilio.

```properties
# cas.smsProviders.twilio.accountId=
# cas.smsProviders.twilio.token=
```

### TextMagic

Send text messaging using TextMagic.

```properties
# cas.smsProviders.textMagic.username=
# cas.smsProviders.textMagic.token=
```

### Clickatell

Send text messaging using Clickatell.

```properties
# cas.smsProviders.clickatell.serverUrl=https://platform.clickatell.com/messages
# cas.smsProviders.clickatell.token=
```

### Amazon SNS

Send text messaging using Amazon SNS.

```properties
# cas.smsProviders.sns.senderId=
# cas.smsProviders.sns.maxPrice=
# cas.smsProviders.sns.smsType=Transactional
```

AWS settings for this feature are available [here](Configuration-Properties-Common.html#amazon-integration-settings) 
under the configuration key `cas.smsProviders.sns`.

## GeoTracking

To learn more about this topic, [please review this guide](GeoTracking-Authentication-Requests.html).

### GoogleMaps GeoTracking

Used to geo-profile authentication events.

```properties
# cas.googleMaps.apiKey=
# cas.googleMaps.clientId=
# cas.googleMaps.clientSecret=
# cas.googleMaps.connectTimeout=3000
# cas.googleMaps.googleAppsEngine=false
```

### Maxmind GeoTracking

Used to geo-profile authentication events.

```properties
# cas.maxmind.cityDatabase=file:/etc/cas/maxmind/GeoLite2-City.mmdb
# cas.maxmind.countryDatabase=file:/etc/cas/maxmind/GeoLite2-Country.mmdb
```

## Cassandra Authentication

To learn more about this topic, [please review this guide](Cassandra-Authentication.html).

```properties
# cas.authn.cassandra.usernameAttribute=
# cas.authn.cassandra.passwordAttribute=
# cas.authn.cassandra.tableName=
# cas.authn.cassandra.username=
# cas.authn.cassandra.password=
# cas.authn.cassandra.query=SELECT * FROM %s WHERE %s = ? ALLOW FILTERING

# cas.authn.cassandra.protocolVersion=V1|V2|V3|V4
# cas.authn.cassandra.keyspace=
# cas.authn.cassandra.contactPoints=localhost1,localhost2
# cas.authn.cassandra.localDc=
# cas.authn.cassandra.shuffleReplicas=true
# cas.authn.cassandra.retryPolicy=DEFAULT_RETRY_POLICY|DOWNGRADING_CONSISTENCY_RETRY_POLICY|FALLTHROUGH_RETRY_POLICY
# cas.authn.cassandra.compression=LZ4|SNAPPY|NONE
# cas.authn.cassandra.consistencyLevel=ANY|ONE|TWO|THREE|QUORUM|LOCAL_QUORUM|ALL|EACH_QUORUM|LOCAL_SERIAL|SERIAL|LOCAL_ONE
# cas.authn.cassandra.serialConsistencyLevel=ANY|ONE|TWO|THREE|QUORUM|LOCAL_QUORUM|ALL|EACH_QUORUM|LOCAL_SERIAL|SERIAL|LOCAL_ONE
# cas.authn.cassandra.maxConnections=10
# cas.authn.cassandra.coreConnections=1
# cas.authn.cassandra.maxRequestsPerConnection=1024
# # cas.authn.cassandra.connectTimeoutMillis=5000
cas.authn.cassandra.readTimeoutMillis=5000
# cas.authn.cassandra.port=9042
# cas.authn.cassandra.name=
# cas.authn.cassandra.order=
```

## Digest Authentication

To learn more about this topic, [please review this guide](Digest-Authentication.html).

```properties
# cas.authn.digest.users.casuser=3530292c24102bac7ced2022e5f1036a
# cas.authn.digest.users.anotheruser=7530292c24102bac7ced2022e5f1036b
# cas.authn.digest.realm=CAS
# cas.authn.digest.name=
# cas.authn.digest.authenticationMethod=auth
```

## Radius Authentication

To learn more about this topic, [please review this guide](RADIUS-Authentication.html).

Principal transformation settings for this feature are available [here](Configuration-Properties-Common.html#authentication-principal-transformation) under the configuration key `cas.authn.radius`.

Password encoding  settings for this feature are available [here](Configuration-Properties-Common.html#password-encoding) under the configuration key `cas.authn.radius`.

Radius  settings for this feature are available [here](Configuration-Properties-Common.html#radius-configuration) under the configuration key `cas.authn.radius`.

```properties
# cas.authn.radius.name=
```

## File (Whitelist) Authentication

To learn more about this topic, [please review this guide](Whitelist-Authentication.html).

Principal transformation settings for this feature are available [here](Configuration-Properties-Common.html#authentication-principal-transformation) under the configuration key `cas.authn.file`.

Password encoding  settings for this feature are available [here](Configuration-Properties-Common.html#password-encoding) under the configuration key `cas.authn.file`.

```properties
# cas.authn.file.separator=::
# cas.authn.file.filename=file:///path/to/users/file
# cas.authn.file.name=
```

## JSON (Whitelist) Authentication

To learn more about this topic, [please review this guide](Whitelist-Authentication.html).

Principal transformation settings for this feature are available [here](Configuration-Properties-Common.html#authentication-principal-transformation) under the configuration key `cas.authn.json`.

Password encoding  settings for this feature are available [here](Configuration-Properties-Common.html#password-encoding) under the configuration key `cas.authn.json`.

Password policy settings for this feature are available [here](Configuration-Properties-Common.html#password-policy-settings) under the configuration key `cas.authn.json.passwordPolicy`.

```properties
# cas.authn.json.location=file:///path/to/users/file.json
# cas.authn.json.name=
```

## Reject Users (Blacklist) Authentication

To learn more about this topic, [please review this guide](Blacklist-Authentication.html).

Principal transformation settings for this feature are available [here](Configuration-Properties-Common.html#authentication-principal-transformation) under the configuration key `cas.authn.reject`.

Password encoding  settings for this feature are available [here](Configuration-Properties-Common.html#password-encoding) under the configuration key `cas.authn.reject`.

```properties
# cas.authn.reject.users=user1,user2
# cas.authn.reject.name=
```

## Database Authentication

To learn more about this topic, [please review this guide](Database-Authentication.html).

### Query Database Authentication

Authenticates a user by comparing the user password (which can be encoded with a password encoder)
against the password on record determined by a configurable database query.

Database settings for this feature are available [here](Configuration-Properties-Common.html#database-settings) under the configuration key `cas.authn.jdbc.query[0]`.

Principal transformation settings for this feature are available [here](Configuration-Properties-Common.html#authentication-principal-transformation) under the configuration key `cas.authn.jdbc.query[0]`.

Password encoding  settings for this feature are available [here](Configuration-Properties-Common.html#password-encoding) under the configuration key `cas.authn.jdbc.query[0]`.

```properties
# cas.authn.jdbc.query[0].credentialCriteria=
# cas.authn.jdbc.query[0].name=
# cas.authn.jdbc.query[0].order=0

# cas.authn.jdbc.query[0].sql=SELECT * FROM table WHERE name=?
# cas.authn.jdbc.query[0].fieldPassword=password
# cas.authn.jdbc.query[0].fieldExpired=
# cas.authn.jdbc.query[0].fieldDisabled=
# cas.authn.jdbc.query[0].principalAttributeList=sn,cn:commonName,givenName
```

### Search Database Authentication

Searches for a user record by querying against a username and password; the user is authenticated if at least one result is found.

Database settings for this feature are available [here](Configuration-Properties-Common.html#database-settings) under the configuration key `cas.authn.jdbc.search[0]`.

Principal transformation settings for this feature are available [here](Configuration-Properties-Common.html#authentication-principal-transformation) under the configuration key `cas.authn.jdbc.search[0]`.

Password encoding  settings for this feature are available [here](Configuration-Properties-Common.html#password-encoding) under the configuration key `cas.authn.jdbc.search[0]`.

```properties
# cas.authn.jdbc.search[0].fieldUser=
# cas.authn.jdbc.search[0].tableUsers=
# cas.authn.jdbc.search[0].fieldPassword=
# cas.authn.jdbc.search[0].credentialCriteria=
# cas.authn.jdbc.search[0].name=
# cas.authn.jdbc.search[0].order=0
```

### Bind Database Authentication

Authenticates a user by attempting to create a database connection using the username and (hashed) password.

Database settings for this feature are available [here](Configuration-Properties-Common.html#database-settings) under the configuration key `cas.authn.jdbc.bind[0]`.

Principal transformation settings for this feature are available [here](Configuration-Properties-Common.html#authentication-principal-transformation) under the configuration key `cas.authn.jdbc.bind[0]`.

Password encoding  settings for this feature are available [here](Configuration-Properties-Common.html#password-encoding) under the configuration key `cas.authn.jdbc.bind[0]`.

```properties
# cas.authn.jdbc.bind[0].credentialCriteria=
# cas.authn.jdbc.bind[0].name=
# cas.authn.jdbc.bind[0].order=0
```

### Encode Database Authentication

A JDBC querying handler that will pull back the password and the private salt value for a user and validate the encoded
password using the public salt value. Assumes everything is inside the same database table. Supports settings for
number of iterations as well as private salt.

This password encoding method combines the private Salt and the public salt which it prepends to the password before hashing.
If multiple iterations are used, the bytecode hash of the first iteration is rehashed without the salt values. The final hash
is converted to hex before comparing it to the database value.

Database settings for this feature are available [here](Configuration-Properties-Common.html#database-settings) under the configuration key `cas.authn.jdbc.encode[0]`.

Principal transformation settings for this feature are available [here](Configuration-Properties-Common.html#authentication-principal-transformation) under the configuration key `cas.authn.jdbc.encode[0]`.

Password encoding  settings for this feature are available [here](Configuration-Properties-Common.html#password-encoding) under the configuration key `cas.authn.jdbc.encode[0]`.

```properties
# cas.authn.jdbc.encode[0].numberOfIterations=0
# cas.authn.jdbc.encode[0].numberOfIterationsFieldName=numIterations
# cas.authn.jdbc.encode[0].saltFieldName=salt
# cas.authn.jdbc.encode[0].staticSalt=
# cas.authn.jdbc.encode[0].sql=
# cas.authn.jdbc.encode[0].algorithmName=
# cas.authn.jdbc.encode[0].passwordFieldName=password
# cas.authn.jdbc.encode[0].expiredFieldName=
# cas.authn.jdbc.encode[0].disabledFieldName=

# cas.authn.jdbc.encode[0].credentialCriteria=
# cas.authn.jdbc.encode[0].name=
# cas.authn.jdbc.encode[0].order=0
```

## MongoDb Authentication

To learn more about this topic, [please review this guide](MongoDb-Authentication.html). Principal transformation settings for this feature are available [here](Configuration-Properties-Common.html#authentication-principal-transformation) under the configuration key `cas.authn.mongo`. Password encoding  settings for this feature are available [here](Configuration-Properties-Common.html#password-encoding) under the configuration key `cas.authn.mongo`.

```properties
# cas.authn.mongo.mongoHostUri=mongodb://uri
# cas.authn.mongo.usernameAttribute=username
# cas.authn.mongo.attributes=
# cas.authn.mongo.passwordAttribute=password
# cas.authn.mongo.collectionName=users
# cas.authn.mongo.name=
```

## LDAP Authentication

CAS authenticates a username/password against an LDAP directory such as Active Directory or OpenLDAP.
There are numerous directory architectures and we provide configuration for four common cases.

Note that CAS will automatically create the appropriate components internally
based on the settings specified below. If you wish to authenticate against more than one LDAP
server, simply increment the index and specify the settings for the next LDAP server.

**Note:** Attributes retrieved as part of LDAP authentication are merged with all attributes
retrieved from [other attribute repository sources](#authentication-attributes), if any.
Attributes retrieved directly as part of LDAP authentication trump all other attributes.

To learn more about this topic, [please review this guide](LDAP-Authentication.html). LDAP settings for this feature are available [here](Configuration-Properties-Common.html#ldap-connection-settings) under the configuration key `cas.authn.ldap[0]`.

```properties
#
# Define attributes to be retrieved from LDAP as part of the same authentication transaction
# The left-hand size notes the source while the right-hand size indicate an optional renaming/remapping
# of the attribute definition. The same attribute name is allowed to be mapped multiple times to
# different attribute names.
#
# cas.authn.ldap[0].principalAttributeList=sn,cn:commonName,givenName,eduPersonTargettedId:SOME_IDENTIFIER

# cas.authn.ldap[0].collectDnAttribute=false
# cas.authn.ldap[0].principalDnAttributeName=principalLdapDn
# cas.authn.ldap[0].allowMultiplePrincipalAttributeValues=true
# cas.authn.ldap[0].allowMissingPrincipalAttributeValue=true
# cas.authn.ldap[0].credentialCriteria=
```

### LDAP Password Policy

LDAP password policy settings for this feature are available [here](Configuration-Properties-Common.html#password-policy-settings) under the configuration key `cas.authn.ldap[0].passwordPolicy`.

### LDAP Password Encoding & Principal Transformation

Principal transformation settings for this feature are available [here](Configuration-Properties-Common.html#authentication-principal-transformation) under the configuration key `cas.authn.ldap[0]`.

Password encoding  settings for this feature are available [here](Configuration-Properties-Common.html#password-encoding) under the configuration key `cas.authn.ldap[0]`.

## REST Authentication

This allows the CAS server to reach to a remote REST endpoint via a `POST`.
To learn more about this topic, [please review this guide](Rest-Authentication.html). Password encoding  settings for this feature are available [here](Configuration-Properties-Common.html#password-encoding) under the configuration key `cas.authn.rest`.

```properties
# cas.authn.rest.uri=https://...
# cas.authn.rest.name=
```

## Google Apps Authentication

Authenticate via CAS into Google Apps services and applications.
To learn more about this topic, [please review this guide](../integration/Google-Apps-Integration.html).

```properties
# cas.googleApps.publicKeyLocation=file:/etc/cas/public.key
# cas.googleApps.keyAlgorithm=RSA
# cas.googleApps.privateKeyLocation=file:/etc/cas/private.key
```

## OpenID Authentication

Allow CAS to become an OpenID authentication provider. To learn more about this topic, [please review this guide](../protocol/OpenID-Protocol.html).

Principal resolution and Person Directory settings for this feature 
are available [here](Configuration-Properties-Common.html#person-directory-principal-resolution) under the configuration key `cas.authn.openid.principal`.

```properties
# cas.authn.openid.enforceRpId=false
# cas.authn.openid.name=
```

## SPNEGO Authentication

To learn more about this topic, [please review this guide](SPNEGO-Authentication.html).

Principal resolution and Person Directory settings for this feature are available [here](Configuration-Properties-Common.html#person-directory-principal-resolution) under the configuration key `cas.authn.spnego.principal`.

```properties
# cas.authn.spnego.kerberosConf=
# cas.authn.spnego.loginConf=
# cas.authn.spnego.kerberosRealm=EXAMPLE.COM

# cas.authn.spnego.jcifsUsername=
# cas.authn.spnego.jcifsDomainController=
# cas.authn.spnego.jcifsDomain=
# cas.authn.spnego.jcifsServicePassword=
# cas.authn.spnego.jcifsPassword=

# cas.authn.spnego.mixedModeAuthentication=false
# cas.authn.spnego.cachePolicy=600
# cas.authn.spnego.timeout=300000
# cas.authn.spnego.jcifsServicePrincipal=HTTP/cas.example.com@EXAMPLE.COM
# cas.authn.spnego.jcifsNetbiosWins=
# cas.authn.spnego.ntlmAllowed=true
# cas.authn.spnego.hostNamePatternString=.+
# cas.authn.spnego.useSubjectCredsOnly=false
# cas.authn.spnego.supportedBrowsers=MSIE,Trident,Firefox,AppleWebKit
# cas.authn.spnego.dnsTimeout=2000
# cas.authn.spnego.hostNameClientActionStrategy=hostnameSpnegoClientAction
# cas.authn.spnego.kerberosKdc=172.10.1.10
# cas.authn.spnego.alternativeRemoteHostAttribute=alternateRemoteHeader
# cas.authn.spnego.ipsToCheckPattern=127.+
# cas.authn.spnego.kerberosDebug=true
# cas.authn.spnego.send401OnAuthenticationFailure=true
# cas.authn.spnego.ntlm=false
# cas.authn.spnego.principalWithDomainName=false
# cas.authn.spnego.spnegoAttributeName=distinguishedName
# cas.authn.spnego.name=
```

#### SPNEGO LDAP Integration

LDAP settings for this feature are available [here](Configuration-Properties-Common.html#ldap-connection-settings) under the configuration key `cas.authn.spnego.ldap`.

### NTLM Authentication

```properties
# cas.authn.ntlm.includePattern=
# cas.authn.ntlm.loadBalance=true
# cas.authn.ntlm.domainController=
# cas.authn.ntlm.name=
```

## JAAS Authentication

To learn more about this topic, [please review this guide](JAAS-Authentication.html). Principal transformation settings for this feature are available [here](Configuration-Properties-Common.html#authentication-principal-transformation) under the configuration key `cas.authn.jaas[0]`. Password encoding  settings for this feature are available [here](Configuration-Properties-Common.html#password-encoding) under the configuration key `cas.authn.jaas[0]`.

```properties
# cas.authn.jaas[0].realm=CAS
# cas.authn.jaas[0].kerberosKdcSystemProperty=
# cas.authn.jaas[0].kerberosRealmSystemProperty=
# cas.authn.jaas[0].name=
# cas.authn.jaas[0].order=
# cas.authn.jaas[0].credentialCriteria=
```

Principal resolution and Person Directory settings for this feature 
are available [here](Configuration-Properties-Common.html#person-directory-principal-resolution) 
under the configuration key `cas.authn.jaas[0].principal`.

Password policy settings for this feature are available [here](Configuration-Properties-Common.html#password-policy-settings) 
under the configuration key `cas.authn.jaas[0].passwordPolicy`.


## GUA Authentication

To learn more about this topic, [please review this guide](GUA-Authentication.html).

### LDAP Repository

LDAP settings for this feature are available [here](Configuration-Properties-Common.html#ldap-connection-settings) under the configuration key `cas.authn.gua.ldap`.

```properties
# cas.authn.gua.ldap.imageAttribute=userImageIdentifier
```

### Static Resource Repository

```properties
# cas.authn.gua.resource.location=file:/path/to/image.jpg
```

## JWT/Token Authentication

To learn more about this topic, [please review this guide](JWT-Authentication.html). Principal transformation settings for this feature are available [here](Configuration-Properties-Common.html#authentication-principal-transformation) under the configuration key `cas.authn.token`.

```properties
# cas.authn.token.name=
```

### JWT Tickets

Allow CAS tickets through various protocol channels to be created as JWTs. See [this guide](Configure-ServiceTicket-JWT.html) 
or [this guide](../protocol/REST-Protocol.html) for more info.

```properties
# cas.authn.token.crypto.encryptionEnabled=true
```

The signing key and the encryption key [are both JWKs](Configuration-Properties-Common.html#signing--encryption) of size `512` and `256`. Signing & encryption settings for this feature are available [here](Configuration-Properties-Common.html#signing--encryption) under the configuration key `cas.authn.token`.

## Couchbase Authentication

To learn more about this topic, [please review this guide](Couchbase-Authentication.html).

Principal transformation settings for this feature are available [here](Configuration-Properties-Common.html#authentication-principal-transformation) under the configuration key `cas.authn.couchbase`.

 Password encoding  settings for this feature are available [here](Configuration-Properties-Common.html#password-encoding) under the configuration key `cas.authn.couchbase`.

Database settings for this feature are available [here](Configuration-Properties-Common.html#couchbase-integration-settings) under the configuration key `cas.authn.couchbase`.

```properties
# cas.authn.couchbase.usernameAttribute=username
# cas.authn.couchbase.passwordAttribute=psw

# cas.authn.couchbase.name=
# cas.authn.couchbase.order=
```

## Amazon Cloud Directory Authentication

To learn more about this topic, [please review this guide](AWS-CloudDirectory-Authentication.html).

Principal transformation settings for this feature are available [here](Configuration-Properties-Common.html#authentication-principal-transformation) under the configuration key `cas.authn.cloudDirectory`.
Password encoding  settings for this feature are available [here](Configuration-Properties-Common.html#password-encoding) under the configuration key `cas.authn.cloudDirectory`.

AWS settings for this feature are available [here](Configuration-Properties-Common.html#amazon-integration-settings) 
under the configuration key `cas.authn.cloudDirectory`.

```properties
# cas.authn.cloudDirectory.directoryArn=
# cas.authn.cloudDirectory.schemaArn=
# cas.authn.cloudDirectory.facetName=

# cas.authn.cloudDirectory.usernameAttributeName=
# cas.authn.cloudDirectory.passwordAttributeName=
# cas.authn.cloudDirectory.usernameIndexPath=

# cas.authn.cloudDirectory.name=
# cas.authn.cloudDirectory.order=
```

## Remote Address Authentication

To learn more about this topic, [please review this guide](Remote-Address-Authentication.html).

```properties
# cas.authn.remoteAddress.ipAddressRange=
# cas.authn.remoteAddress.name=
```


## Accept Users Authentication

<div class="alert alert-warning"><strong>Default Credentials</strong><p>To test the default authentication scheme in CAS,
use <strong>casuser</strong> and <strong>Mellon</strong> as the username and password respectively. These are automatically
configured via the static authentication handler, and <strong>MUST</strong> be removed from the configuration
prior to production rollouts.</p></div>

Principal transformation settings for this feature are available [here](Configuration-Properties-Common.html#authentication-principal-transformation) under the configuration key `cas.authn.accept`.

Password encoding  settings for this feature are available [here](Configuration-Properties-Common.html#password-encoding) under the configuration key `cas.authn.accept`.

```properties
# cas.authn.accept.users=
# cas.authn.accept.name=
# cas.authn.accept.credentialCriteria=
```

## X509 Authentication

To learn more about this topic, [please review this guide](X509-Authentication.html).

### Principal Resolution

X.509 principal resolution can act on the following principal types:

| Type                    | Description
|-------------------------|----------------------------------------------------------------------
| `SERIAL_NO`             | Resolve the principal by the serial number with a configurable <strong>radix</strong>, ranging from 2 to 36. If <code>radix</code> is <code>16</code>, then the serial number could be filled with leading zeros to even the number of digits.
| `SERIAL_NO_DN`          | Resolve the principal by serial number and issuer dn.
| `SUBJECT`               | Resolve the principal by extracting one or more attribute values from the certificate subject DN and combining them with intervening delimiters.
| `SUBJECT_ALT_NAME`      | Resolve the principal by the subject alternative name extension.
| `SUBJECT_DN`            | The default type; Resolve the principal by the certificate's subject dn.
| `CN_EDIPI`              | Resolve the principal by the Electronic Data Interchange Personal Identifier (EDIPI) from the Common Name.

### CRL Fetching / Revocation

CAS provides a flexible policy engine for certificate revocation checking. This facility arose due to lack of configurability
in the revocation machinery built into the JSSE.

Available policies cover the following events:

- CRL Expiration
- CRL Unavailability

In either event, the following options are available:

| Type                    | Description
|-------------------------|----------------------------------------------------------------------------------------------------
| `ALLOW`                 | Allow authentication to proceed.
| `DENY`                  | Deny authentication and block.
| `THRESHOLD`             | Applicable to CRL expiration, throttle the request whereby expired data is permitted up to a threshold period of time but not afterward.


Revocation certificate checking can be carried out in one of the following ways:

| Type                    | Description
|-------------------------|----------------------------------------------------------------------------------------------------
| `NONE`                  | No revocation is performed.
| `CRL`                   | The CRL URI(s) mentioned in the certificate `cRLDistributionPoints` extension field. Caches are available to prevent excessive IO against CRL endpoints; CRL data is fetched if does not exist in the cache or if it is expired.
| `RESOURCE`              | A CRL hosted at a fixed location. The CRL is fetched at periodic intervals and cached.


To fetch CRLs, the following options are available:

| Type                    | Description
|-------------------------|----------------------------------------------------------------------------------------------------
| `RESOURCE`              | By default, all revocation checks use fixed resources to fetch the CRL resource from the specified location.
| `LDAP`                  | A CRL resource may be fetched from a pre-configured attribute, in the event that the CRL resource location is an LDAP URI

```properties
# cas.authn.x509.crlExpiredPolicy=DENY|ALLOW|THRESHOLD
# cas.authn.x509.crlUnavailablePolicy=DENY|ALLOW|THRESHOLD
# cas.authn.x509.crlResourceExpiredPolicy=DENY|ALLOW|THRESHOLD
# cas.authn.x509.crlResourceUnavailablePolicy=DENY|ALLOW|THRESHOLD

# cas.authn.x509.revocationChecker=NONE|CRL|RESOURCE
# cas.authn.x509.crlFetcher=RESOURCE|LDAP

# cas.authn.x509.crlResources[0]=file:/...

# cas.authn.x509.cacheMaxElementsInMemory=1000
# cas.authn.x509.cacheDiskOverflow=false
# cas.authn.x509.cacheEternal=false
# cas.authn.x509.cacheTimeToLiveSeconds=7200
# cas.authn.x509.cacheTimeToIdleSeconds=1800

# cas.authn.x509.checkKeyUsage=false
# cas.authn.x509.revocationPolicyThreshold=172800

# cas.authn.x509.regExSubjectDnPattern=.+
# cas.authn.x509.regExTrustedIssuerDnPattern=.+

# cas.authn.x509.name=
# cas.authn.x509.principalDescriptor=
# cas.authn.x509.principalSNRadix=10
# cas.authn.x509.principalHexSNZeroPadding=false
# cas.authn.x509.maxPathLength=1
# cas.authn.x509.throwOnFetchFailure=false
# cas.authn.x509.valueDelimiter=,
# cas.authn.x509.checkAll=false
# cas.authn.x509.requireKeyUsage=false
# cas.authn.x509.serialNumberPrefix=SERIALNUMBER=
# cas.authn.x509.refreshIntervalSeconds=3600
# cas.authn.x509.maxPathLengthAllowUnspecified=false
```

### X509 Certificate Extraction

These settings can be used to turn on and configure CAS to
extract an X509 certificate from a base64 encoded certificate
on a HTTP request header (placed there by a proxy in front of CAS).
If this is set to true, it is important that the proxy cannot
be bypassed by users and that the proxy ensures the header
never originates from the browser.

```properties
cas.authn.x509.extractCert=false
cas.authn.x509.sslHeaderName=ssl_client_cert
```

The specific parsing logic for the certificate is compatible
with the Tomcat SSLValve which can work with headers set by
Apache HTTPD, Nginx, Haproxy, BigIP F5, etc.

### X509 Principal Resolution

```properties
cas.authn.x509.principalType=SERIAL_NO|SERIAL_NO_DN|SUBJECT|SUBJECT_ALT_NAME|SUBJECT_DN
```

Principal resolution and Person Directory settings for this feature are available [here](Configuration-Properties-Common.html#person-directory-principal-resolution) under the configuration key `cas.authn.x509.principal`.

### X509 LDAP Integration

LDAP settings for this feature are available [here](Configuration-Properties-Common.html#ldap-connection-settings) under the configuration key `cas.authn.x509.ldap`.

## Syncope Authentication

To learn more about this topic, [please review this guide](Syncope-Authentication.html).

Principal transformation settings for this feature are available [here](Configuration-Properties-Common.html#authentication-principal-transformation) under the configuration key `cas.authn.syncope`.

Password encoding  settings for this feature are available [here](Configuration-Properties-Common.html#password-encoding) under the configuration key `cas.authn.syncope`.

```properties
# cas.authn.syncope.domain=Master
# cas.authn.syncope.url=https://idm.instance.org/syncope
# cas.authn.syncope.name=
```

## Shiro Authentication

To learn more about this topic, [please review this guide](Shiro-Authentication.html).

Principal transformation settings for this feature are available [here](Configuration-Properties-Common.html#authentication-principal-transformation) under the configuration key `cas.authn.shiro`.

Password encoding  settings for this feature are available [here](Configuration-Properties-Common.html#password-encoding) under the configuration key `cas.authn.shiro`.

```properties
# cas.authn.shiro.requiredPermissions=value1,value2,...
# cas.authn.shiro.requiredRoles=value1,value2,...
# cas.authn.shiro.location=classpath:shiro.ini
# cas.authn.shiro.name=
```

## Trusted Authentication

To learn more about this topic, [please review this guide](Trusted-Authentication.html). Principal resolution and Person Directory settings for this feature are available [here](Configuration-Properties-Common.html#person-directory-principal-resolution) under the configuration key `cas.authn.trusted`.

```properties
# cas.authn.trusted.name=

# cas.authn.trusted.remotePrincipalHeader=
```

## WS-Fed Delegated Authentication

To learn more about this topic, [please review this guide](../integration/ADFS-Integration.html).

### Attribute Types

In order to construct the final authenticated principal, CAS may be configured to use the following
strategies when collecting principal attributes:

| Type                 | Description
|----------------------|------------------------------------------------------------------------------------------------
| `CAS`                | Use attributes provided by the delegated WS-Fed instance.
| `WSFED`              | Use attributes provided by CAS' own attribute resolution mechanics and repository.
| `BOTH`               | Combine both the above options, where CAS attribute repositories take precedence over WS-Fed.

```properties
# cas.authn.wsfed[0].identityProviderUrl=https://adfs.example.org/adfs/ls/
# cas.authn.wsfed[0].identityProviderIdentifier=https://adfs.example.org/adfs/services/trust
# cas.authn.wsfed[0].relyingPartyIdentifier=urn:cas:localhost
# cas.authn.wsfed[0].attributesType=WSFED
# cas.authn.wsfed[0].signingCertificateResources=classpath:adfs-signing.crt
# cas.authn.wsfed[0].tolerance=10000
# cas.authn.wsfed[0].identityAttribute=upn
# cas.authn.wsfed[0].attributeResolverEnabled=true
# cas.authn.wsfed[0].autoRedirect=true
# cas.authn.wsfed[0].name=

# cas.authn.wsfed[0].principal.principalAttribute=
# cas.authn.wsfed[0].principal.returnNull=false

# Private/Public keypair used to decrypt assertions, if any.
# cas.authn.wsfed[0].encryptionPrivateKey=classpath:private.key
# cas.authn.wsfed[0].encryptionCertificate=classpath:certificate.crt
# cas.authn.wsfed[0].encryptionPrivateKeyPassword=NONE
```

### Signing & Encryption

The signing and encryption keys [are both JWKs](Configuration-Properties-Common.html#signing--encryption) of size `512` and `256`.
The encryption algorithm is set to `AES_128_CBC_HMAC_SHA_256`. Signing & encryption settings for this feature are available [here](Configuration-Properties-Common.html#signing--encryption) under `cas.authn.wsfed[0].cookie`.

## Multifactor Authentication

To learn more about this topic, [please review this guide](Configuring-Multifactor-Authentication.html).

```properties
# Activate MFA globally for all, regardless of other settings
# cas.authn.mfa.globalProviderId=mfa-duo

# Activate MFA globally based on authentication metadata attributes
# cas.authn.mfa.globalAuthenticationAttributeNameTriggers=memberOf,eduPersonPrimaryAffiliation
# cas.authn.mfa.globalAuthenticationAttributeValueRegex=faculty|staff

# Activate MFA globally based on principal attributes
# cas.authn.mfa.globalPrincipalAttributeNameTriggers=memberOf,eduPersonPrimaryAffiliation

# Specify the regular expression pattern to trigger multifactor when working with a single provider.
# Comment out the setting when working with multiple multifactor providers
# cas.authn.mfa.globalPrincipalAttributeValueRegex=faculty|staff

# Activate MFA globally based on principal attributes and a groovy-based predicate
# cas.authn.mfa.globalPrincipalAttributePredicate=file:/etc/cas/PredicateExample.groovy

# Activate MFA based on a custom REST API/endpoint
# cas.authn.mfa.restEndpoint=https://entity.example.org/mfa

# Activate MFA based on a Groovy script
# cas.authn.mfa.groovyScript=file:/etc/cas/mfaGroovyTrigger.groovy

# Activate MFA based on Internet2's Grouper
# cas.authn.mfa.grouperGroupField=NAME|EXTENSION|DISPLAY_NAME|DISPLAY_EXTENSION

# Activate MFA based on an optional request parameter
# cas.authn.mfa.requestParameter=authn_method

# Activate MFA based on an optional request header
# cas.authn.mfa.requestHeader=authn_method

# Activate MFA based on an optional request/session attribute
# cas.authn.mfa.sessionAttribute=authn_method

# Describe the global failure mode in case provider cannot be reached
# cas.authn.mfa.globalFailureMode=CLOSED

# Design the attribute chosen to communicate the authentication context
# cas.authn.mfa.authenticationContextAttribute=authnContextClass

# Identify the request content type for non-browser MFA requests
# cas.authn.mfa.contentType=application/cas

# Select MFA provider, if resolved more than one, via Groovy script
# cas.authn.mfa.providerSelectorGroovyScript=file:/etc/cas/mfaGroovySelector.groovy
```

### Multifactor Trusted Device/Browser

To learn more about this topic, [please review this guide](Multifactor-TrustedDevice-Authentication.html).

```properties
# cas.authn.mfa.trusted.authenticationContextAttribute=isFromTrustedMultifactorAuthentication
# cas.authn.mfa.trusted.deviceRegistrationEnabled=true
# cas.authn.mfa.trusted.expiration=30
# cas.authn.mfa.trusted.timeUnit=SECONDS|MINUTES|HOURS|DAYS
```

#### Signing & Encryption

The signing and encryption keys [are both JWKs](Configuration-Properties-Common.html#signing--encryption) of size `512` and `256`.
The encryption algorithm is set to `AES_128_CBC_HMAC_SHA_256`. Signing & encryption settings for this feature are available [here](Configuration-Properties-Common.html#signing--encryption) under the configuration key `cas.authn.mfa.trusted`.

#### JSON Storage

```properties
# cas.authn.mfa.trusted.json.location=file:/etc/cas/config/trusted-dev.json
```

#### JDBC Storage

Database settings for this feature are available [here](Configuration-Properties-Common.html#database-settings) under the configuration key `cas.authn.mfa.trusted.jpa`.

#### MongoDb Storage

 Configuration settings for this feature are available [here](Configuration-Properties-Common.html#mongodb-configuration) under the configuration key `cas.authn.mfa.trusted`.

#### REST Storage

```properties
# cas.authn.mfa.trusted.rest.endpoint=https://api.example.org/trustedBrowser
```

#### Trusted Device Fingerprint

```properties
# cas.authn.mfa.trusted.deviceFingerprint.componentSeparator=@
# cas.authn.mfa.trusted.deviceFingerprint.cookie.enabled=true
# cas.authn.mfa.trusted.deviceFingerprint.cookie.order=1
# cas.authn.mfa.trusted.deviceFingerprint.clientIp.enabled=true
# cas.authn.mfa.trusted.deviceFingerprint.clientIp.order=2
# cas.authn.mfa.trusted.deviceFingerprint.userAgent.enabled=false
# cas.authn.mfa.trusted.deviceFingerprint.userAgent.order=3
```

The device fingerprint cookie component can be configured with the common cookie properties found [here](Configuration-Properties-Common.html#cookie-properties) under the configuration key `cas.authn.mfa.trusted.deviceFingerprint.cookie`.
The default cookie name is set to `MFATRUSTED` and the default maxAge is set to `2592000`.

The device fingerprint cookie component supports signing & encryption. The signing and encryption keys [are both JWKs](Configuration-Properties-Common.html#signing--encryption) of size `512` and `256`.
The encryption algorithm is set to `AES_128_CBC_HMAC_SHA_256`. Signing & encryption settings for this feature are available [here](Configuration-Properties-Common.html#signing--encryption) under the configuration key `cas.authn.mfa.trusted.deviceFingerprint.cookie`.

#### Cleaner

A cleaner process is scheduled to run in the background to clean up expired and stale tickets.
This section controls how that process should behave.

```properties
# cas.authn.mfa.trusted.cleaner.schedule.startDelay=10000
# cas.authn.mfa.trusted.cleaner.schedule.repeatInterval=60000
# cas.authn.mfa.trusted.cleaner.enabled=true
```

### Google Authenticator

To learn more about this topic, [please review this guide](GoogleAuthenticator-Authentication.html).

```properties
# cas.authn.mfa.gauth.issuer=
# cas.authn.mfa.gauth.label=

# cas.authn.mfa.gauth.windowSize=3
# cas.authn.mfa.gauth.codeDigits=6
# cas.authn.mfa.gauth.timeStepSize=30
# cas.authn.mfa.gauth.rank=0
# cas.authn.mfa.gauth.trustedDeviceEnabled=false
# cas.authn.mfa.gauth.name=

# cas.authn.mfa.gauth.cleaner.enabled=true
# cas.authn.mfa.gauth.cleaner.schedule.startDelay=20000
# cas.authn.mfa.gauth.cleaner.schedule.repeatInterval=60000
```

Multifactor authentication bypass settings for this provider are available [here](Configuration-Properties-Common.html#multifactor-authentication-bypass)
under the configuration key `cas.authn.mfa.gauth`.

#### Signing & Encryption

The signing and encryption keys [are both JWKs](Configuration-Properties-Common.html#signing--encryption) of size `512` and `256`.
The encryption algorithm is set to `AES_128_CBC_HMAC_SHA_256`.  Signing & encryption settings for this feature are
available [here](Configuration-Properties-Common.html#signing--encryption) under the configuration key `cas.authn.mfa.gauth`.

#### Google Authenticator JSON

```properties
# cas.authn.mfa.gauth.json.location=file:/somewhere.json
```

#### Google Authenticator Rest

```properties
# cas.authn.mfa.gauth.rest.endpointUrl=https://somewhere.gauth.com
```

#### Google Authenticator MongoDb

 Configuration settings for this feature are available [here](Configuration-Properties-Common.html#mongodb-configuration) under the configuration key `cas.authn.mfa.gauth`.  The following settings are additionally available for this feature:

```properties
# cas.authn.mfa.gauth.mongo.tokenCollection=MongoDbGoogleAuthenticatorTokenRepository
```

#### Google Authenticator JPA

Database settings for this feature are available [here](Configuration-Properties-Common.html#database-settings) under the configuration key `cas.authn.mfa.gauth.jpa`.

### YubiKey

To learn more about this topic, [please review this guide](YubiKey-Authentication.html).

```properties
# cas.authn.mfa.yubikey.clientId=
# cas.authn.mfa.yubikey.secretKey=
# cas.authn.mfa.yubikey.rank=0
# cas.authn.mfa.yubikey.apiUrls=
# cas.authn.mfa.yubikey.trustedDeviceEnabled=false
# cas.authn.mfa.yubikey.name=
```

Multifactor authentication bypass settings for this provider are available [here](Configuration-Properties-Common.html#multifactor-authentication-bypass) under the configuration key `cas.authn.mfa.yubikey`.

#### YubiKey JSON Device Store

```properties
# cas.authn.mfa.yubikey.jsonFile=file:/etc/cas/deviceRegistrations.json
```

#### YubiKey Whitelist Device Store

```properties
# cas.authn.mfa.yubikey.allowedDevices.uid1=yubikeyPublicId1
# cas.authn.mfa.yubikey.allowedDevices.uid2=yubikeyPublicId2
```

#### YubiKey Registration Records Encryption and Signing

```properties
# cas.authn.mfa.yubikey.crypto.enabled=true
```

The signing key and the encryption key [are both JWKs](Configuration-Properties-Common.html#signing--encryption) of size `512` and `256`. Signing & encryption settings for this feature are available [here](Configuration-Properties-Common.html#signing--encryption) under the configuration key `cas.authn.mfa.yubikey`.

### YubiKey JPA Device Store

Database settings for this feature are available [here](Configuration-Properties-Common.html#database-settings) under the configuration key `cas.authn.mfa.gauth.yubikey`.

### YubiKey MongoDb Device Store

 Configuration settings for this feature are available [here](Configuration-Properties-Common.html#mongodb-configuration) under the configuration key `cas.authn.mfa.yubikey`.

### Radius OTP

To learn more about this topic, [please review this guide](RADIUS-Authentication.html).

```properties
# cas.authn.mfa.radius.rank=0
# cas.authn.mfa.radius.trustedDeviceEnabled=false
# cas.authn.mfa.radius.name=
```

Radius  settings for this feature are available [here](Configuration-Properties-Common.html#radius-configuration) under the configuration key `cas.authn.mfa.radius`.

Multifactor authentication bypass settings for this provider are available [here](Configuration-Properties-Common.html#multifactor-authentication-bypass) under the configuration key `cas.authn.mfa.radius`.

### DuoSecurity

To learn more about this topic, [please review this guide](DuoSecurity-Authentication.html).

```properties
# cas.authn.mfa.duo[0].duoSecretKey=
# cas.authn.mfa.duo[0].rank=0
# cas.authn.mfa.duo[0].duoApplicationKey=
# cas.authn.mfa.duo[0].duoIntegrationKey=
# cas.authn.mfa.duo[0].duoApiHost=
# cas.authn.mfa.duo[0].trustedDeviceEnabled=false
# cas.authn.mfa.duo[0].id=mfa-duo
# cas.authn.mfa.duo[0].registrationUrl=https://registration.example.org/duo-enrollment
# cas.authn.mfa.duo[0].name=
```

The `duoApplicationKey` is a string, at least 40 characters long, that you generate and keep secret from Duo.
You can generate a random string in Python with:

```python
import os, hashlib
print hashlib.sha1(os.urandom(32)).hexdigest()
```

Multifactor authentication bypass settings for this provider are available [here](Configuration-Properties-Common.html#multifactor-authentication-bypass) under the configuration key `cas.authn.mfa.duo[0]`.

### FIDO U2F

To learn more about this topic, [please review this guide](FIDO-U2F-Authentication.html).

```properties
# cas.authn.mfa.u2f.rank=0
# cas.authn.mfa.u2f.name=

# cas.authn.mfa.u2f.expireRegistrations=30
# cas.authn.mfa.u2f.expireRegistrationsTimeUnit=SECONDS
# cas.authn.mfa.u2f.expireDevices=30
# cas.authn.mfa.u2f.expireDevicesTimeUnit=DAYS
```

Multifactor authentication bypass settings for this provider are
available [here](Configuration-Properties-Common.html#multifactor-authentication-bypass) under the configuration key `cas.authn.mfa.u2f`.
The signing key and the encryption key [are both JWKs](Configuration-Properties-Common.html#signing--encryption) of size `512` and `256`.
Signing & encryption settings for this feature are available [here](Configuration-Properties-Common.html#signing--encryption)
under the configuration key `cas.authn.mfa.u2f`.

### FIDO U2F JSON

```properties
# cas.authn.mfa.u2f.json.location=file:///etc/cas/config/u2fdevices.json
```

### FIDO U2F Cleaner

```properties
# cas.authn.mfa.u2f.cleaner.schedule.enabled=true
# cas.authn.mfa.u2f.cleaner.schedule.startDelay=PT10S
# cas.authn.mfa.u2f.cleaner.schedule.repeatInterval=PT60S
```

### FIDO U2F MongoDb

Common configuration settings for this feature are available [here](Configuration-Properties-Common.html#mongodb-configuration) under the configuration key `cas.authn.mfa.u2f`.

### FIDO U2F JPA

Database settings for this feature are available [here](Configuration-Properties-Common.html#database-settings) under the configuration key `cas.authn.mfa.u2f.jpa`.

### FIDO U2F REST

RESTful settings for this feature are available [here](Configuration-Properties-Common.html#restful-integrations) under the configuration key `cas.authn.mfa.u2f.rest`.

### FIDO U2F Groovy

```properties
# cas.authn.mfa.u2f.groovy.location=file:/etc/cas/config/fido.groovy
```

### Swivel Secure

To learn more about this topic, [please review this guide](SwivelSecure-Authentication.html).

```properties
# cas.authn.mfa.swivel.swivelTuringImageUrl=https://turing.example.edu/TURingImage
# cas.authn.mfa.swivel.swivelUrl=https://swivel.example.org/pinsafe
# cas.authn.mfa.swivel.sharedSecret=Th3Sh@r3d$ecret
# cas.authn.mfa.swivel.ignoreSslErrors=false
# cas.authn.mfa.swivel.rank=0
# cas.authn.mfa.swivel.name=
```

Multifactor authentication bypass settings for this provider are available [here](Configuration-Properties-Common.html#multifactor-authentication-bypass) under the configuration key `cas.authn.mfa.swivel`.

### Microsoft Azure

To learn more about this topic, [please review this guide](MicrosoftAzure-Authentication.html).

```properties
# cas.authn.mfa.azure.phoneAttribute=phone
# cas.authn.mfa.azure.configDir=/etc/cas/azure
# cas.authn.mfa.azure.privateKeyPassword=
# cas.authn.mfa.azure.mode=POUND|PIN
# cas.authn.mfa.azure.rank=0
# cas.authn.mfa.azure.name=
# cas.authn.mfa.azure.allowInternationalCalls=false
```

Multifactor authentication bypass settings for this provider are available [here](Configuration-Properties-Common.html#multifactor-authentication-bypass) under the configuration key `cas.authn.mfa.azure`.

### Authy

To learn more about this topic, [please review this guide](AuthyAuthenticator-Authentication.html).

```properties
# cas.authn.mfa.authy.apiKey=
# cas.authn.mfa.authy.apiUrl=
# cas.authn.mfa.authy.phoneAttribute=phone
# cas.authn.mfa.authy.mailAttribute=mail
# cas.authn.mfa.authy.countryCode=1
# cas.authn.mfa.authy.forceVerification=true
# cas.authn.mfa.authy.trustedDeviceEnabled=false
# cas.authn.mfa.authy.name=
```

Multifactor authentication bypass settings for this provider are available [here](Configuration-Properties-Common.html#multifactor-authentication-bypass) under the configuration key `cas.authn.mfa.authy`.

## SAML Core

Control core SAML functionality within CAS.

```properties
# cas.samlCore.ticketidSaml2=false
# cas.samlCore.skewAllowance=5
# cas.samlCore.issueLength=30
# cas.samlCore.attributeNamespace=http://www.ja-sig.org/products/cas/
# cas.samlCore.issuer=localhost
# cas.samlCore.securityManager=org.apache.xerces.util.SecurityManager
```

## SAML IdP

Allow CAS to become a SAML2 identity provider.

To learn more about this topic, [please review this guide](Configuring-SAML2-Authentication.html).

```properties
# cas.authn.samlIdp.entityId=https://cas.example.org/idp
# cas.authn.samlIdp.scope=example.org

# cas.authn.samlIdp.authenticationContextClassMappings[0]=urn:oasis:names:tc:SAML:2.0:ac:classes:SomeClassName->mfa-duo
# cas.authn.samlIdp.authenticationContextClassMappings[1]=https://refeds.org/profile/mfa->mfa-gauth

# cas.authn.samlIdp.attributeQueryProfileEnabled=true
```

### Attributes Name Formats

Name formats for an individual attribute can be mapped to a number of pre-defined formats, or a custom format of your own choosing.
A given attribute that is to be encoded in the final SAML response may contain any of the following name formats:

| Type                 | Description
|----------------------|----------------------------------------------------------------------------
| `basic`              | Map the attribute to `urn:oasis:names:tc:SAML:2.0:attrname-format:basic`.
| `uri`                | Map the attribute to `urn:oasis:names:tc:SAML:2.0:attrname-format:uri`.
| `unspecified`        | Map the attribute to `urn:oasis:names:tc:SAML:2.0:attrname-format:basic`.
| `urn:my:own:format`  | Map the attribute to `urn:my:own:format`.

### SAML Metadata

```properties
# cas.authn.samlIdp.metadata.location=file:/etc/cas/saml

# cas.authn.samlIdp.metadata.cacheExpirationMinutes=30
# cas.authn.samlIdp.metadata.failFast=true
# cas.authn.samlIdp.metadata.privateKeyAlgName=RSA
# cas.authn.samlIdp.metadata.requireValidMetadata=true

# cas.authn.samlIdp.metadata.basicAuthnUsername=
# cas.authn.samlIdp.metadata.basicAuthnPassword=
# cas.authn.samlIdp.metadata.supportedContentTypes=
```

#### SAML Metadata JPA

Database settings for this feature are available [here](Configuration-Properties-Common.html#database-settings) 
under the configuration key `cas.authn.samlIdp.metadata.jpa`.

#### SAML Metadata MongoDb

 Common configuration settings for this feature are available [here](Configuration-Properties-Common.html#mongodb-configuration) 
 under the configuration key `cas.authn.samlIdp.metadata`.
 
 #### SAML Metadata REST
 
RESTful settings for this feature are available [here](Configuration-Properties-Common.html#restful-integrations) 
under the configuration key `cas.authn.samlIdp.metadata.rest`.

#### SAML Metadata Amazon S3
 
Common AWS settings for this feature are available [here](Configuration-Properties-Common.html#amazon-integration-settings)
under the configuration key `cas.authn.samlIdp.metadata.amazonS3`.

```properties
# cas.authn.samlIdp.metadata.amazonS3.bucketName=
```

### SAML Logout

```properties
# cas.authn.samlIdp.logout.forceSignedLogoutRequests=true
# cas.authn.samlIdp.logout.singleLogoutCallbacksDisabled=false
```

### SAML Algorithms & Security

```properties
# cas.authn.samlIdp.algs.overrideSignatureCanonicalizationAlgorithm=
# cas.authn.samlIdp.algs.overrideDataEncryptionAlgorithms=
# cas.authn.samlIdp.algs.overrideKeyEncryptionAlgorithms=
# cas.authn.samlIdp.algs.overrideBlackListedEncryptionAlgorithms=
# cas.authn.samlIdp.algs.overrideWhiteListedAlgorithms=
# cas.authn.samlIdp.algs.overrideSignatureReferenceDigestMethods=
# cas.authn.samlIdp.algs.overrideSignatureAlgorithms=
# cas.authn.samlIdp.algs.overrideBlackListedSignatureSigningAlgorithms=
# cas.authn.samlIdp.algs.overrideWhiteListedSignatureSigningAlgorithms=
```

### SAML Response

```properties
# cas.authn.samlIdp.response.defaultAuthenticationContextClass=
# cas.authn.samlIdp.response.defaultAttributeNameFormat=uri
# cas.authn.samlIdp.response.signError=false
# cas.authn.samlIdp.response.signingCredentialType=X509|BASIC
# cas.authn.samlIdp.response.attributeNameFormats=attributeName->basic|uri|unspecified|custom-format-etc,...
```

## SAML SPs

Allow CAS to register and enable a number of built-in SAML service provider integrations.
To learn more about this topic, [please review this guide](../integration/Configuring-SAML-SP-Integrations.html).

<div class="alert alert-warning"><strong>Remember</strong><p>SAML2 service provider integrations listed here simply attempt to automate CAS configuration based on known and documented integration guidelines and recipes provided by the service provider owned by the vendor. These recipes can change and break CAS over time.</p></div>

Configuration settings for all SAML2 service providers are [available here](Configuration-Properties-Common.html#saml2-service-provider-integrations).

| Service Provider                       | Configuration Key | Attributes
|---------------------------|----------------------------------------------------------
| Gitlab               | `cas.samlSp.gitlab` | `last_name`,`first_name`,`name`
| Hipchat               | `cas.samlSp.hipchat` | `last_name`,`first_name`,`title`
| Dropbox               | `cas.samlSp.dropbox` | `mail`
| TestShib               | `cas.samlSp.testShib` | `eduPersonPrincipalName`
| OpenAthens               | `cas.samlSp.openAthens` | `email`, `eduPersonPrincipalName`
| Egnyte               | `cas.samlSp.egnyte` | N/A
| EverBridge               | `cas.samlSp.everBridge` | N/A
| Simplicity               | `cas.samlSp.simplicity` | N/A
| App Dynamics               | `cas.samlSp.appDynamics` | `User.OpenIDName`, `User.email`, `User.fullName`, `AccessControl`, `Groups-Membership`
| Yuja               | `cas.samlSp.yuja` | N/A
| Simplicity               | `cas.samlSp.simplicity` | N/A
| New Relic               | `cas.samlSp.newRelic` | N/A
| Sunshine State Education and Research Computing Alliance               | `cas.samlSp.sserca` | N/A
| CherWell               | `cas.samlSp.cherWell` | N/A
| FAMIS               | `cas.samlSp.famis` | N/A
| Bynder               | `cas.samlSp.bynder` | N/A
| Web Advisor               | `cas.samlSp.webAdvisor` | `uid`
| Adobe Creative Cloud               | `cas.samlSp.adobeCloud` | `firstName`, `lastName`, `email`
| Securing The Human               | `cas.samlSp.sansSth` | `firstName`, `lastName`, `scopedUserId`, `department`, `reference`, `email`
| Easy IEP               | `cas.samlSp.easyIep` | `employeeId`
| Infinite Campus               | `cas.samlSp.infiniteCampus` | `employeeId`
| Slack               | `cas.samlSp.slack` | `User.Email`, `User.Username`, `first_name`, `last_name`, `employeeId`
| Zendesk               | `cas.samlSp.zendesk` | `organization`, `tags`, `phone`, `role`, `email`
| Gartner               | `cas.samlSp.gartner` | `urn:oid:2.5.4.42`, `urn:oid:2.5.4.4`, `urn:oid:0.9.2342.19200300.100.1.3`
| Arc GIS               | `cas.samlSp.arcGIS` | `arcNameId`, `mail`, `givenName`
| Benefit Focus               | `cas.samlSp.benefitFocus` | `benefitFocusUniqueId`
| Office365               | `cas.samlSp.office365` | `IDPEmail`, `ImmutableID`, `scopedImmutableID`
| SAManage               | `cas.samlSp.saManage` | `mail`
| Salesforce               | `cas.samlSp.salesforce` | `eduPersonPrincipalName`
| Workday               | `cas.samlSp.workday` | N/A
| Academic Works               | `cas.samlSp.academicWorks` | `displayName`
| ZOOM               | `cas.samlSp.zoom` | `mail`, `sn`, `givenName`
| Evernote               | `cas.samlSp.evernote` | `email`
| Tableau               | `cas.samlSp.tableau` | `username`
| Asana               | `cas.samlSp.asana` | `email`
| Box               | `cas.samlSp.box` | `email`, `firstName`, `lastName`
| Service Now               | `cas.samlSp.serviceNow` | `eduPersonPrincipalName`
| Net Partner               | `cas.samlSp.netPartner` | `studentId`
| Webex               | `cas.samlSp.webex` | `firstName`, `lastName`
| InCommon        |  `cas.samlSp.inCommon` | `eduPersonPrincipalName`
| Amazon        |  `cas.samlSp.amazon` | `awsRoles`, `awsRoleSessionName`
| Concur Solutions               | `cas.samlSp.concurSolutions` | `email`
| PollEverywhere               | `cas.samlSp.pollEverywhere` | `email`

**Note**: For InCommon and other metadata aggregates, multiple entity ids can be specified to filter [the InCommon metadata](https://spaces.internet2.edu/display/InCFederation/Metadata+Aggregates). EntityIds can be regular expression patterns and are mapped to CAS' `serviceId` field in the registry. The signature location MUST BE the public key used to sign the metadata.

## OpenID Connect

Allow CAS to become an OpenID Connect provider (OP). To learn more about this topic, [please review this guide](OIDC-Authentication.html).

```properties
# cas.authn.oidc.issuer=http://localhost:8080/cas/oidc

# Skew ID tokens in minutes
# cas.authn.oidc.skew=5

# cas.authn.oidc.jwksFile=file:/keystore.jwks
# cas.authn.oidc.jwksCacheInMinutes=60

# cas.authn.oidc.dynamicClientRegistrationMode=OPEN|PROTECTED

# cas.authn.oidc.subjectTypes=public,pairwise

# Supported scopes
# cas.authn.oidc.scopes=openid,profile,email,address,phone,offline_access

# Supported claims
# cas.authn.oidc.claims=sub,name,preferred_username,family_name, \
#    given_name,middle_name,given_name,profile, \
#    picture,nickname,website,zoneinfo,locale,updated_at,birthdate, \
#    email,email_verified,phone_number,phone_number_verified,address

# Define custom scopes and claims
# cas.authn.oidc.userDefinedScopes.scope1=cn,givenName,photos,customAttribute
# cas.authn.oidc.userDefinedScopes.scope2=cn,givenName,photos,customAttribute2

# Map fixed claims to CAS attributes
# cas.authn.oidc.claimsMap.given_name=custom-given-name
# cas.authn.oidc.claimsMap.preferred_username=global-user-attribute
```

## Pac4j Delegated AuthN

Act as a proxy, and delegate authentication to external identity providers.
To learn more about this topic, [please review this guide](../integration/Delegate-Authentication.html).

```properties
# cas.authn.pac4j.typedIdUsed=false
# cas.authn.pac4j.name=
```

The following external identity providers share [common blocks of settings](Configuration-Properties-Common.html#delegated-authentication-settings) under the listed configuration keys listed below:

| Identity Provider                       | Configuration Key
|---------------------------|----------------------------------------------------------
| Twitter                   | `cas.authn.pac4j.twitter`
| Paypal                    | `cas.authn.pac4j.paypal`
| Wordpress                 | `cas.authn.pac4j.wordpress`
| Yahoo                     | `cas.authn.pac4j.yahoo`
| Orcid                     | `cas.authn.pac4j.orcid`
| Dropbox                   | `cas.authn.pac4j.dropbox`
| GitHub                    | `cas.authn.pac4j.github`
| Foursquare                | `cas.authn.pac4j.foursquare`
| WindowsLive               | `cas.authn.pac4j.windowsLive`
| Google                   | `cas.authn.pac4j.google`

See below for other identity providers such as CAS, SAML2 and more.

### Signing & Encryption

The signing and encryption keys [are both JWKs](Configuration-Properties-Common.html#signing--encryption) of size `512` and `256`.
The encryption algorithm is set to `AES_128_CBC_HMAC_SHA_256`. Signing & encryption settings for this feature are available [here](Configuration-Properties-Common.html#signing--encryption) under `${configurationKey}.cookie`.


### Google

In addition to the [common block of settings](Configuration-Properties-Common.html#delegated-authentication-settings) , the following properties are additionally supported, when delegating authentication to Google:

```properties
# cas.authn.pac4j.google.scope=EMAIL|PROFILE|EMAIL_AND_PROFILE
```

### CAS

Delegate authentication to an external CAS server.

```properties
# cas.authn.pac4j.cas[0].loginUrl=
# cas.authn.pac4j.cas[0].protocol=
```

### OAuth20

Delegate authentication to an generic OAuth2 server. Common settings for this identity provider are available [here](Configuration-Properties-Common.html#delegated-authentication-settings) under the configuration key `cas.authn.pac4j.oauth2[0]`.

```properties
# cas.authn.pac4j.oauth2[0].authUrl=
# cas.authn.pac4j.oauth2[0].tokenUrl=
# cas.authn.pac4j.oauth2[0].profileUrl=
# cas.authn.pac4j.oauth2[0].profilePath=
# cas.authn.pac4j.oauth2[0].profileVerb=GET|POST
# cas.authn.pac4j.oauth2[0].profileAttrs.attr1=path-to-attr-in-profile
# cas.authn.pac4j.oauth2[0].customParams.param1=value1
```

### OpenID Connect

Delegate authentication to an external OpenID Connect server. Common settings for this identity provider are available [here](Configuration-Properties-Common.html#delegated-authentication-settings) under the configuration key `cas.authn.pac4j.oidc[0]`.

```properties
# cas.authn.pac4j.oidc[0].type=KEYCLOAK|GOOGLE|AZURE|GENERIC
# cas.authn.pac4j.oidc[0].discoveryUri=
# cas.authn.pac4j.oidc[0].logoutUrl=
# cas.authn.pac4j.oidc[0].maxClockSkew=
# cas.authn.pac4j.oidc[0].scope=
# cas.authn.pac4j.oidc[0].useNonce=
# cas.authn.pac4j.oidc[0].preferredJwsAlgorithm=
# cas.authn.pac4j.oidc[0].customParams.param1=value1
```

### SAML2

Delegate authentication to an external SAML2 IdP (do not use the `resource:` or `classpath:`
prefixes for the `keystorePath` or `identityProviderMetadataPath` property).

```properties
# cas.authn.pac4j.saml[0].keystorePassword=
# cas.authn.pac4j.saml[0].privateKeyPassword=
# cas.authn.pac4j.saml[0].keystorePath=
# cas.authn.pac4j.saml[0].keystoreAlias=

# cas.authn.pac4j.saml[0].serviceProviderEntityId=
# cas.authn.pac4j.saml[0].serviceProviderMetadataPath=

# cas.authn.pac4j.saml[0].maximumAuthenticationLifetime=
# cas.authn.pac4j.saml[0].destinationBinding=urn:oasis:names:tc:SAML:2.0:bindings:HTTP-Redirect

# Path/URL to delegated IdP metadata
# cas.authn.pac4j.saml[0].identityProviderMetadataPath=

# cas.authn.pac4j.saml[0].authnContextClassRef=
# cas.authn.pac4j.saml[0].authnContextComparisonType=
# cas.authn.pac4j.saml[0].nameIdPolicyFormat=
# cas.authn.pac4j.saml[0].forceAuth=false
# cas.authn.pac4j.saml[0].passive=false

# cas.authn.pac4j.saml[0].wantsAssertionsSigned=
# cas.authn.pac4j.saml[0].attributeConsumingServiceIndex=
# cas.authn.pac4j.saml[0].assertionConsumerServiceIndex=-1
```

Examine the generated metadata after accessing the CAS login screen to ensure all ports and endpoints are correctly adjusted.  Finally, share the CAS SP metadata with the delegated IdP and register CAS as an authorized relying party.

### Facebook

Delegate authentication to Facebook. Common settings for this identity provider are available [here](Configuration-Properties-Common.html#delegated-authentication-settings) under the configuration key `cas.authn.pac4j.facebook`.

```properties
# cas.authn.pac4j.facebook.fields=
# cas.authn.pac4j.facebook.scope=
```

### LinkedIn

Delegate authentication to LinkedIn. Common settings for this identity provider are available [here](Configuration-Properties-Common.html#delegated-authentication-settings) under the configuration key `cas.authn.pac4j.linkedin`.

```properties
# cas.authn.pac4j.linkedIn.fields=
# cas.authn.pac4j.linkedIn.scope=
```


## WS Federation

Allow CAS to act as an identity provider and security token service
to support the WS-Federation protocol.

To learn more about this topic, [please review this guide](WS-Federation-Protocol.html)

```properties
# cas.authn.wsfedIdp.idp.realm=urn:org:apereo:cas:ws:idp:realm-CAS
# cas.authn.wsfedIdp.idp.realmName=CAS

# cas.authn.wsfedIdp.sts.signingKeystoreFile=/etc/cas/config/ststrust.jks
# cas.authn.wsfedIdp.sts.signingKeystorePassword=storepass
# cas.authn.wsfedIdp.sts.encryptionKeystoreFile=/etc/cas/config/stsencrypt.jks
# cas.authn.wsfedIdp.sts.encryptionKeystorePassword=storepass

# cas.authn.wsfedIdp.sts.subjectNameIdFormat=unspecified
# cas.authn.wsfedIdp.sts.encryptTokens=true

# cas.authn.wsfedIdp.sts.realm.keystoreFile=/etc/cas/config/stscasrealm.jks
# cas.authn.wsfedIdp.sts.realm.keystorePassword=storepass
# cas.authn.wsfedIdp.sts.realm.keystoreAlias=realmcas
# cas.authn.wsfedIdp.sts.realm.keyPassword=cas
# cas.authn.wsfedIdp.sts.realm.issuer=CAS
```

### Signing & Encryption

The signing and encryption keys [are both JWKs](Configuration-Properties-Common.html#signing--encryption) of size `512` and `256`. The encryption algorithm is set to `AES_128_CBC_HMAC_SHA_256`.  These come into play in order to secure authentication requests between the IdP and STS. Signing & encryption settings for this feature are available [here](Configuration-Properties-Common.html#signing--encryption) under the configuration key `cas.authn.wsfedIdp.sts`.

## OAuth2

Allows CAS to act as an OAuth2 provider. Here you can control how
long various tokens issued by CAS should last, etc.

To learn more about this topic, [please review this guide](OAuth-OpenId-Authentication.html).

```properties
# cas.authn.oauth.refreshToken.timeToKillInSeconds=2592000

# cas.authn.oauth.code.timeToKillInSeconds=30
# cas.authn.oauth.code.numberOfUses=1

# cas.authn.oauth.accessToken.releaseProtocolAttributes=true
# cas.authn.oauth.accessToken.timeToKillInSeconds=7200
# cas.authn.oauth.accessToken.maxTimeToLiveInSeconds=28800

# cas.authn.oauth.grants.resourceOwner.requireServiceHeader=true

# cas.authn.oauth.userProfileViewType=NESTED|FLAT
```

## Localization

To learn more about this topic, [please review this guide](User-Interface-Customization-Localization.html).

```properties
# cas.locale.paramName=locale
# cas.locale.defaultValue=en
```

## Global SSO Behavior

```properties
# cas.sso.allowMissingServiceParameter=true
# cas.sso.createSsoCookieOnRenewAuthn=true
# cas.sso.proxyAuthnEnabled=true
# cas.sso.renewAuthnEnabled=true
```

## Warning Cookie

Created by CAS if and when users are to be warned when accessing CAS protected services.

```properties
# cas.warningCookie.path=
# cas.warningCookie.maxAge=-1
# cas.warningCookie.domain=
# cas.warningCookie.name=CASPRIVACY
# cas.warningCookie.secure=true
# cas.warningCookie.httpOnly=true
```

## Ticket Granting Cookie

```properties
# cas.tgc.path=
# cas.tgc.maxAge=-1
# cas.tgc.domain=
# cas.tgc.name=TGC
# cas.tgc.secure=true
# cas.tgc.httpOnly=true
# cas.tgc.rememberMeMaxAge=1209600
```

### Signing & Encryption

The signing and encryption keys [are both JWKs](Configuration-Properties-Common.html#signing--encryption) of size `512` and `256`.
The encryption algorithm is set to `AES_128_CBC_HMAC_SHA_256`.
Signing & encryption settings for this feature are available [here](Configuration-Properties-Common.html#signing--encryption) under the configuration key `cas.tgc`.

## Logout

Control various settings related to CAS logout functionality. To learn more about this topic, [please review this guide](Logout-Single-Signout.html).

```properties
# cas.logout.followServiceRedirects=false
# cas.logout.redirectParameter=service
# cas.logout.confirmLogout=false
# cas.logout.removeDescendantTickets=false
```

## Single Logout

To learn more about this topic, [please review this guide](Logout-Single-Signout.html).

```properties
# cas.slo.disabled=false
# cas.slo.asynchronous=true
```

## Clearpass

Capture and cache user credentials and optionally release them to trusted applications.
To learn more about this topic, [please review this guide](../integration/ClearPass.html).

<div class="alert alert-warning"><strong>Usage Warning!</strong><p>ClearPass is turned off by default.
Think <strong>VERY CAREFULLY</strong> before turning on this feature, as it <strong>MUST</strong> be
the last resort in getting an integration to work...maybe not even then.</p></div>

```properties
# cas.clearpass.cacheCredential=false
```

The signing and encryption keys [are both JWKs](Configuration-Properties-Common.html#signing--encryption) of size `512` and `256`. The encryption algorithm is set to `AES_128_CBC_HMAC_SHA_256`. Signing & encryption settings for this feature are available [here](Configuration-Properties-Common.html#signing--encryption) under the configuration key `cas.clearpass`.

## Message Bundles

To learn more about this topic, [please review this guide](User-Interface-Customization-Localization.html).
The baseNames are message bundle base names representing files that either end in .properties or _xx.properties where xx is a country locale code. The commonNames are not actually message bundles but they are properties files that are merged together and contain keys that are only used if they are not found in the message bundles. Keys from the later files in the list will be preferred over keys from the earlier files.

```properties
# cas.messageBundle.encoding=UTF-8
# cas.messageBundle.fallbackSystemLocale=false
# cas.messageBundle.cacheSeconds=180
# cas.messageBundle.useCodeMessage=true
# cas.messageBundle.baseNames=classpath:custom_messages,classpath:messages
# cas.messageBundle.commonNames=classpath:/common_messages.properties,file:/etc/cas/config/common_messages.properties
```

## Audits

Control how audit messages are formatted.
To learn more about this topic, [please review this guide](Audits.html).

```properties
# cas.audit.ignoreAuditFailures=false
# cas.audit.appCode=CAS
# cas.audit.numberOfDaysInHistory=30
# cas.audit.includeValidationAssertion=false
# cas.audit.alternateServerAddrHeaderName=
# cas.audit.alternateClientAddrHeaderName=X-Forwarded-For
# cas.audit.useServerHostAddress=false
```

### Slf4j Audits

Route audit logs to the Slf4j logging system which might in turn store audit logs in a file or any other
destination that the logging system supports.

The logger name is fixed at `org.apereo.inspektr.audit.support`.

```xml
<AsyncLogger name="org.apereo.inspektr.audit.support" level="info">
    <!-- Route the audit data to any number of appenders supported by the logging framework. -->
</AsyncLogger>
```

<div class="alert alert-info"><strong></strong><p>Audit records routed to the Slf4j log are not
able to read the audit data back given the abstraction layer between CAS, the logging system
and any number of log appenders that might push data to a variety of systems.</p></div>

```properties
# cas.audit.slf4j.auditFormat=DEFAULT|JSON
# cas.audit.slf4j.singlelineSeparator=|
# cas.audit.slf4j.useSingleLine=false
```

### MongoDb Audits

Store audit logs inside a MongoDb database.

 Common configuration settings for this feature are available [here](Configuration-Properties-Common.html#mongodb-configuration) under the configuration key `cas.audit`.

### Database Audits

Store audit logs inside a database. Database settings for this feature are available [here](Configuration-Properties-Common.html#database-settings)
under the configuration key `cas.audit.jdbc`.

```properties
# cas.audit.jdbc.asynchronous=true
# cas.audit.jdbc.maxAgeDays=180
# cas.audit.jdbc.columnLength=100
# cas.audit.jdbc.isolationLevelName=ISOLATION_READ_COMMITTED
# cas.audit.jdbc.propagationBehaviorName=PROPAGATION_REQUIRED
```

### REST Audits

Store audit logs inside a database. RESTful settings for this feature are available [here](Configuration-Properties-Common.html#restful-integrations) under the configuration key `cas.audit.rest`.

## Sleuth Distributed Tracing

To learn more about this topic, [please review this guide](Monitoring-Statistics.html#distributed-tracing).

```properties
# spring.sleuth.sampler.percentage = 0.5
# spring.sleuth.enabled=true

# spring.zipkin.enabled=true
# spring.zipkin.baseUrl=http://localhost:9411/
```

## Monitoring

To learn more about this topic, [please review this guide](Monitoring-Statistics.html).

### Ticket Granting Tickets

Decide how CAS should monitor the generation of TGTs.

```properties
# cas.monitor.tgt.warn.threshold=10
# cas.monitor.tgt.warn.evictionThreshold=0
```

### Service Tickets

Decide how CAS should monitor the generation of STs.

```properties
# cas.monitor.st.warn.threshold=10
# cas.monitor.st.warn.evictionThreshold=0
```

### Cache Monitors

Decide how CAS should monitor the internal state of various cache storage services.

```properties
# cas.monitor.warn.threshold=10
# cas.monitor.warn.evictionThreshold=0
```

### Memcached Monitors

Decide how CAS should monitor the internal state of a memcached connection pool. Integration settings for this registry are available [here](Configuration-Properties-Common.html#memcached-integration-settings) under the configuration key `cas.monitor.memcached`.

### MongoDb Monitors

Decide how CAS should monitor the internal state of a MongoDb instance.  Common configuration settings for this feature are available [here](Configuration-Properties-Common.html#mongodb-configuration) under the configuration key `cas.monitor`.

### Database Monitoring

Decide how CAS should monitor the internal state of JDBC connections used
for authentication or attribute retrieval. Database settings for this feature are available [here](Configuration-Properties-Common.html#database-settings) under the configuration key `cas.monitor.jdbc`.

```properties
# cas.monitor.jdbc.validationQuery=SELECT 1
# cas.monitor.jdbc.maxWait=5000
```

### LDAP Connection Pool

Decide how CAS should monitor the internal state of LDAP connections
used for authentication, etc.  LDAP settings for this feature are available [here](Configuration-Properties-Common.html#ldap-connection-settings) under the configuration key `cas.monitor.ldap`.

```properties
# cas.monitor.ldap.maxWait=5000
```

### Memory

Decide how CAS should monitor the internal state of JVM memory available at runtime.

```properties
# cas.monitor.freeMemThreshold=10
```

## Themes

To learn more about this topic, [please review this guide](User-Interface-Customization-Themes.html).

```properties
# cas.theme.paramName=theme
# cas.theme.defaultThemeName=cas-theme-default
```

## Events

Decide how CAS should track authentication events.
To learn more about this topic, [please review this guide](Configuring-Authentication-Events.html).


```properties
# Whether geolocation tracking should be turned on and requested from the browser.
# cas.events.trackGeolocation=false

# Control whether CAS should monitor configuration files and auto-refresh context.
# cas.events.trackConfigurationModifications=true
```

### InfluxDb Events

Decide how CAS should store authentication events inside an InfluxDb instance. Common configuration settings for this feature are available [here](Configuration-Properties-Common.html#influxdb-configuration) under the configuration key `cas.events.influxDb`.

### Database Events

Decide how CAS should store authentication events inside a database instance. Database settings for this feature are available [here](Configuration-Properties-Common.html#database-settings) under the configuration key `cas.events.jpa`.

### MongoDb Events

Decide how CAS should store authentication events inside a MongoDb instance.  Common configuration settings for this feature are available [here](Configuration-Properties-Common.html#mongodb-configuration) under the configuration key `cas.events`.

## Http Web Requests

Control how CAS should respond and validate incoming HTTP requests.

```properties
# cas.httpWebRequest.header.xframe=true
# cas.httpWebRequest.header.xframeOptions=DENY

# cas.httpWebRequest.header.xss=true
# cas.httpWebRequest.header.xssOptions=1; mode=block

# cas.httpWebRequest.header.hsts=true
# cas.httpWebRequest.header.xcontent=true
# cas.httpWebRequest.header.cache=true
# cas.httpWebRequest.header.contentSecurityPolicy=

# cas.httpWebRequest.cors.enabled=false
# cas.httpWebRequest.cors.allowCredentials=false
# cas.httpWebRequest.cors.allowOrigins[0]=
# cas.httpWebRequest.cors.allowMethods[0]=*
# cas.httpWebRequest.cors.allowHeaders[0]=*
# cas.httpWebRequest.cors.maxAge=3600
# cas.httpWebRequest.cors.exposedHeaders[0]=

# cas.httpWebRequest.web.forceEncoding=true
# cas.httpWebRequest.web.encoding=UTF-8

# cas.httpWebRequest.allowMultiValueParameters=false
# cas.httpWebRequest.onlyPostParams=username,password
# cas.httpWebRequest.paramsToCheck=ticket,service,renew,gateway,warn,method,target,SAMLart,pgtUrl,pgt,pgtId,pgtIou,targetService,entityId,token

# cas.httpWebRequest.customHeaders.headerName1=headerValue1
# cas.httpWebRequest.customHeaders.headerName2=headerValue2

# spring.http.encoding.charset=UTF-8
# spring.http.encoding.enabled=true
# spring.http.encoding.force=true
```

## Http Client

Control how CAS should attempt to contact resources on the web
via its own Http Client. This is most commonly used when responding
to ticket validation events and/or single logout.

In the event that local certificates are to be imported into the CAS running environment,
a local truststore is provided by CAS to improve portability of configuration across environments.

```properties
# cas.httpClient.connectionTimeout=5000
# cas.httpClient.asyncTimeout=5000
# cas.httpClient.readTimeout=5000
# cas.httpClient.hostnameVerifier=NONE|DEFAULT
# cas.httpClient.allowLocalLogoutUrls=false
# cas.httpClient.authorityValidationRegEx=
# cas.httpClient.authorityValidationRegExCaseSensitive=true

# cas.httpClient.truststore.psw=changeit
# cas.httpClient.truststore.file=classpath:/truststore.jks
```

### Hostname Verification

The default options are available for hostname verification:

| Type                    | Description
|-------------------------|--------------------------------------
| `NONE`                  | Ignore hostname verification.
| `DEFAULT`               | Enforce hostname verification.

## Service Registry

See [this guide](Service-Management.html) to learn more.

```properties
# cas.serviceRegistry.watcherEnabled=true

# cas.serviceRegistry.schedule.repeatInterval=120000
# cas.serviceRegistry.schedule.startDelay=15000

# Auto-initialize the registry from default JSON service definitions
# cas.serviceRegistry.initFromJson=false

# cas.serviceRegistry.managementType=DEFAULT|DOMAIN
```

### Service Registry Notifications

Email notifications settings for this feature are available [here](Configuration-Properties-Common.html#email-notifications) 
under the configuration key `cas.serviceRegistry`. SMS notifications settings for this feature are 
available [here](Configuration-Properties-Common.html#sms-notifications) under the configuration key `cas.serviceRegistry`.

### JSON Service Registry

If the underlying service registry is using local system resources
to locate JSON service definitions, decide how those resources should be found.

```properties
# cas.serviceRegistry.json.location=classpath:/services
```

To learn more about this topic, [please review this guide](JSON-Service-Management.html).

### YAML Service Registry

If the underlying service registry is using local system resources
to locate YAML service definitions, decide how those resources should be found.

```properties
# cas.serviceRegistry.yaml.location=classpath:/services
```

To learn more about this topic, [please review this guide](YAML-Service-Management.html).

### RESTful Service Registry

To learn more about this topic, [please review this guide](REST-Service-Management.html).

```properties
# cas.serviceRegistry.rest.url=https://example.api.org
# cas.serviceRegistry.rest.basicAuthUsername=
# cas.serviceRegistry.rest.basicAuthPassword=
```

### Redis Service Registry

To learn more about this topic, [please review this guide](Redis-Service-Management.html). Common configuration settings for this feature are available [here](Configuration-Properties-Common.html#redis-configuration) under the configuration key `cas.serviceRegistry`.

### CosmosDb Service Registry

To learn more about this topic, [please review this guide](CosmosDb-Service-Management.html).

```properties
# cas.serviceRegistry.cosmosDb.uri=
# cas.serviceRegistry.cosmosDb.key=
# cas.serviceRegistry.cosmosDb.database=
# cas.serviceRegistry.cosmosDb.collection=
# cas.serviceRegistry.cosmosDb.throughput=10000
# cas.serviceRegistry.cosmosDb.dropCollection=true
# cas.serviceRegistry.cosmosDb.consistencyLevel=Session
```

### DynamoDb Service Registry

To learn more about this topic, [please review this guide](DynamoDb-Service-Management.html).
Common configuration settings for this feature are available [here](Configuration-Properties-Common.html#dynamodb-configuration)
under the configuration key `cas.serviceRegistry`.
AWS settings for this feature are available [here](Configuration-Properties-Common.html#amazon-integration-settings) 
under the configuration key `cas.serviceRegistry.dynamoDb`.

```properties
# cas.serviceRegistry.dynamoDb.tableName=DynamoDbCasServices
```

### MongoDb Service Registry

Store CAS service definitions inside a MongoDb instance. To learn more about this topic, [please review this guide](Mongo-Service-Management.html).
 Common configuration settings for this feature are available [here](Configuration-Properties-Common.html#mongodb-configuration) under the configuration key `cas.serviceRegistry`.

### LDAP Service Registry

Control how CAS services should be found inside an LDAP instance.
To learn more about this topic, [please review this guide](LDAP-Service-Management.html).  LDAP settings for this feature are available [here](Configuration-Properties-Common.html#ldap-connection-settings) under the configuration key `cas.serviceRegistry.ldap`.

```properties
# cas.serviceRegistry.ldap.serviceDefinitionAttribute=description
# cas.serviceRegistry.ldap.idAttribute=uid
# cas.serviceRegistry.ldap.objectClass=casRegisteredService
# cas.serviceRegistry.ldap.searchFilter=(%s={0})
# cas.serviceRegistry.ldap.loadFilter=(objectClass=%s)
```

### Couchbase Service Registry

Control how CAS services should be found inside a Couchbase instance.
To learn more about this topic, [please review this guide](Couchbase-Service-Management.html). Database settings for this feature are available [here](Configuration-Properties-Common.html#couchbase-integration-settings) under the configuration key `cas.serviceRegistry.couchbase`.

### Database Service Registry

Control how CAS services should be found inside a database instance.
To learn more about this topic, [please review this guide](JPA-Service-Management.html). Database settings for this feature are available [here](Configuration-Properties-Common.html#database-settings) under the configuration key `cas.serviceRegistry.jpa`.

## Service Registry Replication

Control how CAS services definition files should be replicated across a CAS cluster.
To learn more about this topic, [please review this guide](Configuring-Service-Replication.html)

Replication modes may be configured per the following options:

| Type                    | Description
|-------------------------|--------------------------------------------------------------
| `ACTIVE_ACTIVE`       | All CAS nodes sync copies of definitions and keep them locally.
| `ACTIVE_PASSIVE`    | Default. One master node keeps definitions and streams changes to other passive nodes.

```properties
# cas.serviceRegistry.stream.enabled=true
# cas.serviceRegistry.stream.replicationMode=ACTIVE_ACTIVE|ACTIVE_PASSIVE
```

## Service Registry Replication Hazelcast

Control how CAS services definition files should be replicated across a CAS cluster backed by a distributed Hazelcast cache.
To learn more about this topic, [please review this guide](Configuring-Service-Replication.html).

Hazelcast settings for this feature are available [here](Configuration-Properties-Common.html#hazelcast-configuration) under the configuration key `cas.serviceRegistry.stream.hazelcast.config`.

```properties
# cas.serviceRegistry.stream.hazelcast.duration=PT1M
```

## Ticket Registry

To learn more about this topic, [please review this guide](Configuring-Ticketing-Components.html).

### Signing & Encryption

The encryption key must be randomly-generated string of size `16`. The signing key [is a JWK](Configuration-Properties-Common.html#signing--encryption) of size `512`.

### Cleaner

A cleaner process is scheduled to run in the background to clean up expired and stale tickets.
This section controls how that process should behave.

```properties
# cas.ticket.registry.cleaner.schedule.startDelay=10000
# cas.ticket.registry.cleaner.schedule.repeatInterval=60000
# cas.ticket.registry.cleaner.schedule.enabled=true
```

### JPA Ticket Registry

To learn more about this topic, [please review this guide](JPA-Ticket-Registry.html). Database settings for this feature are available [here](Configuration-Properties-Common.html#database-settings) under the configuration key `cas.ticket.registry.jpa`.

```properties
# cas.ticket.registry.jpa.ticketLockType=NONE
# cas.ticket.registry.jpa.jpaLockingTimeout=3600
```

Signing & encryption settings for this registry are available [here](Configuration-Properties-Common.html#signing--encryption) under the configuration key `cas.ticket.registry.jpa`.

### Couchbase Ticket Registry

To learn more about this topic, [please review this guide](Couchbase-Ticket-Registry.html). Database settings for this feature are available [here](Configuration-Properties-Common.html#couchbase-integration-settings) under the configuration key `cas.ticket.registry.couchbase`.

Signing & encryption settings for this registry are available [here](Configuration-Properties-Common.html#signing--encryption) under the configuration key `cas.ticket.registry.couchbase`.

### Hazelcast Ticket Registry

To learn more about this topic, [please review this guide](Hazelcast-Ticket-Registry.html).

Hazelcast settings for this feature are available [here](Configuration-Properties-Common.html#hazelcast-configuration) under the configuration key `cas.ticket.registry.hazelcast`.

Signing & encryption settings for this registry are available [here](Configuration-Properties-Common.html#signing--encryption) under the configuration key `cas.ticket.registry.hazelcast`.

### Infinispan Ticket Registry

To learn more about this topic, [please review this guide](Infinispan-Ticket-Registry.html).

```properties
# cas.ticket.registry.infinispan.cacheName=
# cas.ticket.registry.infinispan.configLocation=/infinispan.xml
```

Signing & encryption settings for this registry are available [here](Configuration-Properties-Common.html#signing--encryption) under the configuration key `cas.ticket.registry.infinispan`.

### InMemory Ticket Registry

This is typically the default ticket registry instance where tickets
are kept inside the runtime environment memory.

```properties
# Enable the backing map to be cacheable
# cas.ticket.registry.inMemory.cache=true

# cas.ticket.registry.inMemory.loadFactor=1
# cas.ticket.registry.inMemory.concurrency=20
# cas.ticket.registry.inMemory.initialCapacity=1000
```

Signing & encryption settings for this registry are available [here](Configuration-Properties-Common.html#signing--encryption) under the configuration key `cas.ticket.registry.inMemory`.

### JMS Ticket Registry

To learn more about this topic, [please review this guide](Messaging-JMS-Ticket-Registry.html).

Signing & encryption settings for this registry are available [here](Configuration-Properties-Common.html#signing--encryption) under the configuration key `cas.ticket.registry.jms`.

#### JMS Ticket Registry ActiveMQ

```properties
# spring.activemq.broker-url=tcp://192.168.1.210:9876
# spring.activemq.user=admin
# spring.activemq.password=secret
# spring.activemq.pool.enabled=true
# spring.activemq.pool.max-connections=50
```

#### JMS Ticket Registry Artemis

```properties
# spring.artemis.mode=native
# spring.artemis.host=192.168.1.210
# spring.artemis.port=9876
# spring.artemis.user=admin
# spring.artemis.password=secret
```

#### JMS Ticket Registry JNDI

```properties
# spring.jms.jndi-name=java:/MyConnectionFactory
```

### Ehcache Ticket Registry

To learn more about this topic, [please review this guide](Ehcache-Ticket-Registry.html).

```properties
# cas.ticket.registry.ehcache.replicateUpdatesViaCopy=true
# cas.ticket.registry.ehcache.cacheManagerName=ticketRegistryCacheManager
# cas.ticket.registry.ehcache.replicatePuts=true
# cas.ticket.registry.ehcache.replicateUpdates=true
# cas.ticket.registry.ehcache.memoryStoreEvictionPolicy=LRU
# cas.ticket.registry.ehcache.configLocation=classpath:/ehcache-replicated.xml
# cas.ticket.registry.ehcache.maximumBatchSize=100
# cas.ticket.registry.ehcache.shared=false
# cas.ticket.registry.ehcache.replicationInterval=10000
# cas.ticket.registry.ehcache.cacheTimeToLive=2147483647
# cas.ticket.registry.ehcache.diskExpiryThreadIntervalSeconds=0
# cas.ticket.registry.ehcache.replicateRemovals=true
# cas.ticket.registry.ehcache.maxChunkSize=5000000
# cas.ticket.registry.ehcache.maxElementsOnDisk=0
# cas.ticket.registry.ehcache.maxElementsInCache=0
# cas.ticket.registry.ehcache.maxElementsInMemory=10000
# cas.ticket.registry.ehcache.eternal=false
# cas.ticket.registry.ehcache.loaderAsync=true
# cas.ticket.registry.ehcache.replicatePutsViaCopy=true
# cas.ticket.registry.ehcache.cacheTimeToIdle=0
# cas.ticket.registry.ehcache.persistence=LOCALTEMPSWAP|NONE|LOCALRESTARTABLE|DISTRIBUTED
# cas.ticket.registry.ehcache.synchronousWrites=
```

Signing & encryption settings for this registry are available [here](Configuration-Properties-Common.html#signing--encryption) under the configuration key `cas.ticket.registry.ehcache`.

### Ignite Ticket Registry

To learn more about this topic, [please review this guide](Ignite-Ticket-Registry.html).

```properties
# cas.ticket.registry.ignite.keyAlgorithm=
# cas.ticket.registry.ignite.protocol=
# cas.ticket.registry.ignite.trustStorePassword=
# cas.ticket.registry.ignite.keyStoreType=
# cas.ticket.registry.ignite.keyStoreFilePath=
# cas.ticket.registry.ignite.keyStorePassword=
# cas.ticket.registry.ignite.trustStoreType=
# cas.ticket.registry.ignite.igniteAddress[0]=localhost:47500
# cas.ticket.registry.ignite.igniteAddress[1]=
# cas.ticket.registry.ignite.trustStoreFilePath=
# cas.ticket.registry.ignite.ackTimeout=2000
# cas.ticket.registry.ignite.joinTimeout=1000
# cas.ticket.registry.ignite.localAddress=
# cas.ticket.registry.ignite.localPort=-1
# cas.ticket.registry.ignite.networkTimeout=5000
# cas.ticket.registry.ignite.socketTimeout=5000
# cas.ticket.registry.ignite.threadPriority=10
# cas.ticket.registry.ignite.forceServerMode=false
# cas.ticket.registry.ignite.clientMode=false

# cas.ticket.registry.ignite.ticketsCache.writeSynchronizationMode=FULL_SYNC
# cas.ticket.registry.ignite.ticketsCache.atomicityMode=TRANSACTIONAL
# cas.ticket.registry.ignite.ticketsCache.cacheMode=REPLICATED
```

Signing & encryption settings for this registry are available [here](Configuration-Properties-Common.html#signing--encryption) under the configuration key `cas.ticket.registry.ignite`.

### Memcached Ticket Registry

To learn more about this topic, [please review this guide](Memcached-Ticket-Registry.html).Integration settings for this registry are available [here](Configuration-Properties-Common.html#memcached-integration-settings) under the configuration key `cas.ticket.registry.memcached`.

Signing & encryption settings for this registry are available [here](Configuration-Properties-Common.html#signing--encryption) under the configuration key `cas.ticket.registry.memcached`.

### DynamoDb Ticket Registry

To learn more about this topic, [please review this guide](DynamoDb-Ticket-Registry.html). 

Common configuration settings for this feature are available [here](Configuration-Properties-Common.html#dynamodb-configuration) 
under the configuration key `cas.ticket.registry`. 

Signing & encryption settings for this registry are available [here](Configuration-Properties-Common.html#signing--encryption) 
under the configuration key `cas.ticket.registry.dynamoDb`.

AWS settings for this feature are available [here](Configuration-Properties-Common.html#amazon-integration-settings) 
under the configuration key `cas.ticket.registry.dynamoDb`.

```properties
# cas.ticket.registry.dynamoDb.serviceTicketsTableName=serviceTicketsTable
# cas.ticket.registry.dynamoDb.proxyTicketsTableName=proxyTicketsTable
# cas.ticket.registry.dynamoDb.ticketGrantingTicketsTableName=ticketGrantingTicketsTable
# cas.ticket.registry.dynamoDb.proxyGrantingTicketsTableName=proxyGrantingTicketsTable
# cas.ticket.registry.dynamoDb.transientSessionTicketsTableName=transientSessionTicketsTable
```

### MongoDb Ticket Registry

To learn more about this topic, [please review this guide](MongoDb-Ticket-Registry.html). Signing & encryption settings for this registry are available [here](Configuration-Properties-Common.html#signing--encryption) under the configuration key `cas.ticket.registry.mongo`.  Common configuration settings for this feature are available [here](Configuration-Properties-Common.html#mongodb-configuration) under the configuration key `cas.ticket.registry`.

### Redis Ticket Registry

To learn more about this topic, [please review this guide](Redis-Ticket-Registry.html). Common configuration settings for this feature are available [here](Configuration-Properties-Common.html#redis-configuration) under the configuration key `cas.ticket.registry`. Signing & encryption settings for this registry are available [here](Configuration-Properties-Common.html#signing--encryption) under the configuration key `cas.ticket.registry.redis`.

## Protocol Ticket Security

Controls whether tickets issued by the CAS server should be secured via signing and encryption
when shared with client applications on outgoing calls. The signing and encryption keys [are both JWKs](Configuration-Properties-Common.html#signing--encryption) of size `512` and `256`.
The encryption algorithm is set to `AES_128_CBC_HMAC_SHA_256`. Signing & encryption settings for this feature are available [here](Configuration-Properties-Common.html#signing--encryption) under the configuration key `cas.ticket`.

## Service Tickets Behavior

Controls the expiration policy of service tickets, as well as other properties applicable to STs.

```properties
# cas.ticket.st.maxLength=20

# cas.ticket.st.numberOfUses=1
# cas.ticket.st.timeToKillInSeconds=10
```

## Proxy Granting Tickets Behavior

```properties
# cas.ticket.pgt.maxLength=50
```

## Proxy Tickets Behavior

```properties
# cas.ticket.pt.timeToKillInSeconds=10
# cas.ticket.pt.numberOfUses=1
```


## Transient Session Tickets Behavior

```properties
# cas.ticket.tst.timeToKillInSeconds=300
```

## Ticket Granting Tickets Behavior

```properties
# cas.ticket.tgt.onlyTrackMostRecentSession=true
# cas.ticket.tgt.maxLength=50
```

## TGT Expiration Policy

Ticket expiration policies are activated in the following conditions:

- If the timeout values for the default policy are all set to zero or less, CAS shall ensure tickets are *never* considered expired.
- Disabling a policy requires that all its timeout settings be set to a value equal or less than zero.
- If not ticket expiration policy is determined, CAS shall ensure the ticket are *always* considered expired.

<div class="alert alert-info"><strong>Keep What You Need!</strong><p>You are encouraged to only keep and maintain properties and settings needed for a particular policy. It is <strong>UNNECESSARY</strong> to grab a copy of all fields or keeping a copy as a reference while leaving them commented out. This strategy would ultimately lead to poor upgrades increasing chances of breaking changes and a messy deployment at that.</p></div>

Ticket expiration policies are activated in the following order:

1. Tickets are never expired, if and when settings for the default policy are configured accordingly.
2. Timeout
3. Default
4. Throttled Timeout
5. Hard Timeout
6. Tickets always expire immediately.

### Default

Provides a hard-time out as well as a sliding window.

```properties
# Set to a negative value to never expire tickets
# cas.ticket.tgt.maxTimeToLiveInSeconds=28800
# cas.ticket.tgt.timeToKillInSeconds=7200
```

### Remember Me

```properties
# cas.ticket.tgt.rememberMe.enabled=true
# cas.ticket.tgt.rememberMe.timeToKillInSeconds=28800
```

### Timeout

The expiration policy applied to TGTs provides for most-recently-used expiration policy, similar to a Web server session timeout.

```properties
# cas.ticket.tgt.timeout.maxTimeToLiveInSeconds=28800
```

### Throttled Timeout

The throttled timeout policy extends the Timeout policy with the concept of throttling where a ticket may be used at most every N seconds.

```properties
# cas.ticket.tgt.throttledTimeout.timeToKillInSeconds=28800
# cas.ticket.tgt.throttledTimeout.timeInBetweenUsesInSeconds=5
```

### Hard Timeout

The hard timeout policy provides for finite ticket lifetime as measured from the time of creation.

```properties
# cas.ticket.tgt.hardTimeout.timeToKillInSeconds=28800
```

### Attributes

Attribute configuration and customizations that are processed and accepted by the management web application are defined via the following settings:

```properties
# cas.authn.attributeRepository.stub.attributes.uid=uid
# cas.authn.attributeRepository.stub.attributes.givenName=givenName
# cas.authn.attributeRepository.stub.attributes.eppn=eppn
```

Use LDAP to enforce access into the management web application either by group or attribute.

## Google reCAPTCHA Integration

Display Google's reCAPTCHA widget on the CAS login page.

```properties
# cas.googleRecaptcha.enabled=true
# cas.googleRecaptcha.verifyUrl=https://www.google.com/recaptcha/api/siteverify
# cas.googleRecaptcha.siteKey=
# cas.googleRecaptcha.secret=
```

## Google Analytics Integration

To learn more about this topic, [please review this guide](../integration/Configuring-Google-Analytics.html).

```properties
# cas.googleAnalytics.googleAnalyticsTrackingId=
```

## Spring Webflow

Control how Spring Webflow's conversational session state should be managed by CAS,
and all other webflow related settings.

To learn more about this topic, [please review this guide](Webflow-Customization.html).

```properties
# cas.webflow.alwaysPauseRedirect=false
# cas.webflow.refresh=true
# cas.webflow.redirectSameState=false
```

### Spring Webflow Auto Configuration

Options that control how the Spring Webflow context is dynamically altered and configured by CAS. To learn more about this topic, [please review this guide](Webflow-Customization-Extensions.html).

```properties
# cas.webflow.autoconfigure=true
```

#### Spring Webflow Groovy Auto Configuration

Control the Spring Webflow context via a custom Groovy script.

```properties
# cas.webflow.groovy.location=file:/etc/cas/config/custom-webflow.groovy
```

### Spring Webflow Session Management

To learn more about this topic, [see this guide](Webflow-Customization-Sessions.html).

```properties
# cas.webflow.session.lockTimeout=30
# cas.webflow.session.compress=false
# cas.webflow.session.maxConversations=5

# Enable server-side session management
# cas.webflow.session.storage=false
```

The signing and encryption keys [are both JWKs](Configuration-Properties-Common.html#signing--encryption) of size `512` and `256`.

#### Spring Webflow Client-Side Session

The encryption key must be randomly-generated string of size f`16`. The signing key [is a JWK](Configuration-Properties-Common.html#signing--encryption) of size `512`.

Signing & encryption settings for this feature are available [here](Configuration-Properties-Common.html#signing--encryption) under the configuration key `cas.webflow`.

#### Spring Webflow Hazelcast Server-Side Session

```properties
# cas.webflow.session.hzLocation=classpath:/hazelcast.xml
```

#### Spring Webflow MongoDb Server-Side Session

```properties
# spring.data.mongodb.host=mongo-srv
# spring.data.mongodb.port=27018
# spring.data.mongodb.database=prod
```

#### Spring Webflow Redis Server-Side Session

```properties
# spring.session.store-type=redis
# spring.redis.host=localhost
# spring.redis.password=secret
# spring.redis.port=6379
```

### Authentication Exceptions

Map custom authentication exceptions in the CAS webflow and link them to custom messages defined in message bundles.

To learn more about this topic, [please review this guide](Webflow-Customization-Exceptions.html).

```properties
# cas.authn.exceptions.exceptions=value1,value2,...
```

### Authentication Interrupt

Interrupt the authentication flow to reach out to external services. To learn more about this topic, [please review this guide](Webflow-Customization-Interrupt.html).

#### Authentication Interrupt JSON

```properties
# cas.interrupt.json.location=file:/etc/cas/config/interrupt.json
```

#### Authentication Interrupt Regex Attributes

```properties
# cas.interrupt.attributeName=attribute-name-pattern
# cas.interrupt.attributeValue=attribute-value-pattern
```

#### Authentication Interrupt Groovy

```properties
# cas.interrupt.groovy.location=file:/etc/cas/config/interrupt.groovy
```

#### Authentication Interrupt REST

RESTful settings for this feature are available [here](Configuration-Properties-Common.html#restful-integrations) under the configuration key `cas.interrupt.rest`.


### Acceptable Usage Policy

Decide how CAS should attempt to determine whether AUP is accepted.
To learn more about this topic, [please review this guide](Webflow-Customization-AUP.html).

```properties
# cas.acceptableUsagePolicy.aupAttributeName=aupAccepted
```

#### REST

RESTful settings for this feature are available [here](Configuration-Properties-Common.html#restful-integrations) under the configuration key `cas.acceptableUsagePolicy.rest`.

#### JDBC

If AUP is controlled via JDBC, decide how choices should be remembered back inside the database instance. Database settings for this feature are available [here](Configuration-Properties-Common.html#database-settings) under the configuration key `cas.acceptableUsagePolicy.jdbc`.

```properties
# cas.acceptableUsagePolicy.jdbc.tableName=usage_policies_table
```

#### MongoDb

 Common configuration settings for this feature are available [here](Configuration-Properties-Common.html#mongodb-configuration) under the configuration key `cas.acceptableUsagePolicy`.

#### LDAP

If AUP is controlled via LDAP, decide how choices should be remembered back inside the LDAP instance. LDAP settings for this feature are available [here](Configuration-Properties-Common.html#ldap-connection-settings) under the configuration key `cas.acceptableUsagePolicy.ldap`.

## REST API

To learn more about this topic, [please review this guide](../protocol/REST-Protocol.html).

```properties
# cas.rest.attributeName=
# cas.rest.attributeValue=
```

## Metrics

To learn more about this topic, [please review this guide](Monitoring-Statistics.html).

```properties
# cas.metrics.loggerName=perfStatsLogger
# cas.metrics.refreshInterval=30
```

### Metrics Storage

#### Redis

```properties
# cas.metrics.redis.key=
# cas.metrics.redis.prefix=
```

Common configuration settings for this feature are available [here](Configuration-Properties-Common.html#redis-configuration) under the configuration key `cas.metrics`.

#### Statsd

```properties
# cas.metrics.statsd.host=
# cas.metrics.statsd.port=8125
# cas.metrics.statsd.prefix=cas
```

#### MongoDb

 Common configuration settings for this feature are available [here](Configuration-Properties-Common.html#mongodb-configuration) under the configuration key `cas.metrics.mongo`.

#### Open TSDB

```properties
# cas.metrics.openTsdb.connectTimeout=10000
# cas.metrics.openTsdb.readTimeout=30000
# cas.metrics.openTsdb.prefix=url
```

#### InfluxDb

Common configuration settings for this feature are available [here](Configuration-Properties-Common.html#influxdb-configuration) under the configuration key `cas.metrics.influxDb`.

## SAML Metadata UI

Control how SAML MDUI elements should be displayed on the main CAS login page
in the event that CAS is handling authentication for an external SAML2 IdP.

To learn more about this topic, [please review this guide](../integration/Shibboleth.html).

```properties
# cas.samlMetadataUi.requireValidMetadata=true
# cas.samlMetadataUi.schedule.repeatInterval=120000
# cas.samlMetadataUi.schedule.startDelay=30000
# cas.samlMetadataUi.resources=classpath:/sp-metadata::classpath:/pub.key,http://md.incommon.org/InCommon/InCommon-metadata.xml::classpath:/inc-md-pub.key
# cas.samlMetadataUi.maxValidity=0
# cas.samlMetadataUi.requireSignedRoot=false
# cas.samlMetadataUi.parameter=entityId
```

## Eureka Service Discovery

To learn more about this topic, [please review this guide](Service-Discovery-Guide-Eureka.html).

```properties
# eureka.client.serviceUrl.defaultZone=${EUREKA_SERVER_HOST:http://localhost:8761}/eureka/
# eureka.client.enabled=true
# eureka.instance.statusPageUrl=${cas.server.prefix}/status/info
# eureka.instance.healthCheckUrl=${cas.server.prefix}/status/health
# eureka.instance.homePageUrl=${cas.server.prefix}/
# eureka.client.healthcheck.enabled=true

# spring.cloud.config.discovery.enabled=false
```

## Consul Service Discovery

To learn more about this topic, [please review this guide](Service-Discovery-Guide-Consul.html).

```properties
# spring.cloud.consul.port=8500
# spring.cloud.consul.enabled=true
# spring.cloud.consul.host=localhost

# spring.cloud.consul.discovery.healthCheckPath=${management.context-path}/health
# spring.cloud.consul.discovery.healthCheckPath=15s
# spring.cloud.consul.discovery.instanceId=${spring.application.name}:${random.value}

# spring.cloud.consul.discovery.heartbeat.enabled=true
# spring.cloud.consul.discovery.heartbeat.ttlValue=60
# spring.cloud.consul.discovery.heartbeat.ttlUnit=s
```

## Provisioning

### SCIM

Provision the authenticated CAS principal via SCIM.
To learn more about this topic, [please review this guide](../integration/SCIM-Integration.html).

```properties
# cas.scim.version=2
# cas.scim.target=
# cas.scim.oauthToken=
# cas.scim.username=
# cas.scim.password=
```

## Attribute Consent

CAS provides the ability to enforce user-informed consent upon attribute release.
To learn more about this topic, [please review this guide](../integration/Attribute-Release-Consent.html).

```properties
# cas.consent.reminder=30
# cas.consent.reminderTimeUnit=HOURS|DAYS|MONTHS
```

Signing & encryption settings for this feature are available [here](Configuration-Properties-Common.html#signing--encryption) under the configuration key `cas.consent`. The signing and encryption keys [are both JWKs](Configuration-Properties-Common.html#signing--encryption) of size `512` and `256`.

### JSON Attribute Consent

```properties
# cas.consent.json.location=file:/etc/cas/config/consent.json
```

### Groovy Attribute Consent

```properties
# cas.consent.groovy.location=file:/etc/cas/config/consent.groovy
```

### JPA Attribute Consent

Database settings for this feature are available [here](Configuration-Properties-Common.html#database-settings) under the configuration key `cas.consent.jpa`.

### LDAP Attribute Consent

LDAP settings for this feature are available [here](Configuration-Properties-Common.html#ldap-connection-settings) under the configuration key `cas.consent.ldap`.

```properties
# cas.consent.ldap.consentAttributeName=casConsentDecision
```

### MongoDb Attribute Consent

 Common configuration settings for this feature are available [here](Configuration-Properties-Common.html#mongodb-configuration) under the configuration key `cas.consent`.

### REST Attribute Consent

```properties
# cas.consent.rest.endpoint=https://api.example.org/trustedBrowser
```

## Apache Fortress Authentication

To learn more about this topic, [please review this guide](../integration/Configuring-Fortress-Integration.html).

```properties
# cas.authn.fortress.rbaccontext=HOME
```

## CAS Client

Configure settings relevant to the Java CAS client configured to handle inbound ticket validation operations, etc.

```properties
# cas.client.prefix=https://sso.example.org/cas
```

## Password Management

Allow the user to update their account password, etc in-place.
To learn more about this topic, [please review this guide](Password-Policy-Enforcement.html).

```properties
# cas.authn.pm.enabled=true

# Minimum 8 and Maximum 10 characters at least 1 Uppercase Alphabet, 1 Lowercase Alphabet, 1 Number and 1 Special Character
# cas.authn.pm.policyPattern=^(?=.*[a-z])(?=.*[A-Z])(?=.*\\d)(?=.*[$@$!%*?&])[A-Za-z\\d$@$!%*?&]{8,10}

# cas.authn.pm.reset.expirationMinutes=1
# cas.authn.pm.reset.securityQuestionsEnabled=true

# Automatically log in after successful password change
# cas.authn.pm.autoLogin=false
```

Email notifications settings for this feature are available [here](Configuration-Properties-Common.html#email-notifications) 
under the configuration key `cas.authn.pm.reset`.

The signing and encryption keys [are both JWKs](Configuration-Properties-Common.html#signing--encryption) of size `512` and `256`.
The encryption algorithm is set to `AES_128_CBC_HMAC_SHA_256`. Signing & encryption settings for this feature are available [here](Configuration-Properties-Common.html#signing--encryption) under the configuration key `cas.authn.pm.reset`.

### JSON Password Management

```properties
# cas.authn.pm.json.location=classpath:jsonResourcePassword.json
```

### Groovy Password Management

```properties
# cas.authn.pm.groovy.location=classpath:PasswordManagementService.groovy
```

### LDAP Password Management

LDAP settings for this feature are available [here](Configuration-Properties-Common.html#ldap-connection-settings) under the configuration key `cas.authn.pm.ldap`.

```properties
# cas.authn.pm.ldap.type=AD|GENERIC|EDirectory|FreeIPA

# Attributes that should be fetched to indicate security questions and answers
# cas.authn.pm.ldap.securityQuestionsAttributes.attrQuestion1=attrAnswer1
# cas.authn.pm.ldap.securityQuestionsAttributes.attrQuestion2=attrAnswer2
# cas.authn.pm.ldap.securityQuestionsAttributes.attrQuestion3=attrAnswer3
```

### JDBC Password Management

Database settings for this feature are available [here](Configuration-Properties-Common.html#database-settings) 
under the configuration key `cas.authn.pm.jdbc`. Password encoding  settings for this 
feature are available [here](Configuration-Properties-Common.html#password-encoding) under the configuration key `cas.authn.pm.jdbc`.

```properties
# The two fields indicated below are expected to be returned
# cas.authn.pm.jdbc.sqlSecurityQuestions=SELECT question, answer FROM table WHERE user=?

# cas.authn.pm.jdbc.sqlFindEmail=SELECT email FROM table WHERE user=?
# cas.authn.pm.jdbc.sqlChangePassword=UPDATE table SET password=? WHERE user=?
```

### REST Password Management

```properties
# cas.authn.pm.rest.endpointUrlEmail=
# cas.authn.pm.rest.endpointUrlSecurityQuestions=
# cas.authn.pm.rest.endpointUrlChange=
```<|MERGE_RESOLUTION|>--- conflicted
+++ resolved
@@ -160,12 +160,8 @@
 
 ### Amazon S3
 
-<<<<<<< HEAD
-Allow the CAS Spring Cloud configuration server to load settings from a DynamoDb instance.
-=======
 The following settings may be passed using strategies outlined [here](Configuration-Management.html#overview) in order for CAS to establish a connection,
 using the configuration key `cas.spring.cloud.aws.s3`.
->>>>>>> a93d8e40
 
 ```properties
 # ${configurationKey}.bucketName=cas-properties
