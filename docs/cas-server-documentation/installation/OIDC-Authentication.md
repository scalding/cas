--- conflicted
+++ resolved
@@ -5,11 +5,7 @@
 
 # OpenID Connect Authentication
 
-<<<<<<< HEAD
-## Configuration
 
-=======
->>>>>>> 0abfdac4
 Support is enabled by including the following dependency in the WAR overlay:
 
 ```xml
