--- conflicted
+++ resolved
@@ -92,12 +92,7 @@
      */
     public static void createLdapEntries(final LDAPConnection connection, final Collection<LdapEntry> entries) throws Exception {
         for (final LdapEntry entry : entries) {
-<<<<<<< HEAD
-
             final Collection<Attribute> attrs = new ArrayList<>(entry.getAttributeNames().length);
-=======
-            final Collection<Attribute> attrs = new ArrayList<Attribute>(entry.getAttributeNames().length);
->>>>>>> 778150e6
             for (final LdapAttribute a : entry.getAttributes()) {
                 attrs.add(new Attribute(a.getName(), a.getStringValues()));
             }
