/*
 * Licensed to Jasig under one or more contributor license
 * agreements. See the NOTICE file distributed with this work
 * for additional information regarding copyright ownership.
 * Jasig licenses this file to you under the Apache License,
 * Version 2.0 (the "License"); you may not use this file
 * except in compliance with the License.  You may obtain a
 * copy of the License at the following location:
 *
 *   http://www.apache.org/licenses/LICENSE-2.0
 *
 * Unless required by applicable law or agreed to in writing,
 * software distributed under the License is distributed on an
 * "AS IS" BASIS, WITHOUT WARRANTIES OR CONDITIONS OF ANY
 * KIND, either express or implied.  See the License for the
 * specific language governing permissions and limitations
 * under the License.
 */
package org.jasig.cas.authentication;

import java.util.Collections;
import java.util.Map;
import javax.validation.constraints.NotNull;
import javax.validation.constraints.Size;

import org.jasig.cas.authentication.principal.Credentials;
import org.jasig.cas.authentication.principal.CredentialsToPrincipalResolver;
import org.jasig.cas.authentication.principal.Principal;

/**
 * Authentication Manager that provides a direct mapping between credentials
 * provided and the authentication handler used to authenticate the user.
 *
 * @author Scott Battaglia
 * @since 3.1
 */
public final class DirectMappingAuthenticationManagerImpl extends AbstractAuthenticationManager {

    @NotNull
    @Size(min=1)
    private Map<Class< ? extends Credentials>, DirectAuthenticationHandlerMappingHolder> credentialsMapping;

    /**
     * @throws IllegalArgumentException if a mapping cannot be found.
     * @see org.jasig.cas.authentication.AuthenticationManager#authenticate(org.jasig.cas.authentication.principal.Credentials)
     */
    @Override
<<<<<<< HEAD
    protected Pair<AuthenticationHandler, Principal> authenticateAndObtainPrincipal(final Credentials credentials)
            throws AuthenticationException, PrincipalException {
=======
    protected Pair<AuthenticationHandler, Principal> authenticateAndObtainPrincipal(
            final Credentials credentials) throws AuthenticationException {
>>>>>>> e8f6c10a
        final Class< ? extends Credentials> credentialsClass = credentials.getClass();
        final DirectAuthenticationHandlerMappingHolder d = this.credentialsMapping.get(credentialsClass);

        if (d == null) {
            log.debug("No mapping found for: {}", credentialsClass.getName());
            throw new AuthenticationException();
        }

<<<<<<< HEAD
        final String handlerName = d.getAuthenticationHandler().getName();
        final HandlerResult result;
=======
        final String handlerName = d.getAuthenticationHandler().getClass().getSimpleName();
        boolean authenticated = false;

        AuthenticationException authException = BadCredentialsAuthenticationException.ERROR;

>>>>>>> e8f6c10a
        try {
            result = d.getAuthenticationHandler().authenticate(credentials);
        } catch (final Exception e) {
            logAuthenticationHandlerError(handlerName, credentials, e);
<<<<<<< HEAD
=======
        }

        if (!authenticated) {
>>>>>>> e8f6c10a
            log.info("{} failed to authenticate {}", handlerName, credentials);
            throw new AuthenticationException(
                    Collections.singletonMap(handlerName, e),
                    Collections.<String, HandlerResult>emptyMap());
        }
        log.info("{} successfully authenticated {}", handlerName, credentials);

        final Principal p = d.getCredentialsToPrincipalResolver().resolvePrincipal(credentials);
        if (p == null) {
            throw new PrincipalException(
                    "Resolver failed to resolve principal.",
                    Collections.<String, Exception>emptyMap(),
                    Collections.singletonMap(handlerName, result));
        }
        return new Pair<AuthenticationHandler,Principal>(d.getAuthenticationHandler(), p);
    }

    public final void setCredentialsMapping(
        final Map<Class< ? extends Credentials>, DirectAuthenticationHandlerMappingHolder> credentialsMapping) {
        this.credentialsMapping = credentialsMapping;
    }

    /**
     * Holder for authentication mappings that links credentials and handlers.
     */
    public static final class DirectAuthenticationHandlerMappingHolder {

        private AuthenticationHandler authenticationHandler;

        private CredentialsToPrincipalResolver credentialsToPrincipalResolver;

        public DirectAuthenticationHandlerMappingHolder() {
            // nothing to do
        }

        public final AuthenticationHandler getAuthenticationHandler() {
            return this.authenticationHandler;
        }

        public void setAuthenticationHandler(
            final AuthenticationHandler authenticationHandler) {
            this.authenticationHandler = authenticationHandler;
        }

        public CredentialsToPrincipalResolver getCredentialsToPrincipalResolver() {
            return this.credentialsToPrincipalResolver;
        }

        public void setCredentialsToPrincipalResolver(
            final CredentialsToPrincipalResolver credentialsToPrincipalResolver) {
            this.credentialsToPrincipalResolver = credentialsToPrincipalResolver;
        }
    }

}<|MERGE_RESOLUTION|>--- conflicted
+++ resolved
@@ -32,6 +32,7 @@
  * provided and the authentication handler used to authenticate the user.
  *
  * @author Scott Battaglia
+ * @author Marvin S. Addison
  * @since 3.1
  */
 public final class DirectMappingAuthenticationManagerImpl extends AbstractAuthenticationManager {
@@ -45,13 +46,8 @@
      * @see org.jasig.cas.authentication.AuthenticationManager#authenticate(org.jasig.cas.authentication.principal.Credentials)
      */
     @Override
-<<<<<<< HEAD
     protected Pair<AuthenticationHandler, Principal> authenticateAndObtainPrincipal(final Credentials credentials)
             throws AuthenticationException, PrincipalException {
-=======
-    protected Pair<AuthenticationHandler, Principal> authenticateAndObtainPrincipal(
-            final Credentials credentials) throws AuthenticationException {
->>>>>>> e8f6c10a
         final Class< ? extends Credentials> credentialsClass = credentials.getClass();
         final DirectAuthenticationHandlerMappingHolder d = this.credentialsMapping.get(credentialsClass);
 
@@ -60,26 +56,12 @@
             throw new AuthenticationException();
         }
 
-<<<<<<< HEAD
         final String handlerName = d.getAuthenticationHandler().getName();
         final HandlerResult result;
-=======
-        final String handlerName = d.getAuthenticationHandler().getClass().getSimpleName();
-        boolean authenticated = false;
-
-        AuthenticationException authException = BadCredentialsAuthenticationException.ERROR;
-
->>>>>>> e8f6c10a
         try {
             result = d.getAuthenticationHandler().authenticate(credentials);
         } catch (final Exception e) {
             logAuthenticationHandlerError(handlerName, credentials, e);
-<<<<<<< HEAD
-=======
-        }
-
-        if (!authenticated) {
->>>>>>> e8f6c10a
             log.info("{} failed to authenticate {}", handlerName, credentials);
             throw new AuthenticationException(
                     Collections.singletonMap(handlerName, e),
