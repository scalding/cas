/*
 * Licensed to Jasig under one or more contributor license
 * agreements. See the NOTICE file distributed with this work
 * for additional information regarding copyright ownership.
 * Jasig licenses this file to you under the Apache License,
 * Version 2.0 (the "License"); you may not use this file
 * except in compliance with the License.  You may obtain a
 * copy of the License at the following location:
 *
 *   http://www.apache.org/licenses/LICENSE-2.0
 *
 * Unless required by applicable law or agreed to in writing,
 * software distributed under the License is distributed on an
 * "AS IS" BASIS, WITHOUT WARRANTIES OR CONDITIONS OF ANY
 * KIND, either express or implied.  See the License for the
 * specific language governing permissions and limitations
 * under the License.
 */
package org.jasig.cas.authentication;

import java.security.GeneralSecurityException;
import java.util.ArrayList;
import java.util.List;
import javax.validation.constraints.NotNull;

import com.github.inspektr.audit.annotation.Audit;
import org.jasig.cas.authentication.principal.Credentials;
import org.jasig.cas.authentication.principal.Principal;
import org.perf4j.aop.Profiled;
import org.slf4j.Logger;
import org.slf4j.LoggerFactory;

/**
 * @author Scott Battaglia

 * @since 3.3.5
 */
public abstract class AbstractAuthenticationManager implements AuthenticationManager {

    /** Log instance for logging events, errors, warnings, etc. */
    protected final Logger log = LoggerFactory.getLogger(AuthenticationManagerImpl.class);

    /** An array of AuthenticationAttributesPopulators. */
    @NotNull
    private List<AuthenticationMetaDataPopulator> authenticationMetaDataPopulators =
            new ArrayList<AuthenticationMetaDataPopulator>();

    @Audit(
        action="AUTHENTICATION",
        actionResolverName="AUTHENTICATION_RESOLVER",
        resourceResolverName="AUTHENTICATION_RESOURCE_RESOLVER")
    @Profiled(tag = "AUTHENTICATE", logFailuresSeparately = false)
    public final Authentication authenticate(final Credentials credentials) throws AuthenticationException {

        final Pair<AuthenticationHandler, Principal> pair = authenticateAndObtainPrincipal(credentials);

        /*
         *  we can only get here if the above method doesn't throw an exception. And if it doesn't,
         *  then the pair must not be null.
         */
        final Principal p = pair.getSecond();
        log.info("Authenticated {} with credential {}.", p, credentials);
        log.debug("Attribute map for {}: {}", p.getId(), p.getAttributes());

        Authentication authentication = new MutableAuthentication(p);
        authentication.getAttributes().put(
                AuthenticationManager.AUTHENTICATION_METHOD_ATTRIBUTE,
                pair.getFirst().getName());

        for (final AuthenticationMetaDataPopulator authenticationMetaDataPopulator
                : this.authenticationMetaDataPopulators) {
            authentication = authenticationMetaDataPopulator
                .populateAttributes(authentication, credentials);
        }

        return new ImmutableAuthentication(authentication.getPrincipal(),
            authentication.getAttributes());
    }

    /**
     * @param authenticationMetaDataPopulators the authenticationMetaDataPopulators to set.
     */
    public final void setAuthenticationMetaDataPopulators(
            final List<AuthenticationMetaDataPopulator> authenticationMetaDataPopulators) {
        this.authenticationMetaDataPopulators = authenticationMetaDataPopulators;
    }

    /**
     * Follows the same rules as the "authenticate" method (i.e. should only return a fully populated
     * object, or throw an exception)
     *
     * @param credentials the credentials to check
     * @return the pair of authentication handler and principal.  CANNOT be NULL.
     * @throws AuthenticationException if there is an error authenticating.
     * @throws PrincipalException On principal resolution errors.
     */
<<<<<<< HEAD
    protected abstract Pair<AuthenticationHandler,Principal> authenticateAndObtainPrincipal(Credentials credentials)
            throws AuthenticationException;
=======
    protected abstract Pair<AuthenticationHandler,Principal> authenticateAndObtainPrincipal(
            final Credentials credentials) throws AuthenticationException;
>>>>>>> e8f6c10a


    /**
     * Logs authentication handler errors.
     *
     * @param handlerName The class name of the authentication handler.
     * @param credentials Client credentials subject to authentication.
     * @param e The exception that has occurred during authentication attempt.
     */
<<<<<<< HEAD
    protected void logAuthenticationHandlerError(final String handlerName, final Credentials credentials, final Exception e) {
        if (e instanceof GeneralSecurityException) {
=======
    protected void logAuthenticationHandlerError(final String handlerName, final Credentials credentials,
            final Exception e) {
        if (e instanceof AuthenticationException) {
>>>>>>> e8f6c10a
            // CAS-1181 Log common authentication failures at INFO without stack trace
            log.info("{} failed authenticating {}", handlerName, credentials);
        } else {
            log.error("{} threw error authenticating {}", handlerName, credentials, e);
        }
    }


    protected static class Pair<A,B> {

        private final A first;

        private final B second;

        public Pair(final A first, final B second) {
            this.first = first;
            this.second = second;
        }

        public A getFirst() {
            return this.first;
        }


        public B getSecond() {
            return this.second;
        }
    }

}<|MERGE_RESOLUTION|>--- conflicted
+++ resolved
@@ -94,13 +94,8 @@
      * @throws AuthenticationException if there is an error authenticating.
      * @throws PrincipalException On principal resolution errors.
      */
-<<<<<<< HEAD
-    protected abstract Pair<AuthenticationHandler,Principal> authenticateAndObtainPrincipal(Credentials credentials)
-            throws AuthenticationException;
-=======
     protected abstract Pair<AuthenticationHandler,Principal> authenticateAndObtainPrincipal(
             final Credentials credentials) throws AuthenticationException;
->>>>>>> e8f6c10a
 
 
     /**
@@ -110,14 +105,9 @@
      * @param credentials Client credentials subject to authentication.
      * @param e The exception that has occurred during authentication attempt.
      */
-<<<<<<< HEAD
-    protected void logAuthenticationHandlerError(final String handlerName, final Credentials credentials, final Exception e) {
-        if (e instanceof GeneralSecurityException) {
-=======
     protected void logAuthenticationHandlerError(final String handlerName, final Credentials credentials,
             final Exception e) {
-        if (e instanceof AuthenticationException) {
->>>>>>> e8f6c10a
+        if (e instanceof GeneralSecurityException) {
             // CAS-1181 Log common authentication failures at INFO without stack trace
             log.info("{} failed authenticating {}", handlerName, credentials);
         } else {
