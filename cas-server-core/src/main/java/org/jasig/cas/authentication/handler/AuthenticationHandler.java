--- conflicted
+++ resolved
@@ -21,13 +21,10 @@
 import org.jasig.cas.authentication.principal.Credentials;
 
 /**
-<<<<<<< HEAD
  * Deprecated interface for authenticating user-supplied credentials. This component has
  * been superseded by {@link org.jasig.cas.authentication.AuthenticationHandler} as of
  * CAS 4.0.
- *
- * @author Scott Battaglia
-=======
+ * <p>
  * Validate Credentials support for AuthenticationManagerImpl.
  * <p>
  * Determines that Credentials are valid. Password-based credentials may be
@@ -39,8 +36,6 @@
  * AuthenticationHandler can authenticate the credentials provided.
  *
  * @author Scott Battaglia
-
->>>>>>> e8f6c10a
  * @since 3.0
  * @see org.jasig.cas.authentication.LegacyAuthenticationHandlerAdapter
  * @see org.jasig.cas.authentication.AuthenticationHandler
