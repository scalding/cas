/*
 * Licensed to Jasig under one or more contributor license
 * agreements. See the NOTICE file distributed with this work
 * for additional information regarding copyright ownership.
 * Jasig licenses this file to you under the Apache License,
 * Version 2.0 (the "License"); you may not use this file
 * except in compliance with the License.  You may obtain a
 * copy of the License at the following location:
 *
 *   http://www.apache.org/licenses/LICENSE-2.0
 *
 * Unless required by applicable law or agreed to in writing,
 * software distributed under the License is distributed on an
 * "AS IS" BASIS, WITHOUT WARRANTIES OR CONDITIONS OF ANY
 * KIND, either express or implied.  See the License for the
 * specific language governing permissions and limitations
 * under the License.
 */
package org.jasig.cas.logout;

<<<<<<< HEAD
import java.net.URL;
import java.nio.charset.Charset;
import java.util.ArrayList;
import java.util.List;
import java.util.Map;
import java.util.zip.Deflater;

import javax.validation.constraints.NotNull;

=======
>>>>>>> 36e22794
import org.apache.commons.codec.binary.Base64;
import org.jasig.cas.authentication.principal.Service;
import org.jasig.cas.authentication.principal.SingleLogoutService;
import org.jasig.cas.services.LogoutType;
import org.jasig.cas.services.RegisteredService;
import org.jasig.cas.services.ServicesManager;
import org.jasig.cas.ticket.TicketGrantingTicket;
import org.jasig.cas.util.HttpClient;
import org.jasig.cas.util.HttpMessage;
import org.slf4j.Logger;
import org.slf4j.LoggerFactory;

import javax.validation.constraints.NotNull;
import java.nio.charset.Charset;
import java.util.ArrayList;
import java.util.List;
import java.util.Map;
import java.util.zip.Deflater;

/**
 * This logout manager handles the Single Log Out process.
 *
 * @author Jerome Leleu
 * @since 4.0.0
 */
public final class LogoutManagerImpl implements LogoutManager {

    /** The logger. */
    private static final Logger LOGGER = LoggerFactory.getLogger(LogoutManagerImpl.class);

    /** The parameter name that contains the logout request. */
    private static final String LOGOUT_PARAMETER_NAME = "logoutRequest";

    /** ASCII character set. */
    private static final Charset ASCII = Charset.forName("ASCII");

    /** The services manager. */
    @NotNull
    private final ServicesManager servicesManager;

    /** An HTTP client. */
    @NotNull
    private final HttpClient httpClient;

    @NotNull
    private final LogoutMessageCreator logoutMessageBuilder;
    
    /** Whether single sign out is disabled or not. */
    private boolean singleLogoutCallbacksDisabled = false;
    
    /** 
     * Whether messages to endpoints would be sent in an asynchronous fashion.
     * True by default.
     **/
    private boolean asynchronous = true;
    
    /**
     * Build the logout manager.
     * @param servicesManager the services manager.
     * @param httpClient an HTTP client.
     * @param logoutMessageBuilder the builder to construct logout messages.
     */
    public LogoutManagerImpl(final ServicesManager servicesManager, final HttpClient httpClient,
                             final LogoutMessageCreator logoutMessageBuilder) {
        this.servicesManager = servicesManager;
        this.httpClient = httpClient;
        this.logoutMessageBuilder = logoutMessageBuilder;
    }

    /**
     * Set if messages are sent in an asynchronous fashion.
     *
     * @param asyncCallbacks if message is synchronously sent
     * @since 4.1
     */
    public void setAsynchronous(final boolean asyncCallbacks) {
        this.asynchronous = asyncCallbacks;
    }
    
    /**
     * Set if messages are sent in an asynchronous fashion.
     *
     * @param asyncCallbacks if message is synchronously sent
     * @deprecated As of 4.1. Use {@link #setAsynchronous(boolean)} instead
     */
    @Deprecated
    public void setIssueAsynchronousCallbacks(final boolean asyncCallbacks) {
        this.asynchronous = asyncCallbacks;
        LOGGER.warn("setIssueAsynchronousCallbacks() is deprecated. Use setAsynchronous() instead.");
    }
    
    /**
     * Perform a back channel logout for a given ticket granting ticket and returns all the logout requests.
     *
     * @param ticket a given ticket granting ticket.
     * @return all logout requests.
     */
    @Override
    public List<LogoutRequest> performLogout(final TicketGrantingTicket ticket) {
        final Map<String, Service> services;
        // synchronize the retrieval of the services and their cleaning for the TGT
        // to avoid concurrent logout mess ups
        synchronized (ticket) {
            services = ticket.getServices();
            ticket.removeAllServices();
        }
        ticket.markTicketExpired();

        final List<LogoutRequest> logoutRequests = new ArrayList<LogoutRequest>();
        // if SLO is not disabled
        if (!this.singleLogoutCallbacksDisabled) {
            // through all services
            for (final String ticketId : services.keySet()) {
                final Service service = services.get(ticketId);
                // it's a SingleLogoutService, else ignore
                if (service instanceof SingleLogoutService) {
                    final SingleLogoutService singleLogoutService = (SingleLogoutService) service;
                    // the logout has not performed already
                    if (!singleLogoutService.isLoggedOutAlready()) {
                        final LogoutRequest logoutRequest = new LogoutRequest(ticketId, singleLogoutService);
                        // always add the logout request
                        logoutRequests.add(logoutRequest);
                        final RegisteredService registeredService = servicesManager.findServiceBy(service);
                        // the service is no more defined, or the logout type is not defined or is back channel
                        if (registeredService == null || registeredService.getLogoutType() == null
                                || registeredService.getLogoutType() == LogoutType.BACK_CHANNEL) {
                            // perform back channel logout
                            if (performBackChannelLogout(logoutRequest)) {
                                logoutRequest.setStatus(LogoutRequestStatus.SUCCESS);
                            } else {
                                logoutRequest.setStatus(LogoutRequestStatus.FAILURE);
                                LOGGER.warn("Logout message not sent to [{}]; Continuing processing...",
                                        singleLogoutService.getId());
                            }
                        }
                    }
                }
            }
        }

        return logoutRequests;
    }

    /**
     * Log out of a service through back channel.
     *
     * @param request the logout request.
     * @return if the logout has been performed.
     */
    private boolean performBackChannelLogout(final LogoutRequest request) {
<<<<<<< HEAD
        try {
            final String logoutRequest = this.logoutMessageBuilder.create(request);
            request.getService().setLoggedOutAlready(true);
    
            LOGGER.debug("Sending logout request for: [{}]", request.getService().getId());
            final String originalUrl = request.getService().getOriginalUrl();        
            final LogoutHttpMessage sender = new LogoutHttpMessage(new URL(originalUrl), logoutRequest);
            return this.httpClient.sendMessageToEndPoint(sender);
        } catch (final Exception e) {
            LOGGER.error(e.getMessage(), e);
        }
        return false;
=======
        final String logoutRequest = this.logoutMessageBuilder.create(request);
        request.getService().setLoggedOutAlready(true);

        LOGGER.debug("Sending logout request for: [{}]", request.getService().getId());
        final String originalUrl = request.getService().getOriginalUrl();        
        final LogoutHttpMessage sender = new LogoutHttpMessage(originalUrl, logoutRequest);

        return this.httpClient.sendMessageToEndPoint(sender);
>>>>>>> 36e22794
    }

    /**
     * Create a logout message for front channel logout.
     *
     * @param logoutRequest the logout request.
     * @return a front SAML logout message.
     */
    public String createFrontChannelLogoutMessage(final LogoutRequest logoutRequest) {
        final String logoutMessage = this.logoutMessageBuilder.create(logoutRequest);
        final Deflater deflater = new Deflater();
        deflater.setInput(logoutMessage.getBytes(ASCII));
        deflater.finish();
        final byte[] buffer = new byte[logoutMessage.length()];
        final int resultSize = deflater.deflate(buffer);
        final byte[] output = new byte[resultSize];
        System.arraycopy(buffer, 0, output, 0, resultSize);
        return Base64.encodeBase64String(output);
    }

    /**
     * Set if the logout is disabled.
     *
     * @param singleLogoutCallbacksDisabled if the logout is disabled.
     */
    public void setSingleLogoutCallbacksDisabled(final boolean singleLogoutCallbacksDisabled) {
        this.singleLogoutCallbacksDisabled = singleLogoutCallbacksDisabled;
    }
           
    /**
     * A logout http message that is accompanied by a special content type
     * and formatting.
     * @since 4.1
     */
    private final class LogoutHttpMessage extends HttpMessage {
        
        /**
         * Constructs a logout message, whose method of submission
         * is controlled by the {@link LogoutManagerImpl#asynchronous}.
         * 
         * @param url The url to send the message to
         * @param message Message to send to the url
         */
        public LogoutHttpMessage(final URL url, final String message) {
            super(url, message, LogoutManagerImpl.this.asynchronous);
            setContentType("application/xml");
        }

        /**
         * {@inheritDoc}.
         * Prepends the string "<code>logoutRequest=</code>" to the message body.
         */
        @Override
        protected String formatOutputMessageInternal(final String message) {
            return LOGOUT_PARAMETER_NAME + "=" + super.formatOutputMessageInternal(message);
        }        
    }
}<|MERGE_RESOLUTION|>--- conflicted
+++ resolved
@@ -18,18 +18,7 @@
  */
 package org.jasig.cas.logout;
 
-<<<<<<< HEAD
 import java.net.URL;
-import java.nio.charset.Charset;
-import java.util.ArrayList;
-import java.util.List;
-import java.util.Map;
-import java.util.zip.Deflater;
-
-import javax.validation.constraints.NotNull;
-
-=======
->>>>>>> 36e22794
 import org.apache.commons.codec.binary.Base64;
 import org.jasig.cas.authentication.principal.Service;
 import org.jasig.cas.authentication.principal.SingleLogoutService;
@@ -180,7 +169,6 @@
      * @return if the logout has been performed.
      */
     private boolean performBackChannelLogout(final LogoutRequest request) {
-<<<<<<< HEAD
         try {
             final String logoutRequest = this.logoutMessageBuilder.create(request);
             request.getService().setLoggedOutAlready(true);
@@ -188,21 +176,12 @@
             LOGGER.debug("Sending logout request for: [{}]", request.getService().getId());
             final String originalUrl = request.getService().getOriginalUrl();        
             final LogoutHttpMessage sender = new LogoutHttpMessage(new URL(originalUrl), logoutRequest);
+
             return this.httpClient.sendMessageToEndPoint(sender);
         } catch (final Exception e) {
             LOGGER.error(e.getMessage(), e);
         }
         return false;
-=======
-        final String logoutRequest = this.logoutMessageBuilder.create(request);
-        request.getService().setLoggedOutAlready(true);
-
-        LOGGER.debug("Sending logout request for: [{}]", request.getService().getId());
-        final String originalUrl = request.getService().getOriginalUrl();        
-        final LogoutHttpMessage sender = new LogoutHttpMessage(originalUrl, logoutRequest);
-
-        return this.httpClient.sendMessageToEndPoint(sender);
->>>>>>> 36e22794
     }
 
     /**
