/*
 * Licensed to Jasig under one or more contributor license
 * agreements. See the NOTICE file distributed with this work
 * for additional information regarding copyright ownership.
 * Jasig licenses this file to you under the Apache License,
 * Version 2.0 (the "License"); you may not use this file
 * except in compliance with the License.  You may obtain a
 * copy of the License at the following location:
 *
 *   http://www.apache.org/licenses/LICENSE-2.0
 *
 * Unless required by applicable law or agreed to in writing,
 * software distributed under the License is distributed on an
 * "AS IS" BASIS, WITHOUT WARRANTIES OR CONDITIONS OF ANY
 * KIND, either express or implied.  See the License for the
 * specific language governing permissions and limitations
 * under the License.
 */
package org.jasig.cas.authentication.handler.support;

<<<<<<< HEAD
import static org.junit.Assert.*;

import org.jasig.cas.TestUtils;
import org.jasig.cas.util.HttpClient;
import org.junit.Before;
import org.junit.Test;
=======
import javax.security.auth.login.FailedLoginException;

import org.jasig.cas.TestUtils;
import org.jasig.cas.util.HttpClient;

import org.junit.Before;
import org.junit.Test;

import static org.junit.Assert.*;
>>>>>>> 06055003

/**
 * @author Scott Battaglia
 * @since 3.0
 */
public final class HttpBasedServiceCredentialsAuthenticationHandlerTests {

    private HttpBasedServiceCredentialsAuthenticationHandler authenticationHandler;

    @Before
    public void setUp() throws Exception {
        this.authenticationHandler = new HttpBasedServiceCredentialsAuthenticationHandler();
        this.authenticationHandler.setHttpClient(new HttpClient());
    }

    @Test
    public void testSupportsProperUserCredentials() {
        assertTrue(this.authenticationHandler.supports(TestUtils.getHttpBasedServiceCredentials()));
    }

    @Test
    public void testDoesntSupportBadUserCredentials() {
        assertFalse(this.authenticationHandler.supports(TestUtils.getCredentialsWithSameUsernameAndPassword()));
    }

    @Test
<<<<<<< HEAD
    public void testAcceptsProperCertificateCredentials() {
        assertTrue(this.authenticationHandler.authenticate(TestUtils.getHttpBasedServiceCredentials()));
    }

    @Test
    public void testRejectsInProperCertificateCredentials() {
        assertFalse(this.authenticationHandler.authenticate(TestUtils
                .getHttpBasedServiceCredentials("https://clearinghouse.ja-sig.org")));
    }

    @Test
    public void testRejectsNonHttpsCredentials() {
        assertFalse(this.authenticationHandler.authenticate(TestUtils
                .getHttpBasedServiceCredentials("http://www.jasig.org")));
    }

    @Test
    public void testAcceptsNonHttpsCredentials() {
        this.authenticationHandler.setHttpClient(new HttpClient());
        this.authenticationHandler.setRequireSecure(false);
        assertTrue(this.authenticationHandler.authenticate(TestUtils
                .getHttpBasedServiceCredentials("http://www.jasig.org")));
    }

    @Test
    public void testNoAcceptableStatusCode() throws Exception {
        assertFalse(this.authenticationHandler.authenticate(TestUtils
                .getHttpBasedServiceCredentials("https://clue.acs.rutgers.edu")));
    }

    @Test
=======
    public void testAcceptsProperCertificateCredentials() throws Exception {
        assertNotNull(this.authenticationHandler.authenticate(TestUtils.getHttpBasedServiceCredentials()));
    }

    @Test(expected = FailedLoginException.class)
    public void testRejectsInProperCertificateCredentials() throws Exception {
        this.authenticationHandler.authenticate(
                TestUtils.getHttpBasedServiceCredentials("https://clearinghouse.ja-sig.org"));
    }

    @Test(expected = FailedLoginException.class)
    public void testRejectsNonHttpsCredentials() throws Exception {
        this.authenticationHandler.authenticate(TestUtils.getHttpBasedServiceCredentials("http://www.jasig.org"));
    }

    @Test
    public void testAcceptsNonHttpsCredentials() throws Exception {
        this.authenticationHandler.setHttpClient(new HttpClient());
        this.authenticationHandler.setRequireSecure(false);
        assertNotNull(this.authenticationHandler.authenticate(
                TestUtils.getHttpBasedServiceCredentials("http://www.jasig.org")));
    }

    @Test(expected = FailedLoginException.class)
    public void testNoAcceptableStatusCode() throws Exception {
        this.authenticationHandler.authenticate(
                TestUtils.getHttpBasedServiceCredentials("https://clue.acs.rutgers.edu"));
    }

    @Test(expected = FailedLoginException.class)
>>>>>>> 06055003
    public void testNoAcceptableStatusCodeButOneSet() throws Exception {
        final HttpClient httpClient = new HttpClient();
        httpClient.setAcceptableCodes(new int[] {900});
        this.authenticationHandler.setHttpClient(httpClient);
<<<<<<< HEAD
        assertFalse(this.authenticationHandler.authenticate(TestUtils
                .getHttpBasedServiceCredentials("https://www.ja-sig.org")));
=======
        this.authenticationHandler.authenticate(TestUtils.getHttpBasedServiceCredentials("https://www.ja-sig.org"));
>>>>>>> 06055003
    }
}<|MERGE_RESOLUTION|>--- conflicted
+++ resolved
@@ -18,14 +18,6 @@
  */
 package org.jasig.cas.authentication.handler.support;
 
-<<<<<<< HEAD
-import static org.junit.Assert.*;
-
-import org.jasig.cas.TestUtils;
-import org.jasig.cas.util.HttpClient;
-import org.junit.Before;
-import org.junit.Test;
-=======
 import javax.security.auth.login.FailedLoginException;
 
 import org.jasig.cas.TestUtils;
@@ -35,7 +27,6 @@
 import org.junit.Test;
 
 import static org.junit.Assert.*;
->>>>>>> 06055003
 
 /**
  * @author Scott Battaglia
@@ -62,39 +53,6 @@
     }
 
     @Test
-<<<<<<< HEAD
-    public void testAcceptsProperCertificateCredentials() {
-        assertTrue(this.authenticationHandler.authenticate(TestUtils.getHttpBasedServiceCredentials()));
-    }
-
-    @Test
-    public void testRejectsInProperCertificateCredentials() {
-        assertFalse(this.authenticationHandler.authenticate(TestUtils
-                .getHttpBasedServiceCredentials("https://clearinghouse.ja-sig.org")));
-    }
-
-    @Test
-    public void testRejectsNonHttpsCredentials() {
-        assertFalse(this.authenticationHandler.authenticate(TestUtils
-                .getHttpBasedServiceCredentials("http://www.jasig.org")));
-    }
-
-    @Test
-    public void testAcceptsNonHttpsCredentials() {
-        this.authenticationHandler.setHttpClient(new HttpClient());
-        this.authenticationHandler.setRequireSecure(false);
-        assertTrue(this.authenticationHandler.authenticate(TestUtils
-                .getHttpBasedServiceCredentials("http://www.jasig.org")));
-    }
-
-    @Test
-    public void testNoAcceptableStatusCode() throws Exception {
-        assertFalse(this.authenticationHandler.authenticate(TestUtils
-                .getHttpBasedServiceCredentials("https://clue.acs.rutgers.edu")));
-    }
-
-    @Test
-=======
     public void testAcceptsProperCertificateCredentials() throws Exception {
         assertNotNull(this.authenticationHandler.authenticate(TestUtils.getHttpBasedServiceCredentials()));
     }
@@ -125,16 +83,10 @@
     }
 
     @Test(expected = FailedLoginException.class)
->>>>>>> 06055003
     public void testNoAcceptableStatusCodeButOneSet() throws Exception {
         final HttpClient httpClient = new HttpClient();
         httpClient.setAcceptableCodes(new int[] {900});
         this.authenticationHandler.setHttpClient(httpClient);
-<<<<<<< HEAD
-        assertFalse(this.authenticationHandler.authenticate(TestUtils
-                .getHttpBasedServiceCredentials("https://www.ja-sig.org")));
-=======
         this.authenticationHandler.authenticate(TestUtils.getHttpBasedServiceCredentials("https://www.ja-sig.org"));
->>>>>>> 06055003
     }
 }