--- conflicted
+++ resolved
@@ -12,8 +12,8 @@
 import org.jasig.cas.ticket.TicketGrantingTicketImpl;
 import org.jasig.cas.ticket.proxy.ProxyGrantingTicket;
 import org.jasig.cas.ticket.registry.support.LockingStrategy;
-import org.jasig.cas.util.DateTimeUtils;
-
+
+import com.google.common.base.Predicate;
 import com.google.common.collect.Collections2;
 import org.quartz.Job;
 import org.quartz.JobBuilder;
@@ -31,16 +31,16 @@
 import org.springframework.stereotype.Component;
 import org.springframework.web.context.support.SpringBeanAutowiringSupport;
 
+import javax.annotation.Nullable;
 import javax.annotation.PostConstruct;
 import javax.persistence.EntityManager;
 import javax.persistence.LockModeType;
 import javax.persistence.PersistenceContext;
 import javax.validation.constraints.NotNull;
-import java.time.ZoneOffset;
 import java.time.ZonedDateTime;
-import java.time.temporal.ChronoUnit;
 import java.util.ArrayList;
 import java.util.Collection;
+import java.util.Date;
 import java.util.List;
 import java.util.UUID;
 import java.util.concurrent.TimeUnit;
@@ -165,13 +165,13 @@
     }
 
     @Override
-    public long sessionCount() {
+    public int sessionCount() {
         return countToInt(entityManager.createQuery(
                 "select count(t) from TicketGrantingTicketImpl t").getSingleResult());
     }
 
     @Override
-    public long serviceTicketCount() {
+    public int serviceTicketCount() {
         return countToInt(entityManager.createQuery("select count(t) from ServiceTicketImpl t").getSingleResult());
     }
 
@@ -267,21 +267,21 @@
             if (shouldScheduleCleanerJob()) {
                 logger.info("Preparing to schedule cleaner job");
                 final JobDetail job = JobBuilder.newJob(this.getClass())
-                    .withIdentity(this.getClass().getSimpleName().concat(UUID.randomUUID().toString()))
-                    .build();
+                        .withIdentity(this.getClass().getSimpleName().concat(UUID.randomUUID().toString()))
+                        .build();
 
                 final Trigger trigger = TriggerBuilder.newTrigger()
-                    .withIdentity(this.getClass().getSimpleName().concat(UUID.randomUUID().toString()))
-                    .startAt(DateTimeUtils.dateOf(ZonedDateTime.now(ZoneOffset.UTC).plus(this.startDelay, ChronoUnit.MILLIS)))
-                    .withSchedule(SimpleScheduleBuilder.simpleSchedule()
-                        .withIntervalInMinutes(this.refreshInterval)
-                        .repeatForever()).build();
+                        .withIdentity(this.getClass().getSimpleName().concat(UUID.randomUUID().toString()))
+                        .startAt(Date.from(ZonedDateTime.now().plusSeconds(this.startDelay).toInstant()))
+                        .withSchedule(SimpleScheduleBuilder.simpleSchedule()
+                                .withIntervalInSeconds(this.refreshInterval)
+                                .repeatForever()).build();
 
                 logger.debug("Scheduling {} job", this.getClass().getName());
                 scheduler.scheduleJob(job, trigger);
                 logger.info("{} will clean tickets every {} seconds",
-                    this.getClass().getSimpleName(),
-                    TimeUnit.MILLISECONDS.toSeconds(this.refreshInterval));
+                        this.getClass().getSimpleName(),
+                        TimeUnit.MILLISECONDS.toSeconds(this.refreshInterval));
             }
         } catch (final Exception e) {
             logger.warn(e.getMessage(), e);
@@ -304,19 +304,6 @@
             logger.debug("Acquired lock.  Proceeding with cleanup.");
 
             logger.info("Beginning ticket cleanup...");
-<<<<<<< HEAD
-            final Collection<Ticket> ticketsToRemove = Collections2.filter(this.getTickets(), ticket -> {
-                if (ticket.isExpired()) {
-                    if (ticket instanceof TicketGrantingTicket) {
-                        logger.debug("Cleaning up expired ticket-granting ticket [{}]", ticket.getId());
-                        logoutManager.performLogout((TicketGrantingTicket) ticket);
-                        deleteTicket(ticket.getId());
-                    } else if (ticket instanceof ServiceTicket) {
-                        logger.debug("Cleaning up expired service ticket [{}]", ticket.getId());
-                        deleteTicket(ticket.getId());
-                    } else {
-                        logger.warn("Unknown ticket type [{} found to clean", ticket.getClass().getSimpleName());
-=======
             final Collection<Ticket> ticketsToRemove = Collections2.filter(this.getTickets(), new Predicate<Ticket>() {
                 @Override
                 public boolean apply(@Nullable final Ticket ticket) {
@@ -335,11 +322,9 @@
                             logger.warn("Unknown ticket type [{} found to clean", ticket.getClass().getSimpleName());
                         }
                         return true;
->>>>>>> dd6470e1
                     }
-                    return true;
+                    return false;
                 }
-                return false;
             });
             logger.info("{} expired tickets found and removed.", ticketsToRemove.size());
         } catch (final Exception e) {
