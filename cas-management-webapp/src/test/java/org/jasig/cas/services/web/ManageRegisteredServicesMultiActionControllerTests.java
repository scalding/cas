/*
 * Licensed to Jasig under one or more contributor license
 * agreements. See the NOTICE file distributed with this work
 * for additional information regarding copyright ownership.
 * Jasig licenses this file to you under the Apache License,
 * Version 2.0 (the "License"); you may not use this file
 * except in compliance with the License.  You may obtain a
 * copy of the License at the following location:
 *
 *   http://www.apache.org/licenses/LICENSE-2.0
 *
 * Unless required by applicable law or agreed to in writing,
 * software distributed under the License is distributed on an
 * "AS IS" BASIS, WITHOUT WARRANTIES OR CONDITIONS OF ANY
 * KIND, either express or implied.  See the License for the
 * specific language governing permissions and limitations
 * under the License.
 */
package org.jasig.cas.services.web;

import java.util.Collection;

import org.jasig.cas.services.DefaultServicesManagerImpl;
import org.jasig.cas.services.InMemoryServiceRegistryDaoImpl;
import org.jasig.cas.services.RegisteredService;
import org.jasig.cas.services.RegisteredServiceImpl;
import org.jasig.cas.services.ServicesManager;
import org.junit.Before;
import org.junit.Test;
import org.junit.runner.RunWith;
import org.junit.runners.JUnit4;
import org.springframework.web.servlet.ModelAndView;

import static org.junit.Assert.*;

/**
 * @author Scott Battaglia
 * @since 3.1
 */
@RunWith(JUnit4.class)
public class ManageRegisteredServicesMultiActionControllerTests {
    private ManageRegisteredServicesMultiActionController controller;

    private ServicesManager servicesManager;

    @Before
    public void setUp() throws Exception {
        this.servicesManager = new DefaultServicesManagerImpl(new InMemoryServiceRegistryDaoImpl());
        this.controller = new ManageRegisteredServicesMultiActionController(this.servicesManager, "foo");
    }

    @Test
    public void testDeleteService() {
        final RegisteredServiceImpl r = new RegisteredServiceImpl();
        r.setId(1200);
        r.setName("name");
        r.setServiceId("serviceId");
        r.setEvaluationOrder(1);

        this.servicesManager.save(r);

        final ModelAndView modelAndView = this.controller.deleteRegisteredService(1200);

        assertNotNull(modelAndView);
        assertNull(this.servicesManager.findServiceBy(1200));
        assertEquals("deleted", modelAndView.getModel().get("status"));
        assertEquals("name", modelAndView.getModelMap().get("serviceName"));
    }

    public void testDeleteServiceNoService() {

        final ModelAndView modelAndView = this.controller.deleteRegisteredService(1200);
        assertNotNull(modelAndView);
        assertNull(this.servicesManager.findServiceBy(1200));
        assertEquals("deleted", modelAndView.getModel().get("status"));
        assertEquals("", modelAndView.getModelMap().get("serviceName"));
    }

    public void testManage() {
        final RegisteredServiceImpl r = new RegisteredServiceImpl();
        r.setId(1200);
        r.setName("name");
        r.setServiceId("test");
        r.setEvaluationOrder(2);

        this.servicesManager.save(r);

        final ModelAndView modelAndView = this.controller.manage();

        assertNotNull(modelAndView);
        assertEquals("manageServiceView", modelAndView.getViewName());

        final Collection<?> c = (Collection<?>) modelAndView.getModel().get("services");
        assertTrue(c.contains(r));
    }

    @Test
    public void updateEvaluationOrderOK() {
        final RegisteredServiceImpl r = new RegisteredServiceImpl();
        r.setId(1200);
        r.setName("name");
        r.setServiceId("test");
        r.setEvaluationOrder(2);

        this.servicesManager.save(r);

<<<<<<< HEAD
        final ModelAndView modelAndView = this.controller.updateRegisteredServiceEvaluationOrder(r.getId(), 100);
=======
        final MockHttpServletRequest request = new MockHttpServletRequest();
        request.addParameter("id", String.valueOf(r.getId()));
        request.addParameter("evaluationOrder", "100");

        final ModelAndView modelAndView = this.controller.updateRegisteredServiceEvaluationOrder(request, new MockHttpServletResponse());
>>>>>>> 6b01733b

        assertNotNull(modelAndView);
        assertEquals("jsonView", modelAndView.getViewName());

        final RegisteredService result = this.servicesManager.findServiceBy(r.getId());
        assertEquals(result.getEvaluationOrder(), 100);
    }

    @Test(expected=IllegalArgumentException.class)
    public void updateEvaluationOrderInvalidServiceId() {
        final RegisteredServiceImpl r = new RegisteredServiceImpl();
        r.setId(1200);
        r.setName("name");
        r.setServiceId("test");
        r.setEvaluationOrder(2);

        this.servicesManager.save(r);
<<<<<<< HEAD
        this.controller.updateRegisteredServiceEvaluationOrder(5000, 1000);
=======

        try {
            final MockHttpServletRequest request = new MockHttpServletRequest();
            request.addParameter("id", "5000");
            request.addParameter("evaluationOrder", "1000");

            this.controller.updateRegisteredServiceEvaluationOrder(request, new MockHttpServletResponse());
        } catch (final IllegalArgumentException e) {
            //Exception expected; service id cannot be found
            logger.debug(e.getMessage(), e);
        }
    }

    @Test
    public void updateEvaluationOrderInvalidEvalOrder() {
        final RegisteredServiceImpl r = new RegisteredServiceImpl();
        r.setId(1200);
        r.setName("name");
        r.setServiceId("test");
        r.setEvaluationOrder(2);

        this.servicesManager.save(r);

        final MockHttpServletRequest request = new MockHttpServletRequest();
        request.addParameter("id", "1000");
        request.addParameter("evaluationOrder", "TEST");

        try {
            this.controller.updateRegisteredServiceEvaluationOrder(request, new MockHttpServletResponse());
        } catch (final IllegalArgumentException e) {
            //Exception expected; evaluation order is invalid
            logger.debug(e.getMessage(), e);
        }
>>>>>>> 6b01733b
    }

}<|MERGE_RESOLUTION|>--- conflicted
+++ resolved
@@ -104,15 +104,7 @@
 
         this.servicesManager.save(r);
 
-<<<<<<< HEAD
         final ModelAndView modelAndView = this.controller.updateRegisteredServiceEvaluationOrder(r.getId(), 100);
-=======
-        final MockHttpServletRequest request = new MockHttpServletRequest();
-        request.addParameter("id", String.valueOf(r.getId()));
-        request.addParameter("evaluationOrder", "100");
-
-        final ModelAndView modelAndView = this.controller.updateRegisteredServiceEvaluationOrder(request, new MockHttpServletResponse());
->>>>>>> 6b01733b
 
         assertNotNull(modelAndView);
         assertEquals("jsonView", modelAndView.getViewName());
@@ -130,43 +122,7 @@
         r.setEvaluationOrder(2);
 
         this.servicesManager.save(r);
-<<<<<<< HEAD
         this.controller.updateRegisteredServiceEvaluationOrder(5000, 1000);
-=======
-
-        try {
-            final MockHttpServletRequest request = new MockHttpServletRequest();
-            request.addParameter("id", "5000");
-            request.addParameter("evaluationOrder", "1000");
-
-            this.controller.updateRegisteredServiceEvaluationOrder(request, new MockHttpServletResponse());
-        } catch (final IllegalArgumentException e) {
-            //Exception expected; service id cannot be found
-            logger.debug(e.getMessage(), e);
-        }
-    }
-
-    @Test
-    public void updateEvaluationOrderInvalidEvalOrder() {
-        final RegisteredServiceImpl r = new RegisteredServiceImpl();
-        r.setId(1200);
-        r.setName("name");
-        r.setServiceId("test");
-        r.setEvaluationOrder(2);
-
-        this.servicesManager.save(r);
-
-        final MockHttpServletRequest request = new MockHttpServletRequest();
-        request.addParameter("id", "1000");
-        request.addParameter("evaluationOrder", "TEST");
-
-        try {
-            this.controller.updateRegisteredServiceEvaluationOrder(request, new MockHttpServletResponse());
-        } catch (final IllegalArgumentException e) {
-            //Exception expected; evaluation order is invalid
-            logger.debug(e.getMessage(), e);
-        }
->>>>>>> 6b01733b
     }
 
 }