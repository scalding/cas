--- conflicted
+++ resolved
@@ -18,10 +18,7 @@
  */
 package org.jasig.cas.adaptors.x509.authentication.handler.support;
 
-<<<<<<< HEAD
 import org.joda.time.DateTime;
-=======
->>>>>>> be46ffee
 import org.slf4j.Logger;
 import org.slf4j.LoggerFactory;
 
@@ -138,10 +135,6 @@
      * @param entry the entry
      */
     public RevokedCertificateException(final X509CRLEntry entry) {
-<<<<<<< HEAD
-        this.revocationDate = new DateTime(entry.getRevocationDate());
-        this.serial = entry.getSerialNumber();
-=======
         this(entry.getRevocationDate(), entry.getSerialNumber(), getReasonFromX509Entry(entry));
     }
 
@@ -151,7 +144,6 @@
      * @return reason or null
      */
     private static Reason getReasonFromX509Entry(final X509CRLEntry entry) {
->>>>>>> be46ffee
         if (entry.hasExtensions()) {
             try {
                 final int code = Integer.parseInt(
