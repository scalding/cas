--- conflicted
+++ resolved
@@ -24,13 +24,9 @@
 sudo service postgres stop
 
 echo -e "Setting build environment...\n"
-<<<<<<< HEAD
 mkdir -p /etc/cas/config /etc/cas/saml /etc/cas/services
-=======
-sudo mkdir -p /etc/cas/config /etc/cas/saml /etc/cas/services /etc/cas/config/saml
->>>>>>> 67bf0f4e
 
-echo -e "Configuring Oracle JDK8 JCE...\n"
+# echo -e "Configuring Oracle JDK8 JCE...\n"
 # unzip -j -o ./etc/jce8.zip *.jar -d $JAVA_HOME/jre/lib/security
 # cp ./etc/java.security $JAVA_HOME/jre/lib/security
 
@@ -38,14 +34,6 @@
 echo -e "Configuring Gradle wrapper...\n"
 chmod -R 777 ./gradlew
 
-<<<<<<< HEAD
-# echo -e "Installing NodeJS...\n"
-# curl -sL https://deb.nodesource.com/setup_7.x | sudo -E bash - &>/dev/null
-# apt-get update  -qq > /dev/null
-# apt-get install -y nodejs -qq > /dev/null
-
-=======
->>>>>>> 67bf0f4e
 if [ "$MATRIX_JOB_TYPE" == "BUILD" ] || [ "$MATRIX_JOB_TYPE" == "STYLE" ] || [ "$MATRIX_JOB_TYPE" == "SNAPSHOT" ]; then
     echo -e "Installing NPM...\n"
     ./gradlew npmInstall --stacktrace -q
