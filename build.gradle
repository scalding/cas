description = "Apereo Central Authentication Service $version"

defaultTasks "clean", "build"

ext {
    publishSnapshots = Boolean.getBoolean("publishSnapshots")
    publishReleases = Boolean.getBoolean("publishReleases")
    sonatypeUsername = System.getProperty("sonatypeUsername")
    sonatypePassword = System.getProperty("sonatypePassword")
    forceBom = Boolean.getBoolean('forceBom')
    skipErrorProneCompiler = Boolean.getBoolean("skipErrorProneCompiler")
    enableRemoteDebugging = Boolean.getBoolean("enableRemoteDebugging")
    continuousIntegrationBuild = Boolean.getBoolean("CI") || Boolean.getBoolean("TRAVIS") || Boolean.getBoolean("CONTINUOUS_INTEGRATION")

    publishingRelease = publishReleases && rootProject.sonatypeUsername != null && rootProject.sonatypePassword != null
    /*
    Open the Git repository in the current directory.
    Get commit id of HEAD.
     */
    git = org.ajoberstar.grgit.Grgit.open(dir: file('.').canonicalPath)
    def gitHead = git.head()
    currentRevision = gitHead.id
    currentAbbreviatedRevision = gitHead.abbreviatedId
}

def isArtifactSigningRequired = {
    return (publishReleases && sonatypeUsername != null && sonatypePassword != null)
}

apply from: rootProject.file("gradle/overrides.gradle")
apply from: rootProject.file("gradle/dependencies.gradle")
apply plugin: "com.github.kt3k.coveralls"

buildscript {
    repositories {
        mavenLocal()
        jcenter()
        maven { url "https://maven.eveoh.nl/content/repositories/releases" }
        maven { url "https://plugins.gradle.org/m2/" }
        maven { url "https://repo.spring.io/plugins-release" }
    }

    dependencies {
        classpath "org.springframework.boot:spring-boot-gradle-plugin:$springBootVersion"
        classpath "com.netflix.nebula:gradle-lint-plugin:8.3.2"
        classpath "io.franzbecker:gradle-lombok:1.11"
        classpath 'com.github.ben-manes:gradle-versions-plugin:0.17.0'
        classpath "io.spring.gradle:propdeps-plugin:0.0.10.RELEASE"
        classpath "org.ajoberstar:grgit:2.1.1"
        classpath "net.ltgt.gradle:gradle-errorprone-plugin:0.0.13"
        classpath "com.moowork.gradle:gradle-node-plugin:1.2.0"
        classpath "org.kt3k.gradle.plugin:coveralls-gradle-plugin:2.8.2"
        classpath "org.jetbrains.kotlin:kotlin-gradle-plugin:$kotlinVersion"
        classpath "org.jetbrains.kotlin:kotlin-allopen:$kotlinVersion"
        classpath "org.jetbrains.kotlin:kotlin-noarg:$kotlinVersion"
    }
}

if (rootProject.continuousIntegrationBuild) {
    buildScan {
        licenseAgreementUrl = 'https://gradle.com/terms-of-service'
        licenseAgree = 'yes'
    }
}

allprojects {
    apply plugin: "idea"
    apply plugin: "eclipse"
    apply plugin: "maven"
    apply plugin: "signing"
    apply plugin: 'com.github.ben-manes.versions'
    apply plugin: "jacoco"

    if (!rootProject.publishSnapshots && !Boolean.getBoolean("skipGradleLint")) {
        apply plugin: "nebula.lint"
        gradleLint.rules = ["dependency-parentheses", "dependency-tuple"]
    }

    if (project.name == "cas-server-support-bom") {
        logger.info "Skipping pom generation for [$project.name], letting it create <dependency-management> entries on its own."
    } else {
        apply from: rootProject.file("gradle/maven.gradle")
    }

    signing {
        required = isArtifactSigningRequired
        sign configurations.archives
    }

    idea {
        module {
            downloadSources = false
            downloadJavadoc = false
            excludeDirs = [file(".gradle")]
            ["classes", "bin", "docs", "dependency-cache", "libs", "reports", "resources", "test-results", "tmp"].each {
                excludeDirs << file("$buildDir/$it")
            }
        }
    }

    signArchives.enabled = rootProject.publishingRelease || rootProject.publishSnapshots

    /*
        Do NOT publish test dependencies into the final POM.
    */
    conf2ScopeMappings.mappings.remove(configurations.findByName("testCompileOnly"))
    conf2ScopeMappings.mappings.remove(configurations.findByName("testRuntimeOnly"))

    repositories {
        mavenLocal()
        mavenCentral()
        jcenter()
        maven { url "https://repo.spring.io/libs-milestone" }
    }
}

subprojects {
    task allDependenciesInsight(type: DependencyInsightReportTask,
            description: "Produce insight information for all dependencies") {
        doLast {}
    }
    task allDependencies(type: DependencyReportTask,
            description: "Display a graph of all project dependencies") {
        doLast {}
    }
    apply plugin: "kotlin"
    apply plugin: "kotlin-spring"
    apply plugin: "java-library"
    if (!rootProject.skipErrorProneCompiler) {
        apply plugin: "net.ltgt.errorprone"
    }
    apply plugin: "checkstyle"
    apply plugin: "io.franzbecker.gradle-lombok"
    apply plugin: "findbugs"
    apply plugin: "propdeps"
    apply plugin: "propdeps-maven"
    apply plugin: "propdeps-idea"
    apply plugin: "propdeps-eclipse"

    apply from: rootProject.file("gradle/tasks.gradle")

    ext.libraries = rootProject.ext.libraries

    repositories {
        mavenLocal()
        mavenCentral()
        maven { url "https://build.shibboleth.net/nexus/content/repositories/releases" }
        maven { url "https://oss.sonatype.org/content/repositories/snapshots" }
        maven { url "https://repo.spring.io/plugins-release/" }
        maven { url "https://repo.spring.io/milestone/" }
        maven { url "https://dl.bintray.com/uniconiam/maven" }
        maven { url "https://jitpack.io" }
        jcenter()
    }

<<<<<<< HEAD
=======
    tasks.withType(JavaCompile) {
        // The last argument to disable parameter names is a workaround for: https://github.com/google/error-prone/issues/780
        options.compilerArgs += ['-Xep:MissingOverride:OFF', '-Xep:ParameterName:OFF']
    }

>>>>>>> 9849c1e2
    test {
        enabled = !Boolean.getBoolean("skipTests")
        useJUnit()
        scanForTestClasses = false
        ignoreFailures = Boolean.getBoolean("ignoreTestFailures")
        include "**/*Tests.*"
        exclude "**/Abstract*.*", "**/Base*.*"
        maxParallelForks = 1
        classpath = it.classpath + files("${projectDir}/src/main/resources") + files("${projectDir}/src/test/resources")
        testLogging {
            events = ["FAILED", "STANDARD_OUT"]
            exceptionFormat = "full"
            showStandardStreams = Boolean.getBoolean("showStandardStreams")
            showExceptions = true
            showCauses = true
        }
    }

    configurations {
        tests
    }

    configurations.all {
        resolutionStrategy {
            if (!Boolean.getBoolean("skipVersionConflict")) {
                failOnVersionConflict()
            }
            preferProjectModules()
            cacheDynamicVersionsFor 5, 'days'
            cacheChangingModulesFor 5, 'days'

            /**
             * Required for all JRadius modules
             */
            eachDependency { DependencyResolveDetails details ->
                if (details.requested.group == "gnu-getopt") {
                    details.useTarget group: "gnu.getopt", name: "java-getopt", version: details.requested.version
                }
            }
        }

        exclude(group: "ch.qos.logback", module: "logback-core")
        exclude(group: "ch.qos.logback", module: "logback-classic")
        exclude(group: "cglib", module: "cglib")
        exclude(group: "cglib", module: "cglib-full")
    }

    artifacts {
        tests testJar

        if (!rootProject.publishSnapshots) {
            archives sourcesJar
            archives javadocJar
            archives resourcesJar
            archives testJar
        }
    }

    sourceSets {
        test.resources.srcDirs = ["${projectDir}/src/test/resources", "${projectDir}/src/test/java"]
    }

    ext.buildDate = null
    ext.buildJarFile = new File(project.buildDir, "libs/${project.name}-${project.version}.jar")

    [compileTestJava, compileJava].each {
        it.options.fork = true

        def casCompilerArgs = ["-parameters"]
        if (!rootProject.skipErrorProneCompiler) {
            casCompilerArgs.add("-XepAllErrorsAsWarnings")
            casCompilerArgs.add("-Xep:MissingOverride:OFF")
            casCompilerArgs.add("-Xep:ParameterName:OFF")
        }

        if (JavaVersion.toVersion(sourceCompatibility).isJava9Compatible()) {
            casCompilerArgs.add("--add-modules")
            casCompilerArgs.add("java.xml.ws")
        }

        it.options.compilerArgs += casCompilerArgs

    }

    if (Boolean.getBoolean("enableIncremental")) {
        compileJava.options.incremental = true
    }

    def currentTime = java.time.ZonedDateTime.now()
    compileJava.doLast {
        buildDate = currentTime
        jar.manifest {
            attributes("Implementation-Date": project.buildDate)
        }
    }

    tasks.jar.onlyIf {
        project.buildDate != null || !project.buildJarFile.exists()
    }

    compileKotlin {
        kotlinOptions.jvmTarget = "$targetCompatibility"
        kotlinOptions.javaParameters = true
    }

    compileTestKotlin {
        kotlinOptions.jvmTarget = "$targetCompatibility"
    }

    lombok {
        version = "$lombokVersion"
    }

    jar {
        manifest {
            attributes(
                    "Automatic-Module-Name": project.name,
                    "Implementation-Title": project.name,
                    "Implementation-Vendor": project.group,
                    "Created-By": project.group,
                    "Specification-Version": rootProject.currentRevision,
                    "Implementation-Version": project.version)
        }
    }

    checkstyle {
        configFile new File(rootDir, "style/checkstyle-rules.xml")
        configProperties = ["checkstyle.suppressions.file": new File(rootDir, "style/checkstyle-suppressions.xml")]
        ignoreFailures false
        showViolations true
        toolVersion "${checkstyleVersion}"
    }

    checkstyleTest {
        enabled = !Boolean.getBoolean("skipCheckstyle")
    }

    checkstyleMain {
        enabled = !Boolean.getBoolean("skipCheckstyle")
    }

    findbugs {
        toolVersion = "${findbugsVersion}"
        sourceSets = [sourceSets.main]
        ignoreFailures = false
        reportsDir = file("$project.buildDir/findbugsReports")
        effort = "max"
        reportLevel = "low"
        includeFilter = file("$rootProject.projectDir/style/findbugs-rules.xml")
    }

    findbugsMain {
        enabled = !Boolean.getBoolean("skipFindbugs")
        reports {
            xml.enabled = false
            html.enabled = true
        }
    }

    findbugsTest {
        enabled = !Boolean.getBoolean("skipFindbugs")
    }

    dependencies {
        //optional libraries.springcomponentindexer

        implementation libraries.aspectj
        implementation libraries.validationapi

        api libraries.kotlin
        api libraries.log4j
        api libraries.guava
        api libraries.commons
        api libraries.jodatime
        api libraries.inspektr
        api libraries.persondirectory
        api libraries.spring
        api libraries.jackson
        api libraries.httpclient
        api libraries.quartz
        api libraries.hibernate
        api libraries.springcloud
        api libraries.springboot

        provided libraries.javax

        if (!Boolean.getBoolean("skipFindbugs")) {
            findbugs libraries.findbugs
            findbugs configurations.findbugsPlugins.dependencies
            findbugsPlugins libraries.findbugscontrib
            findbugsPlugins libraries.findbugssec
        }
        testImplementation libraries.tests
    }
}

task wrapper(type: Wrapper, description: "Gradle wrapper") {
    gradleVersion = project.gradleVersion
}

task javadoc(type: Javadoc, description: "Aggregate all Javadocs into a single directory", overwrite: true) {
    source subprojects.collect { project -> project.sourceSets.main.allJava }
    destinationDir = new File(buildDir, "javadoc")
    classpath = files(subprojects.collect { project -> project.sourceSets.main.compileClasspath })
}

task aggregateJavadocsIntoJar(type: Jar, dependsOn: javadoc, description: "Aggregate all Javadocs into a single directory") {
    classifier = "javadoc"
    from javadoc
}

task rootSourcesJar(type: Jar, description: "Build JAR for the root CAS module") {
    baseName = "${project.archivesBaseName}"
    from rootProject.file("src")
}

task gradleHome(description: "Display GRADLE_HOME environment variable") {
    doFirst {
        println "\nexport GRADLE_HOME=" + gradle.gradleHomeDir
    }
}

artifacts {
    archives aggregateJavadocsIntoJar
    archives rootSourcesJar
}

task jacocoAggregateReport(type: JacocoReport, description: "Aggregate all test reports into a single directory") {
    additionalSourceDirs = files(subprojects.sourceSets.main.allSource.srcDirs)
    sourceDirectories = files(subprojects.sourceSets.main.allSource.srcDirs)
    classDirectories = files(files(subprojects.sourceSets.main.output).collect {
        fileTree(dir: it,
                include: '**/*.class',
                exclude: [
                        '**/**Configuration.class',
                        '**/**Configuration$**',
                        '**/**Application.class',
                        '**/**Application$**',
                        '**/**WebflowConfigurer.class',
                        '**/**WebflowConfigurer$**',
                        '**/**Exception.class',
                        '**/**Exception$**',
                        '**/**Properties.class',
                        '**/**Properties$**'
                ])
    })

    executionData = files(subprojects.jacocoTestReport.executionData)
    reports {
        html.enabled = true
        xml.enabled = true
    }
    doFirst {
        executionData = files(executionData.findAll {
            it.exists()
        })
    }
}

coveralls {
    jacocoReportPath = "${buildDir}/reports/jacoco/jacocoAggregateReport/jacocoAggregateReport.xml"
    sourceDirs = files(subprojects.sourceSets.main.allSource.srcDirs).files.absolutePath
}

tasks.coveralls {
    group = "Coverage reports"
    description = "Uploads the aggregated coverage report to Coveralls"
    dependsOn jacocoAggregateReport
}<|MERGE_RESOLUTION|>--- conflicted
+++ resolved
@@ -38,6 +38,7 @@
         maven { url "https://maven.eveoh.nl/content/repositories/releases" }
         maven { url "https://plugins.gradle.org/m2/" }
         maven { url "https://repo.spring.io/plugins-release" }
+        maven { url "https://repo.spring.io/libs-milestone" }
     }
 
     dependencies {
@@ -148,19 +149,17 @@
         maven { url "https://oss.sonatype.org/content/repositories/snapshots" }
         maven { url "https://repo.spring.io/plugins-release/" }
         maven { url "https://repo.spring.io/milestone/" }
+        maven { url "https://repo.spring.io/libs-milestone" }
         maven { url "https://dl.bintray.com/uniconiam/maven" }
         maven { url "https://jitpack.io" }
         jcenter()
     }
 
-<<<<<<< HEAD
-=======
     tasks.withType(JavaCompile) {
         // The last argument to disable parameter names is a workaround for: https://github.com/google/error-prone/issues/780
         options.compilerArgs += ['-Xep:MissingOverride:OFF', '-Xep:ParameterName:OFF']
     }
-
->>>>>>> 9849c1e2
+    
     test {
         enabled = !Boolean.getBoolean("skipTests")
         useJUnit()
