package org.jasig.cas.support.rest;

import org.jasig.cas.CasProtocolConstants;
import org.jasig.cas.CentralAuthenticationService;
import org.jasig.cas.authentication.Credential;
import org.jasig.cas.authentication.principal.WebApplicationServiceFactory;
import org.jasig.cas.ticket.InvalidTicketException;
import org.jasig.cas.ticket.ServiceTicket;
import org.jasig.cas.ticket.TicketGrantingTicket;
import org.slf4j.Logger;
import org.slf4j.LoggerFactory;
import org.springframework.beans.factory.annotation.Autowired;
import org.springframework.beans.factory.annotation.Qualifier;
import org.springframework.http.HttpHeaders;
import org.springframework.http.HttpStatus;
import org.springframework.http.MediaType;
import org.springframework.http.ResponseEntity;
import org.springframework.util.MultiValueMap;
import org.springframework.web.bind.annotation.PathVariable;
import org.springframework.web.bind.annotation.RequestBody;
import org.springframework.web.bind.annotation.RequestMapping;
import org.springframework.web.bind.annotation.RequestMethod;
import org.springframework.web.bind.annotation.RestController;

import javax.annotation.PostConstruct;
import javax.servlet.http.HttpServletRequest;
import javax.validation.constraints.NotNull;
import java.net.URI;
import java.util.Formatter;

/**
 * {@link RestController} implementation of CAS' REST API.
 *
 * This class implements main CAS RESTful resource for vending/deleting TGTs and vending STs:
 *
 * <ul>
 *     <li>{@code POST /v1/tickets}</li>
 *     <li>{@code POST /v1/tickets/{TGT-id}}</li>
 *     <li>{@code DELETE /v1/tickets/{TGT-id}}</li>
 * </ul>
 *
 * @author Dmitriy Kopylenko
 * @since 4.1.0
 */
@RestController("ticketResourceRestController")
public class TicketsResource {

    private static final Logger LOGGER = LoggerFactory.getLogger(TicketsResource.class);

    @Autowired
    @Qualifier("centralAuthenticationService")
    private CentralAuthenticationService cas;

<<<<<<< HEAD
    @Autowired(required=false)
    @Qualifier("restCredentialCollector")
    private RestCredentialCollector restCredentialCollector;

    /**
     * Initialize.
     */
    @PostConstruct
    public void init() {
        if (this.restCredentialCollector == null) {
            this.restCredentialCollector = new DefaultRestCredentialCollector();
        }
    }
=======
    @Autowired(required = false)
    private CredentialFactory credentialFactory = new DefaultCredentialFactory();
>>>>>>> 1c530b87

    /**
     * Create new ticket granting ticket.
     *
     * @param requestBody username and password application/x-www-form-urlencoded values
     * @param request raw HttpServletRequest used to call this method
     * @return ResponseEntity representing RESTful response
     */
    @RequestMapping(value = "/tickets", method = RequestMethod.POST, consumes = MediaType.APPLICATION_FORM_URLENCODED_VALUE)
    public final ResponseEntity<String> createTicketGrantingTicket(@RequestBody final MultiValueMap<String, String> requestBody,
                                                                   final HttpServletRequest request) {
        try (Formatter fmt = new Formatter()) {
<<<<<<< HEAD
            final Credential credential = this.restCredentialCollector.collect(requestBody);
            final TicketGrantingTicket tgtId = this.cas.createTicketGrantingTicket(credential);
=======
            final TicketGrantingTicket tgtId = this.cas.createTicketGrantingTicket(this.credentialFactory.fromRequestBody(requestBody));
>>>>>>> 1c530b87
            final URI ticketReference = new URI(request.getRequestURL().toString() + '/' + tgtId.getId());
            final HttpHeaders headers = new HttpHeaders();
            headers.setLocation(ticketReference);
            headers.setContentType(MediaType.TEXT_HTML);
            fmt.format("<!DOCTYPE HTML PUBLIC \\\"-//IETF//DTD HTML 2.0//EN\\\"><html><head><title>");
            //IETF//DTD HTML 2.0//EN\\\"><html><head><title>");
            fmt.format("%s %s", HttpStatus.CREATED, HttpStatus.CREATED.getReasonPhrase())
                    .format("</title></head><body><h1>TGT Created</h1><form action=\"%s", ticketReference.toString())
                    .format("\" method=\"POST\">Service:<input type=\"text\" name=\"service\" value=\"\">")
                    .format("<br><input type=\"submit\" value=\"Submit\"></form></body></html>");
            return new ResponseEntity<>(fmt.toString(), headers, HttpStatus.CREATED);
        } catch (final Throwable e) {
            LOGGER.error(e.getMessage(), e);
            return new ResponseEntity<>(e.getMessage(), HttpStatus.BAD_REQUEST);
        }
    }

    /**
     * Create new service ticket.
     *
     * @param requestBody service application/x-www-form-urlencoded value
     * @param tgtId ticket granting ticket id URI path param
     * @return {@link ResponseEntity} representing RESTful response
     */
    @RequestMapping(value = "/tickets/{tgtId:.+}", method = RequestMethod.POST, consumes = MediaType.APPLICATION_FORM_URLENCODED_VALUE)
    public final ResponseEntity<String> createServiceTicket(@RequestBody final MultiValueMap<String, String> requestBody,
                                                            @PathVariable("tgtId") final String tgtId) {
        try {
            final ServiceTicket serviceTicketId = this.cas.grantServiceTicket(tgtId,
                    new WebApplicationServiceFactory().createService(requestBody.getFirst(CasProtocolConstants.PARAMETER_SERVICE)));
            return new ResponseEntity<>(serviceTicketId.getId(), HttpStatus.OK);
        } catch (final InvalidTicketException e) {
            return new ResponseEntity<>("TicketGrantingTicket could not be found", HttpStatus.NOT_FOUND);
        } catch (final Exception e) {
            LOGGER.error(e.getMessage(), e);
            return new ResponseEntity<>(e.getMessage(), HttpStatus.BAD_REQUEST);
        }
    }

    /**
     * Destroy ticket granting ticket.
     *
     * @param tgtId ticket granting ticket id URI path param
     * @return {@link ResponseEntity} representing RESTful response. Signals
     * {@link HttpStatus#OK} when successful.
     */
    @RequestMapping(value = "/tickets/{tgtId:.+}", method = RequestMethod.DELETE)
    public final ResponseEntity<String> deleteTicketGrantingTicket(@PathVariable("tgtId") final String tgtId) {
        this.cas.destroyTicketGrantingTicket(tgtId);
        return new ResponseEntity<>(tgtId, HttpStatus.OK);
    }

<<<<<<< HEAD

=======
    /**
     * Default implementation of CredentialFactory.
     */
    public static class DefaultCredentialFactory implements CredentialFactory {
>>>>>>> 1c530b87

        @Override
        public Credential fromRequestBody(@NotNull MultiValueMap<String, String> requestBody) {
            return new UsernamePasswordCredential(requestBody.getFirst("username"), requestBody.getFirst("password"));
        }
    }
}<|MERGE_RESOLUTION|>--- conflicted
+++ resolved
@@ -3,6 +3,7 @@
 import org.jasig.cas.CasProtocolConstants;
 import org.jasig.cas.CentralAuthenticationService;
 import org.jasig.cas.authentication.Credential;
+import org.jasig.cas.authentication.UsernamePasswordCredential;
 import org.jasig.cas.authentication.principal.WebApplicationServiceFactory;
 import org.jasig.cas.ticket.InvalidTicketException;
 import org.jasig.cas.ticket.ServiceTicket;
@@ -22,7 +23,6 @@
 import org.springframework.web.bind.annotation.RequestMethod;
 import org.springframework.web.bind.annotation.RestController;
 
-import javax.annotation.PostConstruct;
 import javax.servlet.http.HttpServletRequest;
 import javax.validation.constraints.NotNull;
 import java.net.URI;
@@ -51,24 +51,9 @@
     @Qualifier("centralAuthenticationService")
     private CentralAuthenticationService cas;
 
-<<<<<<< HEAD
-    @Autowired(required=false)
-    @Qualifier("restCredentialCollector")
-    private RestCredentialCollector restCredentialCollector;
+    @Autowired(required = false)
+    private final CredentialFactory credentialFactory = new DefaultCredentialFactory();
 
-    /**
-     * Initialize.
-     */
-    @PostConstruct
-    public void init() {
-        if (this.restCredentialCollector == null) {
-            this.restCredentialCollector = new DefaultRestCredentialCollector();
-        }
-    }
-=======
-    @Autowired(required = false)
-    private CredentialFactory credentialFactory = new DefaultCredentialFactory();
->>>>>>> 1c530b87
 
     /**
      * Create new ticket granting ticket.
@@ -81,12 +66,7 @@
     public final ResponseEntity<String> createTicketGrantingTicket(@RequestBody final MultiValueMap<String, String> requestBody,
                                                                    final HttpServletRequest request) {
         try (Formatter fmt = new Formatter()) {
-<<<<<<< HEAD
-            final Credential credential = this.restCredentialCollector.collect(requestBody);
-            final TicketGrantingTicket tgtId = this.cas.createTicketGrantingTicket(credential);
-=======
             final TicketGrantingTicket tgtId = this.cas.createTicketGrantingTicket(this.credentialFactory.fromRequestBody(requestBody));
->>>>>>> 1c530b87
             final URI ticketReference = new URI(request.getRequestURL().toString() + '/' + tgtId.getId());
             final HttpHeaders headers = new HttpHeaders();
             headers.setLocation(ticketReference);
@@ -139,17 +119,14 @@
         return new ResponseEntity<>(tgtId, HttpStatus.OK);
     }
 
-<<<<<<< HEAD
-
-=======
     /**
      * Default implementation of CredentialFactory.
      */
+
     public static class DefaultCredentialFactory implements CredentialFactory {
->>>>>>> 1c530b87
 
         @Override
-        public Credential fromRequestBody(@NotNull MultiValueMap<String, String> requestBody) {
+        public Credential fromRequestBody(@NotNull final MultiValueMap<String, String> requestBody) {
             return new UsernamePasswordCredential(requestBody.getFirst("username"), requestBody.getFirst("password"));
         }
     }
