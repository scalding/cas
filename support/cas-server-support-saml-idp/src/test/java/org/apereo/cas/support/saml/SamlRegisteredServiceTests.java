package org.apereo.cas.support.saml;

import com.fasterxml.jackson.databind.ObjectMapper;
import lombok.extern.slf4j.Slf4j;
import org.apache.commons.io.FileUtils;
import org.apereo.cas.authentication.principal.WebApplicationServiceFactory;
import org.apereo.cas.services.ChainingAttributeReleasePolicy;
import org.apereo.cas.services.DefaultServicesManager;
import org.apereo.cas.services.DenyAllAttributeReleasePolicy;
import org.apereo.cas.services.InMemoryServiceRegistry;
import org.apereo.cas.services.JsonServiceRegistry;
import org.apereo.cas.services.RegisteredService;
import org.apereo.cas.services.replication.NoOpRegisteredServiceReplicationStrategy;
import org.apereo.cas.services.resource.DefaultRegisteredServiceResourceNamingStrategy;
import org.apereo.cas.support.saml.services.InCommonRSAttributeReleasePolicy;
import org.apereo.cas.support.saml.services.SamlRegisteredService;
import org.junit.BeforeClass;
import org.junit.Test;
import org.springframework.context.ApplicationEventPublisher;
import org.springframework.core.io.ClassPathResource;

import java.io.File;
import java.io.IOException;
import java.util.Arrays;
import java.util.Collections;

import static org.junit.Assert.*;
import static org.mockito.Mockito.*;

/**
 * The {@link SamlRegisteredServiceTests} handles test cases for {@link SamlRegisteredService}.
 *
 * @author Misagh Moayyed
 * @since 5.0.0
 */
@Slf4j
public class SamlRegisteredServiceTests {

    private static final File JSON_FILE = new File(FileUtils.getTempDirectoryPath(), "samlRegisteredService.json");
    private static final ObjectMapper MAPPER = new ObjectMapper();

    private static final ClassPathResource RESOURCE = new ClassPathResource("services");
    private static final String SAML_SERVICE = "SAMLService";
    private static final String METADATA_LOCATION = "classpath:/metadata/idp-metadata.xml";

    @BeforeClass
    public static void prepTests() throws Exception {
        FileUtils.cleanDirectory(RESOURCE.getFile());
    }

    @Test
    public void verifySavingSamlService() throws Exception {
        final var service = new SamlRegisteredService();
        service.setName(SAML_SERVICE);
        service.setServiceId("http://mmoayyed.unicon.net");
        service.setMetadataLocation(METADATA_LOCATION);

<<<<<<< HEAD
        final var dao = new JsonServiceRegistry(RESOURCE, false,
                mock(ApplicationEventPublisher.class), new NoOpRegisteredServiceReplicationStrategy());
=======
        final JsonServiceRegistry dao = new JsonServiceRegistry(RESOURCE, false,
                mock(ApplicationEventPublisher.class), new NoOpRegisteredServiceReplicationStrategy(),
                     new DefaultRegisteredServiceResourceNamingStrategy());
>>>>>>> 61c473e3
        dao.save(service);
        dao.load();
    }

    @Test
    public void verifySavingInCommonSamlService() throws Exception {
        final var service = new SamlRegisteredService();
        service.setName(SAML_SERVICE);
        service.setServiceId("http://mmoayyed.unicon.net");
        service.setMetadataLocation(METADATA_LOCATION);
        final var policy = new InCommonRSAttributeReleasePolicy();
        final var chain = new ChainingAttributeReleasePolicy();
        chain.setPolicies(Arrays.asList(policy, new DenyAllAttributeReleasePolicy()));
        service.setAttributeReleasePolicy(chain);

<<<<<<< HEAD
        final var dao = new JsonServiceRegistry(RESOURCE, false,
                mock(ApplicationEventPublisher.class), new NoOpRegisteredServiceReplicationStrategy());
=======
        final JsonServiceRegistry dao = new JsonServiceRegistry(RESOURCE, false,
                mock(ApplicationEventPublisher.class), new NoOpRegisteredServiceReplicationStrategy(),
                     new DefaultRegisteredServiceResourceNamingStrategy());
>>>>>>> 61c473e3
        dao.save(service);
        dao.load();
    }

    @Test
    public void checkPattern() {
        final var service = new SamlRegisteredService();
        service.setName(SAML_SERVICE);
        service.setServiceId("^http://.+");
        service.setMetadataLocation(METADATA_LOCATION);

        final var dao = new InMemoryServiceRegistry();
        dao.setRegisteredServices(Collections.singletonList(service));
        final var impl = new DefaultServicesManager(dao, mock(ApplicationEventPublisher.class));
        impl.load();

        final var s = impl.findServiceBy(new WebApplicationServiceFactory()
                .createService("http://mmoayyed.unicon.net:8081/sp/saml/SSO"));
        assertNotNull(s);
    }

    @Test
    public void verifySerializeAReturnMappedAttributeReleasePolicyToJson() throws IOException {
        final var serviceWritten = new SamlRegisteredService();
        serviceWritten.setName(SAML_SERVICE);
        serviceWritten.setServiceId("http://mmoayyed.unicon.net");
        serviceWritten.setMetadataLocation(METADATA_LOCATION);
        MAPPER.writeValue(JSON_FILE, serviceWritten);
        final RegisteredService serviceRead = MAPPER.readValue(JSON_FILE, SamlRegisteredService.class);
        assertEquals(serviceWritten, serviceRead);
    }
}<|MERGE_RESOLUTION|>--- conflicted
+++ resolved
@@ -55,14 +55,9 @@
         service.setServiceId("http://mmoayyed.unicon.net");
         service.setMetadataLocation(METADATA_LOCATION);
 
-<<<<<<< HEAD
         final var dao = new JsonServiceRegistry(RESOURCE, false,
-                mock(ApplicationEventPublisher.class), new NoOpRegisteredServiceReplicationStrategy());
-=======
-        final JsonServiceRegistry dao = new JsonServiceRegistry(RESOURCE, false,
                 mock(ApplicationEventPublisher.class), new NoOpRegisteredServiceReplicationStrategy(),
                      new DefaultRegisteredServiceResourceNamingStrategy());
->>>>>>> 61c473e3
         dao.save(service);
         dao.load();
     }
@@ -78,14 +73,9 @@
         chain.setPolicies(Arrays.asList(policy, new DenyAllAttributeReleasePolicy()));
         service.setAttributeReleasePolicy(chain);
 
-<<<<<<< HEAD
         final var dao = new JsonServiceRegistry(RESOURCE, false,
-                mock(ApplicationEventPublisher.class), new NoOpRegisteredServiceReplicationStrategy());
-=======
-        final JsonServiceRegistry dao = new JsonServiceRegistry(RESOURCE, false,
                 mock(ApplicationEventPublisher.class), new NoOpRegisteredServiceReplicationStrategy(),
                      new DefaultRegisteredServiceResourceNamingStrategy());
->>>>>>> 61c473e3
         dao.save(service);
         dao.load();
     }
