--- conflicted
+++ resolved
@@ -43,15 +43,9 @@
 
     @Bean
     @RefreshScope
-<<<<<<< HEAD
-    public ThrottledSubmissionHandlerInterceptor authenticationThrottle(@Qualifier("auditTrailExecutionPlan") final AuditTrailExecutionPlan auditTrailManager) {
+    public ThrottledSubmissionHandlerInterceptor authenticationThrottle() {
         final var throttle = casProperties.getAuthn().getThrottle();
         final var failure = throttle.getFailure();
-=======
-    public ThrottledSubmissionHandlerInterceptor authenticationThrottle() {
-        final ThrottleProperties throttle = casProperties.getAuthn().getThrottle();
-        final ThrottleProperties.Failure failure = throttle.getFailure();
->>>>>>> 8ea30116
         return new JdbcThrottledSubmissionHandlerInterceptorAdapter(failure.getThreshold(),
             failure.getRangeSeconds(),
             throttle.getUsernameParameter(),
