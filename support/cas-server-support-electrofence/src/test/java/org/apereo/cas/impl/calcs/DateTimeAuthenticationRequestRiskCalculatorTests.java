package org.apereo.cas.impl.calcs;

import org.apereo.cas.authentication.CoreAuthenticationTestUtils;
import org.apereo.cas.services.RegisteredService;
import org.apereo.cas.services.RegisteredServiceTestUtils;
import org.apereo.cas.util.junit.ConditionalIgnore;
import org.apereo.cas.util.junit.RunningStandaloneCondition;
import org.junit.Test;
import org.springframework.mock.web.MockHttpServletRequest;
import org.springframework.test.context.TestPropertySource;

import java.time.ZoneOffset;
import java.time.ZonedDateTime;

import static org.junit.Assert.*;

/**
 * This is {@link DateTimeAuthenticationRequestRiskCalculatorTests}.
 *
 * @author Misagh Moayyed
 * @since 5.1.0
 */
@TestPropertySource(properties = {"cas.authn.adaptive.risk.dateTime.enabled=true", "cas.authn.adaptive.risk.dateTime.windowInHours=4"})
@ConditionalIgnore(condition = RunningStandaloneCondition.class)
public class DateTimeAuthenticationRequestRiskCalculatorTests extends BaseAuthenticationRequestRiskCalculatorTests {

    @Test
    public void verifyTestWhenNoAuthnEventsFoundForUser() {
<<<<<<< HEAD
        final var authentication = CoreAuthenticationTestUtils.getAuthentication("datetimeperson");
=======
        final Authentication authentication = CoreAuthenticationTestUtils.getAuthentication("datetimeperson", ZonedDateTime.now(ZoneOffset.UTC));
>>>>>>> 57aa416e
        final RegisteredService service = RegisteredServiceTestUtils.getRegisteredService("test");
        final var request = new MockHttpServletRequest();
        final var score = authenticationRiskEvaluator.eval(authentication, service, request);
        assertTrue(score.isHighestRisk());
    }

    @Test
    public void verifyTestWhenAuthnEventsFoundForUser() {
<<<<<<< HEAD
        final var authentication = CoreAuthenticationTestUtils.getAuthentication("casuser");
=======
        final Authentication authentication = CoreAuthenticationTestUtils.getAuthentication("casuser", ZonedDateTime.now(ZoneOffset.UTC));
>>>>>>> 57aa416e
        final RegisteredService service = RegisteredServiceTestUtils.getRegisteredService("test");
        final var request = new MockHttpServletRequest();
        final var score = authenticationRiskEvaluator.eval(authentication, service, request);
        assertTrue(score.isLowestRisk());
    }
}<|MERGE_RESOLUTION|>--- conflicted
+++ resolved
@@ -26,12 +26,8 @@
 
     @Test
     public void verifyTestWhenNoAuthnEventsFoundForUser() {
-<<<<<<< HEAD
         final var authentication = CoreAuthenticationTestUtils.getAuthentication("datetimeperson");
-=======
-        final Authentication authentication = CoreAuthenticationTestUtils.getAuthentication("datetimeperson", ZonedDateTime.now(ZoneOffset.UTC));
->>>>>>> 57aa416e
-        final RegisteredService service = RegisteredServiceTestUtils.getRegisteredService("test");
+        final var service = RegisteredServiceTestUtils.getRegisteredService("test");
         final var request = new MockHttpServletRequest();
         final var score = authenticationRiskEvaluator.eval(authentication, service, request);
         assertTrue(score.isHighestRisk());
@@ -39,12 +35,8 @@
 
     @Test
     public void verifyTestWhenAuthnEventsFoundForUser() {
-<<<<<<< HEAD
         final var authentication = CoreAuthenticationTestUtils.getAuthentication("casuser");
-=======
-        final Authentication authentication = CoreAuthenticationTestUtils.getAuthentication("casuser", ZonedDateTime.now(ZoneOffset.UTC));
->>>>>>> 57aa416e
-        final RegisteredService service = RegisteredServiceTestUtils.getRegisteredService("test");
+        final var service = RegisteredServiceTestUtils.getRegisteredService("test");
         final var request = new MockHttpServletRequest();
         final var score = authenticationRiskEvaluator.eval(authentication, service, request);
         assertTrue(score.isLowestRisk());
