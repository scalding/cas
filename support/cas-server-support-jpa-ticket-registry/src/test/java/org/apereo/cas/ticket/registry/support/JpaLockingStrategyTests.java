package org.apereo.cas.ticket.registry.support;

import lombok.extern.slf4j.Slf4j;
import org.apereo.cas.config.CasCoreAuthenticationHandlersConfiguration;
import org.apereo.cas.config.CasCoreAuthenticationMetadataConfiguration;
import org.apereo.cas.config.CasCoreAuthenticationPolicyConfiguration;
import org.apereo.cas.config.CasCoreAuthenticationPrincipalConfiguration;
import org.apereo.cas.config.CasCoreAuthenticationServiceSelectionStrategyConfiguration;
import org.apereo.cas.config.CasCoreConfiguration;
import org.apereo.cas.config.CasCoreHttpConfiguration;
import org.apereo.cas.config.CasCoreServicesConfiguration;
import org.apereo.cas.config.CasCoreTicketCatalogConfiguration;
import org.apereo.cas.config.CasCoreTicketsConfiguration;
import org.apereo.cas.config.CasCoreUtilConfiguration;
import org.apereo.cas.config.CasCoreWebConfiguration;
import org.apereo.cas.config.CasPersonDirectoryConfiguration;
import org.apereo.cas.config.JpaTicketRegistryConfiguration;
import org.apereo.cas.config.JpaTicketRegistryTicketCatalogConfiguration;
import org.apereo.cas.config.support.CasWebApplicationServiceFactoryConfiguration;
import org.apereo.cas.config.support.EnvironmentConversionServiceInitializer;
import org.apereo.cas.configuration.model.support.jpa.ticketregistry.JpaTicketRegistryProperties;
import org.apereo.cas.configuration.support.Beans;
import org.apereo.cas.logout.config.CasCoreLogoutConfiguration;
import org.apereo.cas.util.SchedulingUtils;
import org.junit.Test;
import org.junit.runner.RunWith;
import org.springframework.beans.factory.InitializingBean;
import org.springframework.beans.factory.annotation.Autowired;
import org.springframework.beans.factory.annotation.Qualifier;
import org.springframework.boot.autoconfigure.aop.AopAutoConfiguration;
import org.springframework.boot.test.context.SpringBootTest;
import org.springframework.boot.test.context.TestConfiguration;
import org.springframework.cloud.autoconfigure.RefreshAutoConfiguration;
import org.springframework.context.ApplicationContext;
import org.springframework.jdbc.core.JdbcTemplate;
import org.springframework.orm.jpa.SharedEntityManagerCreator;
import org.springframework.test.annotation.DirtiesContext;
import org.springframework.test.context.ContextConfiguration;
import org.springframework.test.context.junit4.SpringRunner;
import org.springframework.transaction.PlatformTransactionManager;
import org.springframework.transaction.support.TransactionTemplate;

import javax.persistence.EntityManagerFactory;
import javax.sql.DataSource;
import java.lang.reflect.InvocationHandler;
import java.lang.reflect.Method;
import java.lang.reflect.Proxy;
import java.util.ArrayList;
import java.util.Arrays;
import java.util.Collection;
import java.util.List;
import java.util.concurrent.Callable;
import java.util.concurrent.ExecutionException;
import java.util.concurrent.ExecutorService;
import java.util.concurrent.Executors;
import java.util.stream.Collectors;
import java.util.stream.IntStream;

import static org.junit.Assert.*;

/**
 * Unit test for {@link JpaLockingStrategy}.
 *
 * @author Marvin S. Addison
 * @since 3.0.0
 */
@RunWith(SpringRunner.class)
@SpringBootTest(classes = {
    JpaLockingStrategyTests.JpaTestConfiguration.class,
    RefreshAutoConfiguration.class,
    AopAutoConfiguration.class,
    CasCoreTicketsConfiguration.class,
    CasCoreLogoutConfiguration.class,
    CasCoreHttpConfiguration.class,
    CasCoreServicesConfiguration.class,
    CasCoreConfiguration.class,
    CasCoreUtilConfiguration.class,
    CasCoreAuthenticationServiceSelectionStrategyConfiguration.class,
    CasCoreAuthenticationPrincipalConfiguration.class,
    CasCoreAuthenticationMetadataConfiguration.class,
    CasCoreAuthenticationHandlersConfiguration.class,
    CasCoreAuthenticationPolicyConfiguration.class,
    CasCoreTicketCatalogConfiguration.class,
    JpaTicketRegistryTicketCatalogConfiguration.class,
    CasPersonDirectoryConfiguration.class,
    JpaTicketRegistryConfiguration.class,
    CasCoreWebConfiguration.class,
    CasWebApplicationServiceFactoryConfiguration.class})
@ContextConfiguration(initializers = EnvironmentConversionServiceInitializer.class)
@DirtiesContext
@Slf4j
public class JpaLockingStrategyTests {
    /**
     * Number of clients contending for lock in concurrent test.
     */
    private static final int CONCURRENT_SIZE = 13;

<<<<<<< HEAD

=======
>>>>>>> bdc918c3
    @Autowired
    @Qualifier("ticketTransactionManager")
    private PlatformTransactionManager txManager;

    @Autowired
    @Qualifier("ticketEntityManagerFactory")
    private EntityManagerFactory factory;

    @Autowired
    @Qualifier("dataSourceTicket")
    private DataSource dataSource;

    @TestConfiguration
    public static class JpaTestConfiguration implements InitializingBean {
        @Autowired
        protected ApplicationContext applicationContext;

        @Override
        public void afterPropertiesSet() {
            SchedulingUtils.prepScheduledAnnotationBeanPostProcessor(applicationContext);
        }
    }

    /**
     * Test basic acquire/release semantics.
     */
    @Test
    public void verifyAcquireAndRelease() {
        try {
            final var appId = "basic";
            final var uniqueId = appId + "-1";
            final var lock = newLockTxProxy(appId, uniqueId, JpaTicketRegistryProperties.DEFAULT_LOCK_TIMEOUT);
            assertTrue(lock.acquire());
            assertEquals(uniqueId, getOwner(appId));
            lock.release();
            assertNull(getOwner(appId));
        } catch (final Exception e) {
            LOGGER.debug("testAcquireAndRelease produced an error", e);
            throw new AssertionError("testAcquireAndRelease failed");
        }
    }

    @Test
    public void verifyLockExpiration() {
        try {
            final var appId = "expquick";
            final var uniqueId = appId + "-1";
            final var lock = newLockTxProxy(appId, uniqueId, "1");
            assertTrue(lock.acquire());
            assertEquals(uniqueId, getOwner(appId));
            lock.release();
            assertTrue(lock.acquire());
            lock.release();
            assertNull(getOwner(appId));
        } catch (final Exception e) {
            LOGGER.debug("testLockExpiration produced an error", e);
            throw new AssertionError("testLockExpiration failed");
        }
    }

    /**
     * Verify non-reentrant behavior.
     */
    @Test
    public void verifyNonReentrantBehavior() {
        try {
            final var appId = "reentrant";
            final var uniqueId = appId + "-1";
            final var lock = newLockTxProxy(appId, uniqueId, JpaTicketRegistryProperties.DEFAULT_LOCK_TIMEOUT);
            assertTrue(lock.acquire());
            assertEquals(uniqueId, getOwner(appId));
            assertFalse(lock.acquire());
            lock.release();
            assertNull(getOwner(appId));
        } catch (final Exception e) {
            throw new AssertionError("testNonReentrantBehavior failed.", e);
        }
    }

    /**
     * Test concurrent acquire/release semantics.
     */
    @Test
    public void verifyConcurrentAcquireAndRelease() {
        final var executor = Executors.newFixedThreadPool(CONCURRENT_SIZE);
        try {
            testConcurrency(executor, Arrays.asList(getConcurrentLocks("concurrent-new")));
        } catch (final Exception e) {
            throw new AssertionError("testConcurrentAcquireAndRelease failed.", e);
        } finally {
            executor.shutdownNow();
        }
    }

    /**
     * Test concurrent acquire/release semantics for existing lock.
     */
    @Test
    public void verifyConcurrentAcquireAndReleaseOnExistingLock() {
        final var locks = getConcurrentLocks("concurrent-exists");
        locks[0].acquire();
        locks[0].release();
        final var executor = Executors.newFixedThreadPool(CONCURRENT_SIZE);
        try {
            testConcurrency(executor, Arrays.asList(locks));
        } catch (final Exception e) {
            throw new AssertionError("testConcurrentAcquireAndReleaseOnExistingLock failed.", e);
        } finally {
            executor.shutdownNow();
        }
    }

    private LockingStrategy[] getConcurrentLocks(final String appId) {
        final var locks = new LockingStrategy[CONCURRENT_SIZE];
        IntStream.rangeClosed(1, locks.length)
            .forEach(i -> locks[i - 1] = newLockTxProxy(appId, appId + '-' + i, JpaTicketRegistryProperties.DEFAULT_LOCK_TIMEOUT));
        return locks;
    }

    private LockingStrategy newLockTxProxy(final String appId, final String uniqueId, final String ttl) {
        final var lock = new JpaLockingStrategy(appId, uniqueId, Beans.newDuration(ttl).getSeconds());
        lock.entityManager = SharedEntityManagerCreator.createSharedEntityManager(factory);
        return (LockingStrategy) Proxy.newProxyInstance(
            JpaLockingStrategy.class.getClassLoader(),
            new Class[]{LockingStrategy.class},
            new TransactionalLockInvocationHandler(lock, this.txManager));
    }

    private String getOwner(final String appId) {
        final var simpleJdbcTemplate = new JdbcTemplate(dataSource);
        final var results = simpleJdbcTemplate.queryForList(
            "SELECT unique_id FROM locks WHERE application_id=?", appId);
        if (results.isEmpty()) {
            return null;
        }
        return (String) results.get(0).get("unique_id");
    }

    private static void testConcurrency(final ExecutorService executor,
                                        final Collection<LockingStrategy> locks) throws Exception {
        final List<Locker> lockers = new ArrayList<>(locks.size());
        lockers.addAll(locks.stream().map(Locker::new).collect(Collectors.toList()));

        final var lockCount = executor.invokeAll(lockers).stream().filter(result -> {
            try {
                return result.get();
            } catch (final InterruptedException | ExecutionException e) {
                throw new RuntimeException(e.getMessage(), e);
            }
        }).count();
        assertTrue("Lock count should be <= 1 but was " + lockCount, lockCount <= 1);

        final List<Releaser> releasers = new ArrayList<>(locks.size());

        releasers.addAll(locks.stream().map(Releaser::new).collect(Collectors.toList()));
        final var releaseCount = executor.invokeAll(lockers).stream().filter(result -> {
            try {
                return result.get();
            } catch (final InterruptedException | ExecutionException e) {
                throw new RuntimeException(e.getMessage(), e);
            }
        }).count();
        assertTrue("Release count should be <= 1 but was " + releaseCount, releaseCount <= 1);
    }

    private static class TransactionalLockInvocationHandler implements InvocationHandler {


        private final JpaLockingStrategy jpaLock;
        private final PlatformTransactionManager txManager;

        TransactionalLockInvocationHandler(final JpaLockingStrategy lock,
                                           final PlatformTransactionManager txManager) {
            jpaLock = lock;
            this.txManager = txManager;
        }

        public JpaLockingStrategy getLock() {
            return this.jpaLock;
        }

        @Override
        public Object invoke(final Object proxy, final Method method, final Object[] args) {
            return new TransactionTemplate(txManager).execute(status -> {
                try {
                    final var result = method.invoke(jpaLock, args);
                    jpaLock.entityManager.flush();
                    LOGGER.debug("Performed [{}] on [{}]", method.getName(), jpaLock);
                    return result;
                    // Force result of transaction to database
                } catch (final Exception e) {
                    throw new IllegalArgumentException("Transactional method invocation failed.", e);
                }
            });
        }

    }

    private static class Locker implements Callable<Boolean> {


        private final LockingStrategy lock;

        Locker(final LockingStrategy l) {
            lock = l;
        }

        @Override
        public Boolean call() {
            try {
                return lock.acquire();
            } catch (final Exception e) {
                LOGGER.debug("[{}] failed to acquire lock", lock, e);
                return false;
            }
        }
    }

    private static class Releaser implements Callable<Boolean> {


        private final LockingStrategy lock;

        Releaser(final LockingStrategy l) {
            lock = l;
        }

        @Override
        public Boolean call() {
            try {
                lock.release();
                return true;
            } catch (final Exception e) {
                LOGGER.debug("[{}] failed to release lock", lock, e);
                return false;
            }
        }
    }

}<|MERGE_RESOLUTION|>--- conflicted
+++ resolved
@@ -95,10 +95,6 @@
      */
     private static final int CONCURRENT_SIZE = 13;
 
-<<<<<<< HEAD
-
-=======
->>>>>>> bdc918c3
     @Autowired
     @Qualifier("ticketTransactionManager")
     private PlatformTransactionManager txManager;
