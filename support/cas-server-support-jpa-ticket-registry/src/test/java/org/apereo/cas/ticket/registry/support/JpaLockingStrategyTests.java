--- conflicted
+++ resolved
@@ -95,10 +95,6 @@
      */
     private static final int CONCURRENT_SIZE = 13;
 
-<<<<<<< HEAD
-
-=======
->>>>>>> 850ecf87
     @Autowired
     @Qualifier("ticketTransactionManager")
     private PlatformTransactionManager txManager;
