--- conflicted
+++ resolved
@@ -62,14 +62,9 @@
     @Override
     public List<String> getEligibleAccountsForSurrogateToProxy(final String username) {
         try {
-<<<<<<< HEAD
-            final var results = this.jdbcTemplate.query(this.surrogateAccountQuery, new BeanPropertyRowMapper<>(SurrogateAccount.class));
-            return results.stream().map(SurrogateAccount::getSurrogateAccount).collect(Collectors.toSet());
-=======
             final List<SurrogateAccount> results = this.jdbcTemplate.query(this.surrogateAccountQuery,
                 new BeanPropertyRowMapper<>(SurrogateAccount.class), username);
             return results.stream().map(SurrogateAccount::getSurrogateAccount).collect(Collectors.toList());
->>>>>>> 6050687e
         } catch (final Exception e) {
             LOGGER.error(e.getMessage(), e);
         }
