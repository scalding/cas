--- conflicted
+++ resolved
@@ -90,11 +90,6 @@
     private static final String MY_THEME = "my_theme";
 
     @Test
-<<<<<<< HEAD
-    public void verifyStartAuthentication() throws Exception {
-        final var mockResponse = new MockHttpServletResponse();
-        final var mockRequest = new MockHttpServletRequest();
-=======
     public void verifyStartAuthenticationNoService() throws Exception {
         verifyStartAuthentication(null);
     }
@@ -106,10 +101,7 @@
     }
 
     private void verifyStartAuthentication(final Service service) throws Exception {
-        final MockHttpServletResponse mockResponse = new MockHttpServletResponse();
-        final MockHttpServletRequest mockRequest = new MockHttpServletRequest();
-        final String locale = Locale.getDefault().getCountry();
->>>>>>> 8ea30116
+        final var locale = Locale.getDefault().getCountry();
         mockRequest.setParameter(ThemeChangeInterceptor.DEFAULT_PARAM_NAME, MY_THEME);
         mockRequest.setParameter(LocaleChangeInterceptor.DEFAULT_PARAM_NAME, locale);
         mockRequest.setParameter(CasProtocolConstants.PARAMETER_METHOD, HttpMethod.POST.name());
@@ -135,15 +127,9 @@
         final var manager = new DelegatedClientWebflowManager(ticketRegistry,
             new DefaultTransientSessionTicketFactory(new HardTimeoutExpirationPolicy(60)),
             ThemeChangeInterceptor.DEFAULT_PARAM_NAME, LocaleChangeInterceptor.DEFAULT_PARAM_NAME,
-<<<<<<< HEAD
-            new WebApplicationServiceFactory(), "https://cas.example.org",
-            new DefaultAuthenticationServiceSelectionPlan(new DefaultAuthenticationServiceSelectionStrategy()));
-        final var ticket = manager.store(Pac4jUtils.getPac4jJ2EContext(mockRequest, new MockHttpServletResponse()), facebookClient);
-=======
             new DefaultAuthenticationServiceSelectionPlan(new DefaultAuthenticationServiceSelectionStrategy()),
             new DefaultArgumentExtractor(new WebApplicationServiceFactory()));
-        final Ticket ticket = manager.store(Pac4jUtils.getPac4jJ2EContext(mockRequest, new MockHttpServletResponse()), facebookClient);
->>>>>>> 8ea30116
+        final var ticket = manager.store(Pac4jUtils.getPac4jJ2EContext(mockRequest, new MockHttpServletResponse()), facebookClient);
 
         mockRequest.addParameter(DelegatedClientWebflowManager.PARAMETER_CLIENT_ID, ticket.getId());
 
@@ -216,23 +202,14 @@
     }
 
     private ServicesManager getServicesManagerWith(final Service service, final BaseClient client) {
-<<<<<<< HEAD
         final var mgr = mock(ServicesManager.class);
-        final var regSvc = RegisteredServiceTestUtils.getRegisteredService(service.getId());
-
-        final var strategy = new DefaultRegisteredServiceAccessStrategy();
-        strategy.setDelegatedAuthenticationPolicy(new DefaultRegisteredServiceDelegatedAuthenticationPolicy(CollectionUtils.wrapList(client.getName())));
-        regSvc.setAccessStrategy(strategy);
-=======
-        final ServicesManager mgr = mock(ServicesManager.class);
-        final AbstractRegisteredService regSvc = service != null ? RegisteredServiceTestUtils.getRegisteredService(service.getId()) : null;
+        final var regSvc = service != null ? RegisteredServiceTestUtils.getRegisteredService(service.getId()) : null;
 
         if (regSvc != null) {
-            final DefaultRegisteredServiceAccessStrategy strategy = new DefaultRegisteredServiceAccessStrategy();
+            final var strategy = new DefaultRegisteredServiceAccessStrategy();
             strategy.setDelegatedAuthenticationPolicy(new DefaultRegisteredServiceDelegatedAuthenticationPolicy(CollectionUtils.wrapList(client.getName())));
             regSvc.setAccessStrategy(strategy);
         }
->>>>>>> 8ea30116
         when(mgr.findServiceBy(any(Service.class))).thenReturn(regSvc);
 
         return mgr;
@@ -264,16 +241,9 @@
         final var manager = new DelegatedClientWebflowManager(ticketRegistry,
             new DefaultTransientSessionTicketFactory(new HardTimeoutExpirationPolicy(60)),
             ThemeChangeInterceptor.DEFAULT_PARAM_NAME, LocaleChangeInterceptor.DEFAULT_PARAM_NAME,
-<<<<<<< HEAD
-            new WebApplicationServiceFactory(),
-            "https://cas.example.org",
-            new DefaultAuthenticationServiceSelectionPlan(new DefaultAuthenticationServiceSelectionStrategy()));
-        final var ticket = manager.store(Pac4jUtils.getPac4jJ2EContext(mockRequest, new MockHttpServletResponse()), client);
-=======
             new DefaultAuthenticationServiceSelectionPlan(new DefaultAuthenticationServiceSelectionStrategy()),
             new DefaultArgumentExtractor(new WebApplicationServiceFactory()));
-        final Ticket ticket = manager.store(Pac4jUtils.getPac4jJ2EContext(mockRequest, new MockHttpServletResponse()), client);
->>>>>>> 8ea30116
+        final var ticket = manager.store(Pac4jUtils.getPac4jJ2EContext(mockRequest, new MockHttpServletResponse()), client);
 
         mockRequest.addParameter(DelegatedClientWebflowManager.PARAMETER_CLIENT_ID, ticket.getId());
         final var initialResolver = mock(CasDelegatingWebflowEventResolver.class);
