package org.apereo.cas.logging;

import org.apereo.cas.aws.ChainingAWSCredentialsProvider;

<<<<<<< HEAD
import com.amazonaws.SdkClientException;
=======
import com.amazonaws.client.builder.AwsClientBuilder;
>>>>>>> 04af44e5
import com.amazonaws.services.logs.AWSLogs;
import com.amazonaws.services.logs.AWSLogsClient;
import com.amazonaws.services.logs.model.CreateLogGroupRequest;
import com.amazonaws.services.logs.model.CreateLogStreamRequest;
import com.amazonaws.services.logs.model.DataAlreadyAcceptedException;
import com.amazonaws.services.logs.model.DescribeLogGroupsRequest;
import com.amazonaws.services.logs.model.DescribeLogStreamsRequest;
import com.amazonaws.services.logs.model.InputLogEvent;
import com.amazonaws.services.logs.model.InvalidSequenceTokenException;
import com.amazonaws.services.logs.model.PutLogEventsRequest;
import lombok.extern.slf4j.Slf4j;
import lombok.val;
import org.apache.commons.lang3.StringUtils;
import org.apache.logging.log4j.core.Layout;
import org.apache.logging.log4j.core.LogEvent;
import org.apache.logging.log4j.core.appender.AbstractAppender;
import org.apache.logging.log4j.core.config.Property;
import org.apache.logging.log4j.core.config.plugins.Plugin;
import org.apache.logging.log4j.core.config.plugins.PluginAttribute;
import org.apache.logging.log4j.core.config.plugins.PluginElement;
import org.apache.logging.log4j.core.config.plugins.PluginFactory;
import org.apache.logging.log4j.core.layout.PatternLayout;

import java.io.Serializable;
import java.nio.charset.StandardCharsets;
import java.util.ArrayList;
import java.util.Comparator;
import java.util.Objects;
import java.util.concurrent.BlockingQueue;
import java.util.concurrent.LinkedBlockingQueue;

/**
 * This is {@link CloudWatchAppender}.
 *
 * @author Misagh Moayyed
 * @since 5.1.0
 */
@Plugin(name = "CloudWatchAppender", category = "Core", elementType = "appender", printObject = true)
@Slf4j
@SuppressWarnings("java:S2055")
public class CloudWatchAppender extends AbstractAppender implements Serializable {
    private static final long serialVersionUID = 1044758913028847477L;

    private static final int AWS_DRAIN_LIMIT = 256;

    private static final int AWS_LOG_STREAM_MAX_QUEUE_DEPTH = 10000;

    private static final int SHUTDOWN_TIMEOUT_MILLIS = 10000;

    private static final int AWS_LOG_STREAM_FLUSH_PERIOD_IN_SECONDS = 5;

    private final BlockingQueue<InputLogEvent> queue = new LinkedBlockingQueue<>(AWS_LOG_STREAM_MAX_QUEUE_DEPTH);

    private final Object monitor = new Object();

    private volatile boolean shutdown;

    private int flushPeriodMillis;

    private Thread deliveryThread;

    /**
     * Every PutLogEvents request must include the sequenceToken obtained from the response of the previous request.
     */
    private String sequenceTokenCache;

    private long lastReportedTimestamp = -1;

    private String logGroupName;

    private String logStreamName;

    private AWSLogs awsLogsClient;

    private volatile boolean queueFull;

    private boolean createLogGroupIfNeeded;
    private boolean createLogStreamIfNeeded;

    /**
     * Create appender cloud watch appender.
     *
     * @param name                             the name
     * @param awsLogStreamName                 the aws log stream name
     * @param awsLogGroupName                  the aws log group name
     * @param awsLogStreamFlushPeriodInSeconds the aws log stream flush period in seconds
     * @param credentialAccessKey              the credential access key
     * @param credentialSecretKey              the credential secret key
     * @param awsLogRegionName                 the aws log region name
     * @param layout                           the layout
     * @param createIfNeeded                   whether to create the resources if needed. Default value is `true`. If
     *                                         either `createLogGroupIfNeeded` or `createLogStreamIfNeeded` is set, this
     *                                         will default to `false`.
     * @param createLogGroupIfNeeded           whether to create a Cloud Watch log group if needed. Default value is
     *                                         `false`. A value of `true takes precedence over a value of `false` for
     *                                         `createIfNeeded`
     * @param createLogStreamIfNeeded          whether to create a Cloud Watch log stream if needed. Default value is
     *                                         `false`. A value of `true takes precedence over a value of `false` for
     *                                         `createIfNeeded`
     * @return the cloud watch appender
     */
    public CloudWatchAppender(final String name,
                              final String endpoint,
                              final String awsLogGroupName,
                              final String awsLogStreamName,
                              final String awsLogStreamFlushPeriodInSeconds,
                              final String credentialAccessKey,
                              final String credentialSecretKey,
                              final String awsLogRegionName,
                              final Layout<Serializable> layout,
                              final Boolean createIfNeeded,
                              final Boolean createLogGroupIfNeeded,
                              final Boolean createLogStreamIfNeeded) {
        this(name, awsLogGroupName, awsLogStreamName, awsLogStreamFlushPeriodInSeconds, layout, createIfNeeded, createLogGroupIfNeeded, createLogStreamIfNeeded);

        try {
            LOGGER.debug("Connecting to AWS CloudWatch...");
            val builder = AWSLogsClient.builder();
            if (StringUtils.isNotBlank(endpoint)) {
                builder.setEndpointConfiguration(new AwsClientBuilder.EndpointConfiguration(endpoint, awsLogRegionName));
            } else {
                builder.setRegion(awsLogRegionName);
            }
            builder.setCredentials(ChainingAWSCredentialsProvider.getInstance(credentialAccessKey, credentialSecretKey));
<<<<<<< HEAD
            builder.setRegion(awsLogRegionName);
=======

>>>>>>> 04af44e5
            this.awsLogsClient = builder.build();
        } catch (final SdkClientException e) {
            LOGGER.error(e.getLocalizedMessage(), e);
        }
    }

    /**
     * Create appender cloud watch appender.
     *
     * @param name                             the name
     * @param awsLogStreamName                 the aws log stream name
     * @param awsLogGroupName                  the aws log group name
     * @param awsLogStreamFlushPeriodInSeconds the aws log stream flush period in seconds
     * @param layout                           the layout
     * @param createIfNeeded                   whether to create the resources if needed. Default value is `true`. A
     *                                         value of `true` takes precedence over the other `create*IfNeeded`.
     * @param createLogGroupIfNeeded           whether to create a Cloud Watch log group if needed. Default value is
     *                                         `false`. A value of `true takes precedence over a value of `false` for
     *                                         `createIfNeeded`
     * @param createLogStreamIfNeeded          whether to create a Cloud Watch log stream if needed. Default value is
     *                                         `false`. A value of `true takes precedence over a value of `false` for
     *                                         `createIfNeeded`
     * @param awsLogs                          instance of AWSLogs to use
     * @return the cloud watch appender
     */
    public CloudWatchAppender(final String name,
                              final String awsLogGroupName,
                              final String awsLogStreamName,
                              final String awsLogStreamFlushPeriodInSeconds,
                              final Layout<Serializable> layout,
                              final Boolean createIfNeeded,
                              final Boolean createLogGroupIfNeeded,
                              final Boolean createLogStreamIfNeeded,
                              final AWSLogs awsLogs) {
        this(name, awsLogGroupName, awsLogStreamName, awsLogStreamFlushPeriodInSeconds, layout, createIfNeeded, createLogGroupIfNeeded, createLogStreamIfNeeded);
        this.awsLogsClient = awsLogs;
    }

    private CloudWatchAppender(final String name,
                              final String awsLogGroupName,
                              final String awsLogStreamName,
                              final String awsLogStreamFlushPeriodInSeconds,
                              final Layout<Serializable> layout,
                              final Boolean createIfNeeded,
                              final Boolean createLogGroupIfNeeded,
                              final Boolean createLogStreamIfNeeded) {
        super(name, null, layout == null ? PatternLayout.createDefaultLayout() : layout, false, Property.EMPTY_ARRAY);

        var flushPeriod = AWS_LOG_STREAM_FLUSH_PERIOD_IN_SECONDS;
        if (awsLogStreamFlushPeriodInSeconds != null) {
            flushPeriod = Integer.parseInt(awsLogStreamFlushPeriodInSeconds);
        }
        flushPeriodMillis = flushPeriod * 1_000;

        this.logGroupName = awsLogGroupName;
        this.logStreamName = awsLogStreamName;

        if (createLogGroupIfNeeded == null && createLogStreamIfNeeded == null) {
            this.createLogGroupIfNeeded = Objects.requireNonNullElse(createIfNeeded, true);
            this.createLogStreamIfNeeded = Objects.requireNonNullElse(createIfNeeded, true);
        } else {
            this.createLogGroupIfNeeded = Objects.requireNonNullElse(createLogGroupIfNeeded, false);
            this.createLogStreamIfNeeded = Objects.requireNonNullElse(createLogStreamIfNeeded, false);
        }
    }

    public void initialize() {
        this.sequenceTokenCache = createLogGroupAndLogStreamIfNeeded();
        super.initialize();
    }

    /**
     * Create appender cloud watch appender.
     *
     * @param name                             the name
     * @param endpoint                         the endpoint
     * @param awsLogStreamName                 the aws log stream name
     * @param awsLogGroupName                  the aws log group name
     * @param awsLogStreamFlushPeriodInSeconds the aws log stream flush period in seconds
     * @param credentialAccessKey              the credential access key
     * @param credentialSecretKey              the credential secret key
     * @param awsLogRegionName                 the aws log region name
     * @param layout                           the layout
     * @param createIfNeeded                   whether to create resources if needed
     * @param createLogGroupIfNeeded           whether to create log group if needed
     * @param createLogStreamIfNeeded          whether to create log stream if needed
     * @return the cloud watch appender
     */
    @PluginFactory
    public static CloudWatchAppender createAppender(@PluginAttribute("name") final String name,
                                                    @PluginAttribute("endpoint") final String endpoint,
                                                    @PluginAttribute("awsLogStreamName") final String awsLogStreamName,
                                                    @PluginAttribute("awsLogGroupName") final String awsLogGroupName,
                                                    @PluginAttribute("awsLogStreamFlushPeriodInSeconds") final String awsLogStreamFlushPeriodInSeconds,
                                                    @PluginAttribute("credentialAccessKey") final String credentialAccessKey,
                                                    @PluginAttribute("credentialSecretKey") final String credentialSecretKey,
                                                    @PluginAttribute("awsLogRegionName") final String awsLogRegionName,
                                                    @PluginElement("Layout") final Layout<Serializable> layout,
                                                    @PluginAttribute(value = "createIfNeeded", defaultBoolean = true) final Boolean createIfNeeded,
                                                    @PluginAttribute(value = "createLogGroupIfNeeded") final Boolean createLogGroupIfNeeded,
                                                    @PluginAttribute(value = "createLogStreamIfNeeded") final Boolean createLogStreamIfNeeded) {
        return new CloudWatchAppender(
            name,
            endpoint,
            awsLogGroupName,
            awsLogStreamName,
            awsLogStreamFlushPeriodInSeconds,
            StringUtils.defaultIfBlank(credentialAccessKey, System.getProperty("AWS_ACCESS_KEY")),
            StringUtils.defaultIfBlank(credentialSecretKey, System.getProperty("AWS_SECRET_KEY")),
            StringUtils.defaultIfBlank(awsLogRegionName, System.getProperty("AWS_REGION_NAME")),
            layout,
            createIfNeeded,
            createLogGroupIfNeeded,
            createLogStreamIfNeeded);
    }

    private void flush() {
        var drained = 0;
        val logEvents = new ArrayList<InputLogEvent>(AWS_DRAIN_LIMIT);
        do {
            drained = queue.drainTo(logEvents, AWS_DRAIN_LIMIT);
            if (logEvents.isEmpty()) {
                break;
            }
            logEvents.sort(Comparator.comparing(InputLogEvent::getTimestamp));
            if (lastReportedTimestamp > 0) {
                for (val event : logEvents) {
                    if (event.getTimestamp() < lastReportedTimestamp) {
                        event.setTimestamp(lastReportedTimestamp);
                    }
                }
            }

            lastReportedTimestamp = logEvents.get(logEvents.size() - 1).getTimestamp();
            val putLogEventsRequest = new PutLogEventsRequest(logGroupName, logStreamName, logEvents);
            if (StringUtils.isNotBlank(this.sequenceTokenCache)) {
                putLogEventsRequest.setSequenceToken(this.sequenceTokenCache);
            }
            try {
                val putLogEventsResult = awsLogsClient.putLogEvents(putLogEventsRequest);
                sequenceTokenCache = putLogEventsResult.getNextSequenceToken();
            } catch (final DataAlreadyAcceptedException daae) {
                sequenceTokenCache = daae.getExpectedSequenceToken();
            } catch (final InvalidSequenceTokenException iste) {
                sequenceTokenCache = iste.getExpectedSequenceToken();
            } catch (final Exception e) {
                LOGGER.error(e.getMessage(), e);
            }
            logEvents.clear();
        } while (drained >= AWS_DRAIN_LIMIT);
    }

    @Override
    public void append(final LogEvent logEvent) {
        val event = LoggingUtils.prepareLogEvent(logEvent);
        val awsLogEvent = new InputLogEvent();
        val timestamp = event.getTimeMillis();
        val message = new String(getLayout().toByteArray(event), StandardCharsets.UTF_8);
        awsLogEvent.setTimestamp(timestamp);
        awsLogEvent.setMessage(message);
        if (!queue.offer(awsLogEvent) && !queueFull) {
            queueFull = true;
        } else if (queueFull) {
            queueFull = false;
        }
    }

    private String createLogGroupAndLogStreamIfNeeded() {

        if (this.createLogGroupIfNeeded) {
            LOGGER.debug("Attempting to locate the log group [{}]", logGroupName);
            val describeLogGroupsResult =
                    awsLogsClient.describeLogGroups(new DescribeLogGroupsRequest().withLogGroupNamePrefix(logGroupName));
            var createLogGroup = true;
            if (describeLogGroupsResult != null && describeLogGroupsResult.getLogGroups() != null && !describeLogGroupsResult.getLogGroups().isEmpty()) {
                createLogGroup = describeLogGroupsResult.getLogGroups().stream().noneMatch(g -> g.getLogGroupName().equals(logGroupName));
            }
            if (createLogGroup) {
                LOGGER.debug("Creating log group [{}]", logGroupName);
                val createLogGroupRequest = new CreateLogGroupRequest(logGroupName);
                awsLogsClient.createLogGroup(createLogGroupRequest);
            }
        }

        //TODO - Here is where the issue is occurring.
        var logSequenceToken = StringUtils.EMPTY;
        var createLogStream = true;
        LOGGER.debug("Attempting to locate the log stream [{}] for group [{}]", logStreamName, logGroupName);
        val describeLogStreamsRequest = new DescribeLogStreamsRequest(logGroupName).withLogStreamNamePrefix(logStreamName);
        val describeLogStreamsResult = awsLogsClient.describeLogStreams(describeLogStreamsRequest);
        if (describeLogStreamsResult != null && describeLogStreamsResult.getLogStreams() != null && !describeLogStreamsResult.getLogStreams().isEmpty()) {
            for (val ls : describeLogStreamsResult.getLogStreams()) {
                if (logStreamName.equals(ls.getLogStreamName())) {
                    createLogStream = false;
                    logSequenceToken = ls.getUploadSequenceToken();
                    LOGGER.debug("Found log stream [{}] with sequence token [{}]", logStreamName, logSequenceToken);
                    break;
                }
            }
        }

        if (createLogStream) {
            if (!this.createLogStreamIfNeeded) {
                throw new RuntimeException("Log stream does not exist, yet `createIfNeeded` is false. This will not work");
            } else {
                LOGGER.debug("Creating log stream [{}] for group [{}]", logStreamName, logGroupName);
                val createLogStreamRequest = new CreateLogStreamRequest(logGroupName, logStreamName);
                awsLogsClient.createLogStream(createLogStreamRequest);
            }
        }
        return logSequenceToken;
    }


    @Override
    public void start() {
        super.start();
        this.deliveryThread = new Thread(() -> {
            while (!shutdown) {
                try {
                    flush();
                } catch (final Exception e) {
                    LOGGER.error(e.getMessage(), e);
                }
                if (!shutdown && queue.size() < AWS_DRAIN_LIMIT) {
                    try {
                        synchronized (monitor) {
                            monitor.wait(flushPeriodMillis);
                        }
                    } catch (final InterruptedException e) {
                        LOGGER.error(e.getMessage(), e);
                        Thread.currentThread().interrupt();
                    }
                }
            }

            while (!queue.isEmpty()) {
                flush();
            }
        }, "CloudWatchAppenderDeliveryThread");
        deliveryThread.start();
    }

    @Override
    public void stop() {
        super.stop();
        shutdown = true;
        if (deliveryThread != null) {
            synchronized (monitor) {
                monitor.notifyAll();
            }
            try {
                deliveryThread.join(SHUTDOWN_TIMEOUT_MILLIS);
            } catch (final InterruptedException e) {
                deliveryThread.interrupt();
                LOGGER.error(e.getMessage(), e);
            }
        }
        if (!queue.isEmpty()) {
            flush();
        }
    }
}<|MERGE_RESOLUTION|>--- conflicted
+++ resolved
@@ -2,11 +2,8 @@
 
 import org.apereo.cas.aws.ChainingAWSCredentialsProvider;
 
-<<<<<<< HEAD
 import com.amazonaws.SdkClientException;
-=======
 import com.amazonaws.client.builder.AwsClientBuilder;
->>>>>>> 04af44e5
 import com.amazonaws.services.logs.AWSLogs;
 import com.amazonaws.services.logs.AWSLogsClient;
 import com.amazonaws.services.logs.model.CreateLogGroupRequest;
@@ -131,11 +128,7 @@
                 builder.setRegion(awsLogRegionName);
             }
             builder.setCredentials(ChainingAWSCredentialsProvider.getInstance(credentialAccessKey, credentialSecretKey));
-<<<<<<< HEAD
-            builder.setRegion(awsLogRegionName);
-=======
-
->>>>>>> 04af44e5
+
             this.awsLogsClient = builder.build();
         } catch (final SdkClientException e) {
             LOGGER.error(e.getLocalizedMessage(), e);
