--- conflicted
+++ resolved
@@ -71,27 +71,18 @@
      */
     private AuthnStatement buildAuthnStatement(final Object casAssertion, final RequestAbstractType authnRequest,
                                                final SamlRegisteredServiceServiceProviderMetadataFacade adaptor,
-<<<<<<< HEAD
-                                               final SamlRegisteredService service, final String binding) throws SamlException {
-
+                                               final SamlRegisteredService service, final String binding,
+                                               final MessageContext messageContext) throws SamlException {
         final var assertion = Assertion.class.cast(casAssertion);
         final var authenticationMethod = this.authnContextClassRefBuilder.build(assertion, authnRequest, adaptor, service);
         final var id = '_' + String.valueOf(Math.abs(RandomUtils.getNativeInstance().nextLong()));
         final var statement = newAuthnStatement(authenticationMethod, DateTimeUtils.zonedDateTimeOf(assertion.getAuthenticationDate()), id);
-=======
-                                               final SamlRegisteredService service, final String binding,
-                                               final MessageContext messageContext) throws SamlException {
-        final Assertion assertion = Assertion.class.cast(casAssertion);
-        final String authenticationMethod = this.authnContextClassRefBuilder.build(assertion, authnRequest, adaptor, service);
-        final String id = '_' + String.valueOf(Math.abs(RandomUtils.getNativeInstance().nextLong()));
-        final AuthnStatement statement = newAuthnStatement(authenticationMethod, DateTimeUtils.zonedDateTimeOf(assertion.getAuthenticationDate()), id);
->>>>>>> 8bcc657d
         if (assertion.getValidUntilDate() != null) {
             final var dt = DateTimeUtils.zonedDateTimeOf(assertion.getValidUntilDate());
             statement.setSessionNotOnOrAfter(
                 DateTimeUtils.dateTimeOf(dt.plusSeconds(casProperties.getAuthn().getSamlIdp().getResponse().getSkewAllowance())));
         }
-        final SubjectLocality subjectLocality = buildSubjectLocality(assertion, authnRequest, adaptor, binding);
+        final var subjectLocality = buildSubjectLocality(assertion, authnRequest, adaptor, binding);
         statement.setSubjectLocality(subjectLocality);
         return statement;
     }
@@ -108,25 +99,12 @@
      */
     protected SubjectLocality buildSubjectLocality(final Object assertion, final RequestAbstractType authnRequest,
                                                    final SamlRegisteredServiceServiceProviderMetadataFacade adaptor,
-<<<<<<< HEAD
-                                                   final String binding)
-            throws SamlException {
+                                                   final String binding) throws SamlException {
         final var subjectLocality = newSamlObject(SubjectLocality.class);
-        final var acs = adaptor.getAssertionConsumerService(binding);
-        if (acs != null && StringUtils.isNotBlank(acs.getLocation())) {
-            final var ip = InetAddressUtils.getByName(acs.getLocation());
-            if (ip != null) {
-                subjectLocality.setAddress(ip.getHostName());
-            }
-        }
-=======
-                                                   final String binding) throws SamlException {
-        final SubjectLocality subjectLocality = newSamlObject(SubjectLocality.class);
-        final String hostAddress = InetAddressUtils.getCasServerHostAddress(casProperties.getServer().getName());
-        final String issuer = SamlIdPUtils.getIssuerFromSamlRequest(authnRequest);
+        final var hostAddress = InetAddressUtils.getCasServerHostAddress(casProperties.getServer().getName());
+        final var issuer = SamlIdPUtils.getIssuerFromSamlRequest(authnRequest);
         LOGGER.debug("Built subject locality address [{}] for the saml authentication statement prepped for [{}]", hostAddress, issuer);
         subjectLocality.setAddress(hostAddress);
->>>>>>> 8bcc657d
         return subjectLocality;
     }
 }