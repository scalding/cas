--- conflicted
+++ resolved
@@ -159,13 +159,8 @@
         final String entityId = facade.getEntityId();
         LOGGER.debug("Checking metadata for [{}] to see if binding [{}] is supported", entityId, binding);
         @NonNull
-<<<<<<< HEAD
         final var svc = facade.getAssertionConsumerService(binding);
-        LOGGER.debug("Binding [{}] is supported by [{}]", svc.getBinding(), facade.getEntityId());
-=======
-        final AssertionConsumerService svc = facade.getAssertionConsumerService(binding);
         LOGGER.debug("Binding [{}] is supported by [{}]", svc.getBinding(), entityId);
->>>>>>> 7fcd5d62
         return binding;
     }
 }