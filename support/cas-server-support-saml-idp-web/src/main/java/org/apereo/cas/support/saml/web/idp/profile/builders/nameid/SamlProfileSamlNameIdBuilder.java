--- conflicted
+++ resolved
@@ -69,16 +69,9 @@
     private NameID buildNameId(final RequestAbstractType authnRequest,
                                final Object assertion,
                                final SamlRegisteredService service,
-<<<<<<< HEAD
-                               final SamlRegisteredServiceServiceProviderMetadataFacade adaptor) throws SamlException {
-        final var supportedNameFormats = getSupportedNameIdFormats(service, adaptor);
-        final var requiredNameFormat = getRequiredNameIdFormatIfAny(authnRequest);
-=======
                                final SamlRegisteredServiceServiceProviderMetadataFacade adaptor,
                                final MessageContext messageContext) throws SamlException {
-        final List<String> supportedNameFormats = getSupportedNameIdFormats(service, adaptor);
-        final String requiredNameFormat = getRequiredNameIdFormatIfAny(authnRequest);
->>>>>>> 8bcc657d
+        final var requiredNameFormat = getRequiredNameIdFormatIfAny(authnRequest);
         validateRequiredNameIdFormatIfAny(authnRequest, adaptor, supportedNameFormats, requiredNameFormat);
         final var nameid = determineNameId(authnRequest, assertion, supportedNameFormats, service, adaptor);
         return finalizeNameId(nameid, authnRequest, assertion, supportedNameFormats, service, adaptor);
@@ -268,11 +261,11 @@
         final var attribute = new IdPAttribute(AttributePrincipal.class.getName());
 
         final String nameIdValue;
-        final String principalName = assertion.getPrincipal().getName();
+        final var principalName = assertion.getPrincipal().getName();
 
         LOGGER.debug("Preparing NameID attribute for principal [{}]", principalName);
         if (nameFormat.trim().equalsIgnoreCase(NameIDType.TRANSIENT)) {
-            final String entityId = adaptor.getEntityId();
+            final var entityId = adaptor.getEntityId();
             LOGGER.debug("Generating transient NameID value for principal [{}] and entity id [{}]", principalName, entityId);
             nameIdValue = persistentIdGenerator.generate(principalName, entityId);
         } else {
@@ -311,13 +304,9 @@
     }
 
     private static String parseAndBuildRequiredNameIdFormat(final SamlRegisteredService service) {
-<<<<<<< HEAD
         final var fmt = service.getRequiredNameIdFormat().trim();
-=======
-        final String fmt = service.getRequiredNameIdFormat().trim();
         LOGGER.debug("Required NameID format assigned to service [{}] is [{}]", service.getName(), fmt);
 
->>>>>>> 8bcc657d
         if (StringUtils.containsIgnoreCase(NameIDType.EMAIL, fmt)) {
             return NameIDType.EMAIL;
         }
