--- conflicted
+++ resolved
@@ -211,15 +211,9 @@
      */
     @SneakyThrows
     protected SignatureSigningParameters buildSignatureSigningParameters(final RoleDescriptor descriptor,
-<<<<<<< HEAD
-                                                                         final SamlRegisteredService service) throws SAMLException {
+                                                                         final SamlRegisteredService service) {
         final var criteria = new CriteriaSet();
         final var signatureSigningConfiguration = getSignatureSigningConfiguration(descriptor, service);
-=======
-                                                                         final SamlRegisteredService service) {
-        final CriteriaSet criteria = new CriteriaSet();
-        final SignatureSigningConfiguration signatureSigningConfiguration = getSignatureSigningConfiguration(descriptor, service);
->>>>>>> d26d01e4
         criteria.add(new SignatureSigningConfigurationCriterion(signatureSigningConfiguration));
         criteria.add(new RoleDescriptorCriterion(descriptor));
         final var resolver = new SAMLMetadataSignatureSigningParametersResolver();
