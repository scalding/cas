package org.apereo.cas.support.saml.web.idp.profile.builders.enc;

import com.google.common.collect.Sets;
import lombok.NonNull;
import lombok.SneakyThrows;
import lombok.extern.slf4j.Slf4j;
import net.shibboleth.utilities.java.support.resolver.CriteriaSet;
import org.apereo.cas.configuration.CasConfigurationProperties;
import org.apereo.cas.configuration.model.support.saml.idp.SamlIdPProperties;
import org.apereo.cas.support.saml.SamlException;
import org.apereo.cas.support.saml.SamlIdPUtils;
import org.apereo.cas.support.saml.services.idp.metadata.SamlRegisteredServiceServiceProviderMetadataFacade;
import org.opensaml.core.criterion.EntityIdCriterion;
import org.opensaml.messaging.context.MessageContext;
import org.opensaml.saml.common.messaging.context.SAMLPeerEntityContext;
import org.opensaml.saml.common.messaging.context.SAMLProtocolContext;
import org.opensaml.saml.common.xml.SAMLConstants;
import org.opensaml.saml.criterion.EntityRoleCriterion;
import org.opensaml.saml.metadata.resolver.MetadataResolver;
import org.opensaml.saml.metadata.resolver.RoleDescriptorResolver;
import org.opensaml.saml.saml2.binding.security.impl.SAML2HTTPRedirectDeflateSignatureSecurityHandler;
import org.opensaml.saml.saml2.core.RequestAbstractType;
import org.opensaml.saml.saml2.metadata.RoleDescriptor;
import org.opensaml.saml.saml2.metadata.SPSSODescriptor;
import org.opensaml.saml.security.impl.MetadataCredentialResolver;
import org.opensaml.saml.security.impl.SAMLSignatureProfileValidator;
import org.opensaml.security.credential.Credential;
import org.opensaml.security.credential.CredentialResolver;
import org.opensaml.security.credential.UsageType;
import org.opensaml.security.credential.impl.StaticCredentialResolver;
import org.opensaml.security.criteria.UsageCriterion;
import org.opensaml.xmlsec.SignatureValidationConfiguration;
import org.opensaml.xmlsec.SignatureValidationParameters;
import org.opensaml.xmlsec.config.DefaultSecurityConfigurationBootstrap;
import org.opensaml.xmlsec.context.SecurityParametersContext;
import org.opensaml.xmlsec.criterion.SignatureValidationConfigurationCriterion;
import org.opensaml.xmlsec.impl.BasicSignatureValidationConfiguration;
import org.opensaml.xmlsec.keyinfo.KeyInfoCredentialResolver;
import org.opensaml.xmlsec.keyinfo.impl.StaticKeyInfoCredentialResolver;
import org.opensaml.xmlsec.signature.Signature;
import org.opensaml.xmlsec.signature.support.SignatureTrustEngine;
import org.opensaml.xmlsec.signature.support.SignatureValidator;
import org.opensaml.xmlsec.signature.support.impl.ExplicitKeySignatureTrustEngine;
import org.springframework.beans.factory.annotation.Autowired;

import javax.servlet.http.HttpServletRequest;
import java.util.Iterator;
import java.util.List;
import java.util.Set;

/**
 * This is {@link SamlObjectSignatureValidator}.
 *
 * @author Misagh Moayyed
 * @since 5.1.0
 */
@Slf4j
public class SamlObjectSignatureValidator {


    /**
     * The Override signature reference digest methods.
     */
    protected List overrideSignatureReferenceDigestMethods;

    /**
     * The Override signature algorithms.
     */
    protected List overrideSignatureAlgorithms;

    /**
     * The Override black listed signature algorithms.
     */
    protected List overrideBlackListedSignatureAlgorithms;

    /**
     * The Override white listed signature signing algorithms.
     */
    protected List overrideWhiteListedAlgorithms;

    /**
     * Cas settings.
     */
    @Autowired
    protected CasConfigurationProperties casProperties;

    public SamlObjectSignatureValidator(final List overrideSignatureReferenceDigestMethods, final List overrideSignatureAlgorithms,
                                        final List overrideBlackListedSignatureAlgorithms, final List overrideWhiteListedAlgorithms) {
        this.overrideSignatureReferenceDigestMethods = overrideSignatureReferenceDigestMethods;
        this.overrideSignatureAlgorithms = overrideSignatureAlgorithms;
        this.overrideBlackListedSignatureAlgorithms = overrideBlackListedSignatureAlgorithms;
        this.overrideWhiteListedAlgorithms = overrideWhiteListedAlgorithms;
    }


    /**
     * Verify saml profile request if needed.
     *
     * @param profileRequest the profile request
     * @param resolver       the resolver
     * @param request        the request
     * @param context        the context
     * @throws Exception the exception
     */
    public void verifySamlProfileRequestIfNeeded(final RequestAbstractType profileRequest,
                                                 final MetadataResolver resolver,
                                                 final HttpServletRequest request,
                                                 final MessageContext context) throws Exception {

        final var roleDescriptorResolver = getRoleDescriptorResolver(resolver, context, profileRequest);

        LOGGER.debug("Validating signature for [{}]", profileRequest.getClass().getName());

        final var signature = profileRequest.getSignature();
        if (signature != null) {
            validateSignatureOnProfileRequest(profileRequest, signature, roleDescriptorResolver);
        } else {
            validateSignatureOnAuthenticationRequest(profileRequest, request, context, roleDescriptorResolver);
        }
    }

    /**
     * Validate authn request signature.
     *
     * @param profileRequest the authn request
     * @param adaptor        the adaptor
     * @param request        the request
     * @param context        the context
     * @throws Exception the exception
     */
    public void verifySamlProfileRequestIfNeeded(final RequestAbstractType profileRequest,
                                                 final SamlRegisteredServiceServiceProviderMetadataFacade adaptor,
                                                 final HttpServletRequest request,
                                                 final MessageContext context) throws Exception {

        verifySamlProfileRequestIfNeeded(profileRequest, adaptor.getMetadataResolver(), request, context);
    }

    /**
     * Gets role descriptor resolver.
     *
     * @param resolver       the resolver
     * @param context        the context
     * @param profileRequest the profile request
     * @return the role descriptor resolver
     * @throws Exception the exception
     */
    protected RoleDescriptorResolver getRoleDescriptorResolver(final MetadataResolver resolver,
                                                               final MessageContext context,
                                                               final RequestAbstractType profileRequest) throws Exception {
        final var idp = casProperties.getAuthn().getSamlIdp();
        return SamlIdPUtils.getRoleDescriptorResolver(resolver, idp.getMetadata().isRequireValidMetadata());
    }

    private void validateSignatureOnAuthenticationRequest(final RequestAbstractType profileRequest, final HttpServletRequest request,
                                                          final MessageContext context,
                                                          final RoleDescriptorResolver roleDescriptorResolver) throws Exception {
        final var handler = new SAML2HTTPRedirectDeflateSignatureSecurityHandler();
        final var peer = context.getSubcontext(SAMLPeerEntityContext.class, true);
        peer.setEntityId(SamlIdPUtils.getIssuerFromSamlRequest(profileRequest));
<<<<<<< HEAD
        LOGGER.debug("Validating request signature for [{}] via [{}]...", peer.getEntityId(), handler.getClass().getSimpleName());

        LOGGER.debug("Resolving role descriptor for [{}]", peer.getEntityId());

        final var roleDescriptor = roleDescriptorResolver.resolveSingle(
            new CriteriaSet(new EntityIdCriterion(peer.getEntityId()),
=======
        
        final String peerEntityId = peer.getEntityId();
        LOGGER.debug("Validating request signature for [{}] via [{}]...", peerEntityId, handler.getClass().getSimpleName());
        
        final RoleDescriptor roleDescriptor = roleDescriptorResolver.resolveSingle(
            new CriteriaSet(new EntityIdCriterion(peerEntityId),
>>>>>>> 7fcd5d62
                new EntityRoleCriterion(SPSSODescriptor.DEFAULT_ELEMENT_NAME)));
        peer.setRole(roleDescriptor.getElementQName());
        final var protocol = context.getSubcontext(SAMLProtocolContext.class, true);
        protocol.setProtocol(SAMLConstants.SAML20P_NS);

<<<<<<< HEAD
        LOGGER.debug("Building security parameters context for signature validation of [{}]", peer.getEntityId());
        final var secCtx = context.getSubcontext(SecurityParametersContext.class, true);
        final var validationParams = new SignatureValidationParameters();
=======
        LOGGER.debug("Building security parameters context for signature validation of [{}]", peerEntityId);
        final SecurityParametersContext secCtx = context.getSubcontext(SecurityParametersContext.class, true);
        final SignatureValidationParameters validationParams = new SignatureValidationParameters();
>>>>>>> 7fcd5d62

        if (overrideBlackListedSignatureAlgorithms != null && !overrideBlackListedSignatureAlgorithms.isEmpty()) {
            validationParams.setBlacklistedAlgorithms(this.overrideBlackListedSignatureAlgorithms);
            LOGGER.debug("Validation override blacklisted algorithms are [{}]", this.overrideWhiteListedAlgorithms);
        }

        if (overrideWhiteListedAlgorithms != null && !overrideWhiteListedAlgorithms.isEmpty()) {
            validationParams.setWhitelistedAlgorithms(this.overrideWhiteListedAlgorithms);
            LOGGER.debug("Validation override whitelisted algorithms are [{}]", this.overrideWhiteListedAlgorithms);
        }

<<<<<<< HEAD
        LOGGER.debug("Resolving signing credentials for [{}]", peer.getEntityId());
        final var credentials = getSigningCredential(roleDescriptorResolver, profileRequest);
=======
        LOGGER.debug("Resolving signing credentials for [{}]", peerEntityId);
        final Set<Credential> credentials = getSigningCredential(roleDescriptorResolver, profileRequest);
>>>>>>> 7fcd5d62
        if (credentials == null || credentials.isEmpty()) {
            throw new SamlException("Signing credentials for validation could not be resolved");
        }

        var foundValidCredential = false;
        final var it = credentials.iterator();
        while (!foundValidCredential && it.hasNext()) {
            try {
                final var c = it.next();

                final CredentialResolver resolver = new StaticCredentialResolver(c);
                final KeyInfoCredentialResolver keyResolver = new StaticKeyInfoCredentialResolver(c);
                final SignatureTrustEngine trustEngine = new ExplicitKeySignatureTrustEngine(resolver, keyResolver);
                validationParams.setSignatureTrustEngine(trustEngine);
                secCtx.setSignatureValidationParameters(validationParams);

                handler.setHttpServletRequest(request);
                LOGGER.debug("Initializing [{}] to execute signature validation for [{}]", handler.getClass().getSimpleName(), peerEntityId);
                handler.initialize();
                LOGGER.debug("Invoking [{}] to handle signature validation for [{}]", handler.getClass().getSimpleName(), peerEntityId);
                handler.invoke(context);
                LOGGER.debug("Successfully validated request signature for [{}].", profileRequest.getIssuer());

                foundValidCredential = true;
            } catch (final Exception e) {
                LOGGER.debug(e.getMessage(), e);
            } finally {
                handler.destroy();
            }
        }

        if (!foundValidCredential) {
            LOGGER.error("No valid credentials could be found to verify the signature for [{}]", profileRequest.getIssuer());
            throw new SamlException("No valid signing credentials for validation could not be resolved");
        }
    }

    private void validateSignatureOnProfileRequest(final RequestAbstractType profileRequest,
                                                   final Signature signature,
                                                   final RoleDescriptorResolver roleDescriptorResolver) throws Exception {
        final var validator = new SAMLSignatureProfileValidator();
        LOGGER.debug("Validating profile signature for [{}] via [{}]...", profileRequest.getIssuer(),
            validator.getClass().getSimpleName());
        validator.validate(signature);
        LOGGER.debug("Successfully validated profile signature for [{}].", profileRequest.getIssuer());

        @NonNull
        final var credentials = getSigningCredential(roleDescriptorResolver, profileRequest);
        if (credentials.isEmpty()) {
            throw new SamlException("Signing credentials for validation could not be resolved based on the provided signature");
        }

        var foundValidCredential = false;
        final var it = credentials.iterator();
        while (!foundValidCredential && it.hasNext()) {
            try {
                final var c = it.next();
                LOGGER.debug("Validating signature using credentials for [{}]", c.getEntityId());
                SignatureValidator.validate(signature, c);
                LOGGER.info("Successfully validated the request signature.");
                foundValidCredential = true;
            } catch (final Exception e) {
                LOGGER.debug(e.getMessage(), e);
            }
        }

        if (!foundValidCredential) {
            LOGGER.error("No valid credentials could be found to verify the signature for [{}]", profileRequest.getIssuer());
            throw new SamlException("No valid signing credentials for validation could not be resolved");
        }
    }

    @SneakyThrows
    private Set<Credential> getSigningCredential(final RoleDescriptorResolver resolver, final RequestAbstractType profileRequest) {
        final var kekCredentialResolver = new MetadataCredentialResolver();
        final var config = getSignatureValidationConfiguration();
        kekCredentialResolver.setRoleDescriptorResolver(resolver);
        kekCredentialResolver.setKeyInfoCredentialResolver(
            DefaultSecurityConfigurationBootstrap.buildBasicInlineKeyInfoCredentialResolver());
        kekCredentialResolver.initialize();
        final var criteriaSet = new CriteriaSet();
        criteriaSet.add(new SignatureValidationConfigurationCriterion(config));
        criteriaSet.add(new UsageCriterion(UsageType.SIGNING));

        buildEntityCriteriaForSigningCredential(profileRequest, criteriaSet);

        return Sets.newLinkedHashSet(kekCredentialResolver.resolve(criteriaSet));

    }

    /**
     * Build entity criteria for signing credential.
     *
     * @param profileRequest the profile request
     * @param criteriaSet    the criteria set
     */
    protected void buildEntityCriteriaForSigningCredential(final RequestAbstractType profileRequest, final CriteriaSet criteriaSet) {
        criteriaSet.add(new EntityIdCriterion(SamlIdPUtils.getIssuerFromSamlRequest(profileRequest)));
        criteriaSet.add(new EntityRoleCriterion(SPSSODescriptor.DEFAULT_ELEMENT_NAME));
    }


    /**
     * Gets signature validation configuration.
     *
     * @return the signature validation configuration
     */
    protected SignatureValidationConfiguration getSignatureValidationConfiguration() {
        final var config =
            DefaultSecurityConfigurationBootstrap.buildDefaultSignatureValidationConfiguration();
        final var samlIdp = casProperties.getAuthn().getSamlIdp();

        if (this.overrideBlackListedSignatureAlgorithms != null
            && !samlIdp.getAlgs().getOverrideBlackListedSignatureSigningAlgorithms().isEmpty()) {
            config.setBlacklistedAlgorithms(this.overrideBlackListedSignatureAlgorithms);
            config.setWhitelistMerge(true);
        }

        if (this.overrideWhiteListedAlgorithms != null && !this.overrideWhiteListedAlgorithms.isEmpty()) {
            config.setWhitelistedAlgorithms(this.overrideWhiteListedAlgorithms);
            config.setBlacklistMerge(true);
        }

        LOGGER.debug("Signature validation blacklisted algorithms: [{}]", config.getBlacklistedAlgorithms());
        LOGGER.debug("Signature validation whitelisted algorithms: [{}]", config.getWhitelistedAlgorithms());

        return config;
    }


}<|MERGE_RESOLUTION|>--- conflicted
+++ resolved
@@ -158,35 +158,20 @@
         final var handler = new SAML2HTTPRedirectDeflateSignatureSecurityHandler();
         final var peer = context.getSubcontext(SAMLPeerEntityContext.class, true);
         peer.setEntityId(SamlIdPUtils.getIssuerFromSamlRequest(profileRequest));
-<<<<<<< HEAD
-        LOGGER.debug("Validating request signature for [{}] via [{}]...", peer.getEntityId(), handler.getClass().getSimpleName());
-
-        LOGGER.debug("Resolving role descriptor for [{}]", peer.getEntityId());
-
-        final var roleDescriptor = roleDescriptorResolver.resolveSingle(
-            new CriteriaSet(new EntityIdCriterion(peer.getEntityId()),
-=======
         
         final String peerEntityId = peer.getEntityId();
         LOGGER.debug("Validating request signature for [{}] via [{}]...", peerEntityId, handler.getClass().getSimpleName());
         
-        final RoleDescriptor roleDescriptor = roleDescriptorResolver.resolveSingle(
+        final var roleDescriptor = roleDescriptorResolver.resolveSingle(
             new CriteriaSet(new EntityIdCriterion(peerEntityId),
->>>>>>> 7fcd5d62
                 new EntityRoleCriterion(SPSSODescriptor.DEFAULT_ELEMENT_NAME)));
         peer.setRole(roleDescriptor.getElementQName());
         final var protocol = context.getSubcontext(SAMLProtocolContext.class, true);
         protocol.setProtocol(SAMLConstants.SAML20P_NS);
 
-<<<<<<< HEAD
-        LOGGER.debug("Building security parameters context for signature validation of [{}]", peer.getEntityId());
+        LOGGER.debug("Building security parameters context for signature validation of [{}]", peerEntityId);
         final var secCtx = context.getSubcontext(SecurityParametersContext.class, true);
         final var validationParams = new SignatureValidationParameters();
-=======
-        LOGGER.debug("Building security parameters context for signature validation of [{}]", peerEntityId);
-        final SecurityParametersContext secCtx = context.getSubcontext(SecurityParametersContext.class, true);
-        final SignatureValidationParameters validationParams = new SignatureValidationParameters();
->>>>>>> 7fcd5d62
 
         if (overrideBlackListedSignatureAlgorithms != null && !overrideBlackListedSignatureAlgorithms.isEmpty()) {
             validationParams.setBlacklistedAlgorithms(this.overrideBlackListedSignatureAlgorithms);
@@ -198,13 +183,8 @@
             LOGGER.debug("Validation override whitelisted algorithms are [{}]", this.overrideWhiteListedAlgorithms);
         }
 
-<<<<<<< HEAD
-        LOGGER.debug("Resolving signing credentials for [{}]", peer.getEntityId());
+        LOGGER.debug("Resolving signing credentials for [{}]", peerEntityId);
         final var credentials = getSigningCredential(roleDescriptorResolver, profileRequest);
-=======
-        LOGGER.debug("Resolving signing credentials for [{}]", peerEntityId);
-        final Set<Credential> credentials = getSigningCredential(roleDescriptorResolver, profileRequest);
->>>>>>> 7fcd5d62
         if (credentials == null || credentials.isEmpty()) {
             throw new SamlException("Signing credentials for validation could not be resolved");
         }
