--- conflicted
+++ resolved
@@ -67,11 +67,7 @@
             if (service == null) {
                 throw new IllegalArgumentException("Target service/application is unspecified or unrecognized in the request");
             }
-<<<<<<< HEAD
             final var authenticationResult = builder.collect(authn).build(service);
-=======
-            final AuthenticationResult authenticationResult = builder.collect(authn).build(this.authenticationSystemSupport.getPrincipalElectionStrategy(), service);
->>>>>>> 8bcc657d
             return this.serviceTicketResourceEntityResponseFactory.build(tgtId, service, authenticationResult);
         } catch (final InvalidTicketException e) {
             return new ResponseEntity<>(tgtId + " could not be found or is considered invalid", HttpStatus.NOT_FOUND);
