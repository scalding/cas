package org.apereo.cas.web;

import lombok.AllArgsConstructor;
import lombok.Getter;
import lombok.extern.slf4j.Slf4j;
import org.apache.commons.text.StringEscapeUtils;
import org.apereo.cas.CasProtocolConstants;
import org.apereo.cas.CentralAuthenticationService;
import org.apereo.cas.authentication.principal.Service;
import org.apereo.cas.authentication.principal.ServiceFactory;
import org.apereo.cas.services.UnauthorizedServiceException;
import org.apereo.cas.ticket.AbstractTicketException;
import org.apereo.cas.ticket.proxy.ProxyTicket;
import org.apereo.cas.util.CollectionUtils;
import org.springframework.context.ApplicationContext;
import org.springframework.util.StringUtils;
import org.springframework.web.bind.annotation.GetMapping;
import org.springframework.web.servlet.ModelAndView;
import org.springframework.web.servlet.View;

import javax.servlet.http.HttpServletRequest;
import javax.servlet.http.HttpServletResponse;
import java.util.Map;

import lombok.Setter;

/**
 * The ProxyController is involved with returning a Proxy Ticket (in CAS 2
 * terms) to the calling application. In CAS 3, a Proxy Ticket is just a Service
 * Ticket granted to a service.
 * <p>
 * The ProxyController requires the following property to be set:
 * </p>
 * <ul>
 * <li> centralAuthenticationService - the service layer</li>
 * <li> casArgumentExtractor - the assistant for extracting parameters</li>
 * </ul>
 *
 * @author Scott Battaglia
 * @since 3.0.0
 */
@Slf4j
@Setter
@Getter
@AllArgsConstructor
public class ProxyController extends AbstractDelegateController {

    /**
     * The view to redirect to on a successful validation.
     */
    private final View successView;

    /**
     * The view to redirect to on a validation failure.
     */
    private final View failureView;

    private final CentralAuthenticationService centralAuthenticationService;

    private final ServiceFactory webApplicationServiceFactory;

    private final ApplicationContext context;

    @Override
    public boolean canHandle(final HttpServletRequest request, final HttpServletResponse response) {
<<<<<<< HEAD
        final var proxyGrantingTicket = request.getParameter(CasProtocolConstants.PARAMETER_PROXY_GRANTING_TICKET);
        final var targetService = getTargetService(request);
        return StringUtils.hasText(proxyGrantingTicket) && targetService != null;
=======
        final String proxyGrantingTicket = request.getParameter(CasProtocolConstants.PARAMETER_PROXY_GRANTING_TICKET);
        final Service targetService = getTargetService(request);
        return targetService != null && StringUtils.hasText(proxyGrantingTicket);
>>>>>>> d26d01e4
    }

    /**
     * Handle request internal.
     *
     * @param request  the request
     * @param response the response
     * @return ModelAndView containing a view name of either
     * {@code casProxyFailureView} or {@code casProxySuccessView}
     */
    @Override
    @GetMapping(path = "/proxy")
    protected ModelAndView handleRequestInternal(final HttpServletRequest request, final HttpServletResponse response) {
        final var proxyGrantingTicket = request.getParameter(CasProtocolConstants.PARAMETER_PROXY_GRANTING_TICKET);
        final var targetService = getTargetService(request);
        if (!StringUtils.hasText(proxyGrantingTicket) || targetService == null) {
            return generateErrorView(CasProtocolConstants.ERROR_CODE_INVALID_REQUEST_PROXY, null, request);
        }
        try {
            final var proxyTicket = this.centralAuthenticationService.grantProxyTicket(proxyGrantingTicket, targetService);
            final Map model = CollectionUtils.wrap(CasProtocolConstants.PARAMETER_TICKET, proxyTicket);
            return new ModelAndView(this.successView, model);
        } catch (final AbstractTicketException e) {
            return generateErrorView(e.getCode(), new Object[]{proxyGrantingTicket}, request);
        } catch (final UnauthorizedServiceException e) {
            return generateErrorView(CasProtocolConstants.ERROR_CODE_UNAUTHORIZED_SERVICE_PROXY, new Object[]{targetService}, request);
        }
    }

    /**
     * Gets the target service from the request.
     *
     * @param request the request
     * @return the target service
     */
    private Service getTargetService(final HttpServletRequest request) {
        return this.webApplicationServiceFactory.createService(request);
    }

    /**
     * Generate error view stuffing the code and description
     * of the error into the model. View name is set to {@link #failureView}.
     *
     * @param code the code
     * @param args the msg args
     * @return the model and view
     */
    private ModelAndView generateErrorView(final String code, final Object[] args, final HttpServletRequest request) {
        final var modelAndView = new ModelAndView(this.failureView);
        modelAndView.addObject("code", StringEscapeUtils.escapeHtml4(code));
        final var desc = StringEscapeUtils.escapeHtml4(this.context.getMessage(code, args, code, request.getLocale()));
        modelAndView.addObject("description", desc);
        return modelAndView;
    }
}<|MERGE_RESOLUTION|>--- conflicted
+++ resolved
@@ -63,15 +63,9 @@
 
     @Override
     public boolean canHandle(final HttpServletRequest request, final HttpServletResponse response) {
-<<<<<<< HEAD
         final var proxyGrantingTicket = request.getParameter(CasProtocolConstants.PARAMETER_PROXY_GRANTING_TICKET);
         final var targetService = getTargetService(request);
-        return StringUtils.hasText(proxyGrantingTicket) && targetService != null;
-=======
-        final String proxyGrantingTicket = request.getParameter(CasProtocolConstants.PARAMETER_PROXY_GRANTING_TICKET);
-        final Service targetService = getTargetService(request);
         return targetService != null && StringUtils.hasText(proxyGrantingTicket);
->>>>>>> d26d01e4
     }
 
     /**
