--- conflicted
+++ resolved
@@ -37,14 +37,9 @@
     }
 
     @Override
-<<<<<<< HEAD
-    public InterruptResponse inquireInternal(final Authentication authentication, final RegisteredService registeredService, final Service service) {
-        final var user = authentication.getPrincipal().getId();
-=======
     public InterruptResponse inquireInternal(final Authentication authentication, final RegisteredService registeredService,
                                              final Service service, final Credential credential) {
-        final String user = authentication.getPrincipal().getId();
->>>>>>> 57aa416e
+        final var user = authentication.getPrincipal().getId();
         readResourceForInterrupts();
         if (interrupts.containsKey(user)) {
             return interrupts.get(user);
