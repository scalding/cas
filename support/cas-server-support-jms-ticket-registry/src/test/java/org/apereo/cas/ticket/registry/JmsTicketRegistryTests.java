package org.apereo.cas.ticket.registry;

import lombok.extern.slf4j.Slf4j;
import org.apereo.cas.config.CasCoreAuthenticationConfiguration;
import org.apereo.cas.config.CasCoreAuthenticationHandlersConfiguration;
import org.apereo.cas.config.CasCoreAuthenticationMetadataConfiguration;
import org.apereo.cas.config.CasCoreAuthenticationPolicyConfiguration;
import org.apereo.cas.config.CasCoreAuthenticationPrincipalConfiguration;
import org.apereo.cas.config.CasCoreAuthenticationServiceSelectionStrategyConfiguration;
import org.apereo.cas.config.CasCoreAuthenticationSupportConfiguration;
import org.apereo.cas.config.CasCoreConfiguration;
import org.apereo.cas.config.CasCoreHttpConfiguration;
import org.apereo.cas.config.CasCoreServicesAuthenticationConfiguration;
import org.apereo.cas.config.CasCoreServicesConfiguration;
import org.apereo.cas.config.CasCoreTicketCatalogConfiguration;
import org.apereo.cas.config.CasCoreTicketsConfiguration;
import org.apereo.cas.config.CasCoreUtilConfiguration;
import org.apereo.cas.config.CasCoreWebConfiguration;
import org.apereo.cas.config.CasPersonDirectoryConfiguration;
import org.apereo.cas.config.JmsTicketRegistryConfiguration;
import org.apereo.cas.config.support.CasWebApplicationServiceFactoryConfiguration;
import org.apereo.cas.logout.config.CasCoreLogoutConfiguration;
import org.apereo.cas.util.junit.ConditionalParameterizedRunner;
import org.junit.runner.RunWith;
import org.junit.runners.Parameterized;
import org.springframework.beans.factory.annotation.Autowired;
import org.springframework.beans.factory.annotation.Qualifier;
import org.springframework.boot.autoconfigure.jms.JmsAutoConfiguration;
import org.springframework.boot.autoconfigure.jms.activemq.ActiveMQAutoConfiguration;
import org.springframework.boot.test.context.SpringBootTest;
import org.springframework.cloud.autoconfigure.RefreshAutoConfiguration;

import java.util.Arrays;
import java.util.Collection;

/**
 * This is {@link JmsTicketRegistryTests}.
 *
 * @author Misagh Moayyed
 * @since 5.2.0
 */
@RunWith(ConditionalParameterizedRunner.class)
@Slf4j
@SpringBootTest(classes = {
    ActiveMQAutoConfiguration.class,
    JmsAutoConfiguration.class,
    JmsTicketRegistryConfiguration.class,
    CasCoreTicketsConfiguration.class,
    CasCoreTicketCatalogConfiguration.class,
    CasCoreLogoutConfiguration.class,
    CasCoreHttpConfiguration.class,
    CasCoreServicesConfiguration.class,
    CasCoreAuthenticationConfiguration.class,
    CasCoreServicesAuthenticationConfiguration.class,
    CasCoreConfiguration.class,
    CasCoreWebConfiguration.class,
    CasCoreUtilConfiguration.class,
    CasWebApplicationServiceFactoryConfiguration.class,
    CasCoreAuthenticationServiceSelectionStrategyConfiguration.class,
    CasCoreAuthenticationHandlersConfiguration.class,
    CasCoreAuthenticationMetadataConfiguration.class,
    CasCoreAuthenticationPolicyConfiguration.class,
    CasCoreAuthenticationPrincipalConfiguration.class,
    CasCoreAuthenticationSupportConfiguration.class,
    CasPersonDirectoryConfiguration.class,
    RefreshAutoConfiguration.class
},
    properties = {"spring.activemq.pool.enabled=false", "spring.activemq.packages.trust-all=true"})
public class JmsTicketRegistryTests extends BaseSpringRunnableTicketRegistryTests {

    @Autowired
    @Qualifier("ticketRegistry")
    private TicketRegistry ticketRegistry;

    public JmsTicketRegistryTests(final boolean useEncryption) {
        super(useEncryption);
    }

    @Parameterized.Parameters
    public static Collection<Object> getTestParameters() {
        return Arrays.asList(false);
    }

    @Override
    public TicketRegistry getNewTicketRegistry() {
<<<<<<< HEAD
        final var jms = Mockito.mock(JmsTemplate.class);
        return new JmsTicketRegistry(jms, new StringBean());
=======
        return ticketRegistry;
>>>>>>> bdc918c3
    }
}<|MERGE_RESOLUTION|>--- conflicted
+++ resolved
@@ -83,11 +83,6 @@
 
     @Override
     public TicketRegistry getNewTicketRegistry() {
-<<<<<<< HEAD
-        final var jms = Mockito.mock(JmsTemplate.class);
-        return new JmsTicketRegistry(jms, new StringBean());
-=======
         return ticketRegistry;
->>>>>>> bdc918c3
     }
 }