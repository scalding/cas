package org.apereo.cas.authentication;

import lombok.extern.slf4j.Slf4j;
import org.apereo.cas.api.PasswordlessTokenRepository;
import org.apereo.cas.authentication.handler.support.AbstractPreAndPostProcessingAuthenticationHandler;
import org.apereo.cas.authentication.principal.Principal;
import org.apereo.cas.authentication.principal.PrincipalFactory;
import org.apereo.cas.services.ServicesManager;

import javax.security.auth.login.FailedLoginException;
import java.security.GeneralSecurityException;
import java.util.ArrayList;
import java.util.Optional;

/**
 * This is {@link PasswordlessTokenAuthenticationHandler}.
 *
 * @author Misagh Moayyed
 * @since 5.3.0
 */
@Slf4j
public class PasswordlessTokenAuthenticationHandler extends AbstractPreAndPostProcessingAuthenticationHandler {
    private final PasswordlessTokenRepository passwordlessTokenRepository;

    public PasswordlessTokenAuthenticationHandler(final String name, final ServicesManager servicesManager,
                                                  final PrincipalFactory principalFactory, final Integer order,
                                                  final PasswordlessTokenRepository passwordlessTokenRepository) {
        super(name, servicesManager, principalFactory, order);
        this.passwordlessTokenRepository = passwordlessTokenRepository;
    }

    @Override
    protected AuthenticationHandlerExecutionResult doAuthentication(final Credential credential) throws GeneralSecurityException {
        final var c = (OneTimePasswordCredential) credential;
        final var token = passwordlessTokenRepository.findToken(c.getId());

<<<<<<< HEAD
        if (token.isPresent() && token.get().equalsIgnoreCase(c.getId())) {
            final var principal = principalFactory.createPrincipal(c.getId());
=======
        if (token.isPresent() && token.get().equalsIgnoreCase(c.getPassword())) {
            final Principal principal = principalFactory.createPrincipal(c.getId());
>>>>>>> 61c473e3
            return createHandlerResult(credential, principal, new ArrayList<>());
        }
        throw new FailedLoginException("Passwordless authentication has failed");
    }

    @Override
    public boolean supports(final Credential credential) {
        if (!OneTimePasswordCredential.class.isInstance(credential)) {
            LOGGER.debug("Credential is not one of one-time password and is not accepted by handler [{}]", getName());
            return false;
        }
        return true;
    }
}<|MERGE_RESOLUTION|>--- conflicted
+++ resolved
@@ -34,13 +34,8 @@
         final var c = (OneTimePasswordCredential) credential;
         final var token = passwordlessTokenRepository.findToken(c.getId());
 
-<<<<<<< HEAD
-        if (token.isPresent() && token.get().equalsIgnoreCase(c.getId())) {
+        if (token.isPresent() && token.get().equalsIgnoreCase(c.getPassword())) {
             final var principal = principalFactory.createPrincipal(c.getId());
-=======
-        if (token.isPresent() && token.get().equalsIgnoreCase(c.getPassword())) {
-            final Principal principal = principalFactory.createPrincipal(c.getId());
->>>>>>> 61c473e3
             return createHandlerResult(credential, principal, new ArrayList<>());
         }
         throw new FailedLoginException("Passwordless authentication has failed");
