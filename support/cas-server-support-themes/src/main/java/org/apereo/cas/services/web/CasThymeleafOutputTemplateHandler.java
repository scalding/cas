--- conflicted
+++ resolved
@@ -21,13 +21,8 @@
 
     @Override
     public void handleText(final IText text) {
-<<<<<<< HEAD
         final var contentString = text.getText();
-        if (!contentString.isEmpty() && contentString.trim().isEmpty()) {
-=======
-        final String contentString = text.getText();
         if (!contentString.isEmpty()) {
->>>>>>> d26d01e4
             if (!writeWhitespace) {
                 return;
             }
