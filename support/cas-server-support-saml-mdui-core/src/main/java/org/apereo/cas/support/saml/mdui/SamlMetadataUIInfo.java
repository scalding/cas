package org.apereo.cas.support.saml.mdui;

import lombok.Getter;
import lombok.Setter;
import lombok.ToString;
import lombok.extern.slf4j.Slf4j;
import org.apache.commons.lang3.StringUtils;
import org.apereo.cas.services.RegisteredService;
import org.apereo.cas.web.flow.services.DefaultRegisteredServiceUserInterfaceInfo;
import org.opensaml.core.xml.schema.XSString;
import org.opensaml.core.xml.schema.XSURI;
import org.opensaml.saml.ext.saml2mdui.UIInfo;
<<<<<<< HEAD
=======
import org.opensaml.saml.saml2.metadata.LocalizedName;

import javax.annotation.Nullable;
>>>>>>> 335fb37e
import java.util.ArrayList;
import java.util.Collection;
import java.util.List;
import java.util.Optional;
import java.util.regex.Pattern;
import java.util.stream.Collectors;

/**
 * This is {@link SamlMetadataUIInfo}.
 *
 * @author Misagh Moayyed
 * @since 4.1.0
 */
@Slf4j
@ToString(callSuper = true)
@Setter
@Getter
public class SamlMetadataUIInfo extends DefaultRegisteredServiceUserInterfaceInfo {

    private static final long serialVersionUID = -1434801982864628179L;

    private transient UIInfo uiInfo;
    private String locale;

    /**
     * Instantiates a new Simple metadata uI info.
     *
     * @param registeredService the registered service
     * @param locale            browser preferred language
     */
    public SamlMetadataUIInfo(final RegisteredService registeredService, final String locale) {
        this(null, registeredService);
        this.locale = locale;
    }

    /**
     * Instantiates a new Simple mdui info.
     *
     * @param uiInfo            the ui info
     * @param registeredService the registered service
     */
    public SamlMetadataUIInfo(final UIInfo uiInfo, final RegisteredService registeredService) {
        super(registeredService);
        this.uiInfo = uiInfo;
    }

    @Override
    public Collection<String> getDescriptions() {
        if (this.uiInfo != null) {
            return getStringValues(this.uiInfo.getDescriptions());
        }
        return super.getDescriptions();
    }

    @Override
    public Collection<String> getDisplayNames() {
        if (this.uiInfo != null) {
            return getStringValues(this.uiInfo.getDisplayNames());
        }
        return super.getDescriptions();
    }

    @Override
    public Collection<String> getInformationURLs() {
        if (this.uiInfo != null) {
            return getStringValues(this.uiInfo.getInformationURLs());
        }
        return super.getInformationURLs();
    }

    @Override
    public Collection<String> getPrivacyStatementURLs() {
        if (this.uiInfo != null) {
            return getStringValues(this.uiInfo.getPrivacyStatementURLs());
        }
        return super.getPrivacyStatementURLs();
    }

    /**
     * Gets logo urls.
     *
     * @return the logo urls
     */
    @Override
    public Collection<Logo> getLogoUrls() {
        final List<Logo> list = new ArrayList<>();
        if (this.uiInfo != null) {
            list.addAll(this.uiInfo.getLogos().stream().map(l -> new Logo(l.getURL(), l.getHeight(), l.getWidth())).collect(Collectors.toList()));
        }
        return list;
    }

    /**
     * Gets string values from the list of mdui objects.
     *
     * @param items the items
     * @return the string values
     */
    private static Collection<String> getStringValues(final List<?> items) {
        final List<String> list = new ArrayList<>();
        items.forEach(d -> {
            if (d instanceof XSURI) {
                list.add(((XSURI) d).getValue());
            } else if (d instanceof XSString) {
                list.add(((XSString) d).getValue());
            }
        });
        return list;
    }

    /**
     * Gets localized description.
     *
     * @param locale browser preferred language
     * @return the description
     */
    public String getDescription(final String locale) {
        if (this.uiInfo != null) {
            final var description = getLocalizedValues(locale, this.uiInfo.getDescriptions());
            return (description != null) ? description : super.getDescription();
        }
        return super.getDescription();
    }

    @Override
    public String getDescription() {
        return getDescription(this.locale);
    }

    /**
     * Gets localized displayName.
     *
     * @param locale browser preferred language
     * @return the displayName
     */
    public String getDisplayName(final String locale) {
        if (this.uiInfo != null) {
            final var displayName = getLocalizedValues(locale, this.uiInfo.getDisplayNames());
            return (displayName != null) ? displayName : super.getDisplayName();
        }
        return super.getDisplayName();
    }

    @Override
    public String getDisplayName() {
        return getDisplayName(this.locale);
    }

    /**
     * Gets localized informationURL.
     *
     * @param locale browser preferred language
     * @return the informationURL
     */
    public String getInformationURL(final String locale) {
        if (this.uiInfo != null) {
            final var informationUrl = getLocalizedValues(locale, this.uiInfo.getInformationURLs());
            return (informationUrl != null) ? informationUrl : super.getInformationURL();
        }
        return super.getInformationURL();
    }

    @Override
    public String getInformationURL() {
        return getInformationURL(this.locale);
    }

    /**
     * Gets localized privacyStatementURL.
     *
     * @param locale browser preferred language
     * @return the privacyStatementURL
     */
    public String getPrivacyStatementURL(final String locale) {
        if (this.uiInfo != null) {
            final var privacyStatementURL = getLocalizedValues(locale, this.uiInfo.getPrivacyStatementURLs());
            return (privacyStatementURL != null) ? privacyStatementURL : super.getPrivacyStatementURL();
        }
        return super.getPrivacyStatementURL();
    }

    @Override
    public String getPrivacyStatementURL() {
        return getPrivacyStatementURL(this.locale);
    }

    /**
     * Gets localized values.
     *
     * @param locale browser preferred language
     * @param items  the items
     * @return the string value
     */
    private String getLocalizedValues(final String locale, final List<?> items) {
<<<<<<< HEAD
        if (locale != null) {
            LOGGER.trace("Looking for locale [{}]", locale);
            for (var i = 0; i < items.size(); i++) {
                if (items.get(i) instanceof LocalizedName) {
                    final var p = Pattern.compile(locale, Pattern.CASE_INSENSITIVE);
                    if (p.matcher(((LocalizedName) items.get(i)).getXMLLang()).matches()) {
                        return ((LocalizedName) items.get(i)).getValue();
                    }
                }
            }
            LOGGER.trace("Locale [{}] not found.", locale);
        }
        LOGGER.trace("Looking for locale [en]");
        for (var i = 0; i < items.size(); i++) {
            if (items.get(i) instanceof LocalizedName) {
                final var p = Pattern.compile("en", Pattern.CASE_INSENSITIVE);
                if (p.matcher(((LocalizedName) items.get(i)).getXMLLang()).matches()) {
                    return ((LocalizedName) items.get(i)).getValue();
                }
            }
=======
        final Optional<String> foundLocale = findLocale(StringUtils.defaultString(locale, "en"), items);
        if (foundLocale.isPresent()) {
            return foundLocale.get();
>>>>>>> 335fb37e
        }

        if (!items.isEmpty()) {
            LOGGER.trace("Loading first available locale [{}]", ((LocalizedName) items.get(0)).getValue());
            return ((XSString) items.get(0)).getValue();
        }
        return null;
    }

    private Optional<String> findLocale(final String locale, final List<?> items) {
        LOGGER.trace("Looking for locale [{}]", locale);
        for (int i = 0; i < items.size(); i++) {
            if (items.get(i) instanceof LocalizedName) {
                final Pattern p = Pattern.compile(locale, Pattern.CASE_INSENSITIVE);
                final LocalizedName value = (LocalizedName) items.get(i);
                if (p.matcher(value.getXMLLang()).matches()) {
                    LOGGER.trace("Found locale [{}]", value);
                    return Optional.of(value.getValue());
                }
            }
        }
        return Optional.empty();
    }
}<|MERGE_RESOLUTION|>--- conflicted
+++ resolved
@@ -10,12 +10,8 @@
 import org.opensaml.core.xml.schema.XSString;
 import org.opensaml.core.xml.schema.XSURI;
 import org.opensaml.saml.ext.saml2mdui.UIInfo;
-<<<<<<< HEAD
-=======
 import org.opensaml.saml.saml2.metadata.LocalizedName;
 
-import javax.annotation.Nullable;
->>>>>>> 335fb37e
 import java.util.ArrayList;
 import java.util.Collection;
 import java.util.List;
@@ -210,32 +206,9 @@
      * @return the string value
      */
     private String getLocalizedValues(final String locale, final List<?> items) {
-<<<<<<< HEAD
-        if (locale != null) {
-            LOGGER.trace("Looking for locale [{}]", locale);
-            for (var i = 0; i < items.size(); i++) {
-                if (items.get(i) instanceof LocalizedName) {
-                    final var p = Pattern.compile(locale, Pattern.CASE_INSENSITIVE);
-                    if (p.matcher(((LocalizedName) items.get(i)).getXMLLang()).matches()) {
-                        return ((LocalizedName) items.get(i)).getValue();
-                    }
-                }
-            }
-            LOGGER.trace("Locale [{}] not found.", locale);
-        }
-        LOGGER.trace("Looking for locale [en]");
-        for (var i = 0; i < items.size(); i++) {
-            if (items.get(i) instanceof LocalizedName) {
-                final var p = Pattern.compile("en", Pattern.CASE_INSENSITIVE);
-                if (p.matcher(((LocalizedName) items.get(i)).getXMLLang()).matches()) {
-                    return ((LocalizedName) items.get(i)).getValue();
-                }
-            }
-=======
         final Optional<String> foundLocale = findLocale(StringUtils.defaultString(locale, "en"), items);
         if (foundLocale.isPresent()) {
             return foundLocale.get();
->>>>>>> 335fb37e
         }
 
         if (!items.isEmpty()) {
@@ -247,7 +220,6 @@
 
     private Optional<String> findLocale(final String locale, final List<?> items) {
         LOGGER.trace("Looking for locale [{}]", locale);
-        for (int i = 0; i < items.size(); i++) {
             if (items.get(i) instanceof LocalizedName) {
                 final Pattern p = Pattern.compile(locale, Pattern.CASE_INSENSITIVE);
                 final LocalizedName value = (LocalizedName) items.get(i);
