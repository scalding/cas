package org.apereo.cas.support.pac4j.authentication;

import com.github.scribejava.core.model.Verb;
import com.nimbusds.jose.JWSAlgorithm;
import lombok.RequiredArgsConstructor;
import lombok.SneakyThrows;
import lombok.extern.slf4j.Slf4j;
import org.apache.commons.lang3.StringUtils;
import org.apereo.cas.configuration.model.support.pac4j.Pac4jBaseClientProperties;
import org.apereo.cas.configuration.model.support.pac4j.Pac4jDelegatedAuthenticationProperties;
import org.apereo.cas.configuration.model.support.pac4j.Pac4jOidcClientProperties;
import org.pac4j.cas.client.CasClient;
import org.pac4j.cas.config.CasConfiguration;
import org.pac4j.cas.config.CasProtocol;
import org.pac4j.core.client.BaseClient;
import org.pac4j.oauth.client.BitbucketClient;
import org.pac4j.oauth.client.DropBoxClient;
import org.pac4j.oauth.client.FacebookClient;
import org.pac4j.oauth.client.FoursquareClient;
import org.pac4j.oauth.client.GenericOAuth20Client;
import org.pac4j.oauth.client.GitHubClient;
import org.pac4j.oauth.client.Google2Client;
import org.pac4j.oauth.client.LinkedIn2Client;
import org.pac4j.oauth.client.OrcidClient;
import org.pac4j.oauth.client.PayPalClient;
import org.pac4j.oauth.client.TwitterClient;
import org.pac4j.oauth.client.WindowsLiveClient;
import org.pac4j.oauth.client.WordPressClient;
import org.pac4j.oauth.client.YahooClient;
import org.pac4j.oidc.client.AzureAdClient;
import org.pac4j.oidc.client.GoogleOidcClient;
import org.pac4j.oidc.client.KeycloakOidcClient;
import org.pac4j.oidc.client.OidcClient;
import org.pac4j.oidc.config.AzureAdOidcConfiguration;
import org.pac4j.oidc.config.KeycloakOidcConfiguration;
import org.pac4j.oidc.config.OidcConfiguration;
import org.pac4j.saml.client.SAML2Client;
import org.pac4j.saml.client.SAML2ClientConfiguration;

import java.util.Collection;
import java.util.LinkedHashSet;
import java.util.Set;
import java.util.concurrent.atomic.AtomicInteger;

/**
 * This is {@link DelegatedClientFactory}.
 *
 * @author Misagh Moayyed
 * @since 5.3.0
 */
@RequiredArgsConstructor
@Slf4j
public class DelegatedClientFactory {
    /**
     * The Pac 4 j properties.
     */
    private final Pac4jDelegatedAuthenticationProperties pac4jProperties;

    /**
     * Configure github client.
     *
     * @param properties the properties
     */
    protected void configureGithubClient(final Collection<BaseClient> properties) {
        final var github = pac4jProperties.getGithub();
        if (StringUtils.isNotBlank(github.getId()) && StringUtils.isNotBlank(github.getSecret())) {
            final var client = new GitHubClient(github.getId(), github.getSecret());
            configureClient(client, github);

            LOGGER.debug("Created client [{}] with identifier [{}]", client.getName(), client.getKey());
            properties.add(client);
        }
    }

    /**
     * Configure dropbox client.
     *
     * @param properties the properties
     */
    protected void configureDropboxClient(final Collection<BaseClient> properties) {
        final var db = pac4jProperties.getDropbox();
        if (StringUtils.isNotBlank(db.getId()) && StringUtils.isNotBlank(db.getSecret())) {
            final var client = new DropBoxClient(db.getId(), db.getSecret());
            configureClient(client, db);
            LOGGER.debug("Created client [{}] with identifier [{}]", client.getName(), client.getKey());
            properties.add(client);
        }
    }

    /**
     * Configure orcid client.
     *
     * @param properties the properties
     */
    protected void configureOrcidClient(final Collection<BaseClient> properties) {
        final var db = pac4jProperties.getOrcid();
        if (StringUtils.isNotBlank(db.getId()) && StringUtils.isNotBlank(db.getSecret())) {
            final var client = new OrcidClient(db.getId(), db.getSecret());
            configureClient(client, db);

            LOGGER.debug("Created client [{}] with identifier [{}]", client.getName(), client.getKey());
            properties.add(client);
        }
    }

    /**
     * Configure windows live client.
     *
     * @param properties the properties
     */
    protected void configureWindowsLiveClient(final Collection<BaseClient> properties) {
        final var live = pac4jProperties.getWindowsLive();
        if (StringUtils.isNotBlank(live.getId()) && StringUtils.isNotBlank(live.getSecret())) {
            final var client = new WindowsLiveClient(live.getId(), live.getSecret());
            configureClient(client, live);

            LOGGER.debug("Created client [{}] with identifier [{}]", client.getName(), client.getKey());
            properties.add(client);
        }
    }

    /**
     * Configure yahoo client.
     *
     * @param properties the properties
     */
    protected void configureYahooClient(final Collection<BaseClient> properties) {
        final var yahoo = pac4jProperties.getYahoo();
        if (StringUtils.isNotBlank(yahoo.getId()) && StringUtils.isNotBlank(yahoo.getSecret())) {
            final var client = new YahooClient(yahoo.getId(), yahoo.getSecret());
            configureClient(client, yahoo);

            LOGGER.debug("Created client [{}] with identifier [{}]", client.getName(), client.getKey());
            properties.add(client);
        }
    }

    /**
     * Configure foursquare client.
     *
     * @param properties the properties
     */
    protected void configureFoursquareClient(final Collection<BaseClient> properties) {
        final var foursquare = pac4jProperties.getFoursquare();
        if (StringUtils.isNotBlank(foursquare.getId()) && StringUtils.isNotBlank(foursquare.getSecret())) {
            final var client = new FoursquareClient(foursquare.getId(), foursquare.getSecret());
            configureClient(client, foursquare);

            LOGGER.debug("Created client [{}] with identifier [{}]", client.getName(), client.getKey());
            properties.add(client);
        }
    }

    /**
     * Configure google client.
     *
     * @param properties the properties
     */
    protected void configureGoogleClient(final Collection<BaseClient> properties) {
        final var google = pac4jProperties.getGoogle();
        final var client = new Google2Client(google.getId(), google.getSecret());
        if (StringUtils.isNotBlank(google.getId()) && StringUtils.isNotBlank(google.getSecret())) {
            configureClient(client, google);
            if (StringUtils.isNotBlank(google.getScope())) {
                client.setScope(Google2Client.Google2Scope.valueOf(google.getScope().toUpperCase()));
            }

            LOGGER.debug("Created client [{}] with identifier [{}]", client.getName(), client.getKey());
            properties.add(client);
        }
    }

    /**
     * Configure facebook client.
     *
     * @param properties the properties
     */
    protected void configureFacebookClient(final Collection<BaseClient> properties) {
        final var fb = pac4jProperties.getFacebook();
        if (StringUtils.isNotBlank(fb.getId()) && StringUtils.isNotBlank(fb.getSecret())) {
            final var client = new FacebookClient(fb.getId(), fb.getSecret());

            configureClient(client, fb);
            if (StringUtils.isNotBlank(fb.getScope())) {
                client.setScope(fb.getScope());
            }

            if (StringUtils.isNotBlank(fb.getFields())) {
                client.setFields(fb.getFields());
            }
            LOGGER.debug("Created client [{}] with identifier [{}]", client.getName(), client.getKey());
            properties.add(client);
        }
    }

    /**
     * Configure linked in client.
     *
     * @param properties the properties
     */
    protected void configureLinkedInClient(final Collection<BaseClient> properties) {
        final var ln = pac4jProperties.getLinkedIn();
        if (StringUtils.isNotBlank(ln.getId()) && StringUtils.isNotBlank(ln.getSecret())) {
            final var client = new LinkedIn2Client(ln.getId(), ln.getSecret());
            configureClient(client, ln);

            if (StringUtils.isNotBlank(ln.getScope())) {
                client.setScope(ln.getScope());
            }

            if (StringUtils.isNotBlank(ln.getFields())) {
                client.setFields(ln.getFields());
            }
            LOGGER.debug("Created client [{}] with identifier [{}]", client.getName(), client.getKey());
            properties.add(client);
        }
    }

    /**
     * Configure twitter client.
     *
     * @param properties the properties
     */
    protected void configureTwitterClient(final Collection<BaseClient> properties) {
        final var twitter = pac4jProperties.getTwitter();
        if (StringUtils.isNotBlank(twitter.getId()) && StringUtils.isNotBlank(twitter.getSecret())) {
<<<<<<< HEAD
            final var client = new TwitterClient(twitter.getId(), twitter.getSecret());
=======
            final TwitterClient client = new TwitterClient(twitter.getId(), twitter.getSecret(), twitter.isIncludeEmail());
>>>>>>> 61c473e3
            configureClient(client, twitter);

            LOGGER.debug("Created client [{}] with identifier [{}]", client.getName(), client.getKey());
            properties.add(client);
        }
    }

    /**
     * Configure wordpress client.
     *
     * @param properties the properties
     */
    protected void configureWordpressClient(final Collection<BaseClient> properties) {
        final var wp = pac4jProperties.getWordpress();
        if (StringUtils.isNotBlank(wp.getId()) && StringUtils.isNotBlank(wp.getSecret())) {
            final var client = new WordPressClient(wp.getId(), wp.getSecret());
            configureClient(client, wp);

            LOGGER.debug("Created client [{}] with identifier [{}]", client.getName(), client.getKey());
            properties.add(client);
        }
    }

    /**
     * Configure bitbucket client.
     *
     * @param properties the properties
     */
    protected void configureBitbucketClient(final Collection<BaseClient> properties) {
        final var bb = pac4jProperties.getBitbucket();
        if (StringUtils.isNotBlank(bb.getId()) && StringUtils.isNotBlank(bb.getSecret())) {
            final var client = new BitbucketClient(bb.getId(), bb.getSecret());
            configureClient(client, bb);

            LOGGER.debug("Created client [{}] with identifier [{}]", client.getName(), client.getKey());
            properties.add(client);
        }
    }

    /**
     * Configure paypal client.
     *
     * @param properties the properties
     */
    protected void configurePaypalClient(final Collection<BaseClient> properties) {
        final var paypal = pac4jProperties.getPaypal();
        if (StringUtils.isNotBlank(paypal.getId()) && StringUtils.isNotBlank(paypal.getSecret())) {
            final var client = new PayPalClient(paypal.getId(), paypal.getSecret());
            configureClient(client, paypal);

            LOGGER.debug("Created client [{}] with identifier [{}]", client.getName(), client.getKey());
            properties.add(client);
        }
    }

    /**
     * Sets client name.
     *
     * @param client the client
     * @param props  the props
     */
    protected void configureClient(final BaseClient client, final Pac4jBaseClientProperties props) {
        if (StringUtils.isNotBlank(props.getClientName())) {
            client.setName(props.getClientName());
        }
        client.getCustomProperties().put("autoRedirect", props.isAutoRedirect());
    }

    /**
     * Configure cas client.
     *
     * @param properties the properties
     */
    protected void configureCasClient(final Collection<BaseClient> properties) {
        final var index = new AtomicInteger();
        pac4jProperties.getCas()
            .stream()
            .filter(cas -> StringUtils.isNotBlank(cas.getLoginUrl()))
            .forEach(cas -> {
                final var cfg = new CasConfiguration(cas.getLoginUrl(), CasProtocol.valueOf(cas.getProtocol()));
                final var client = new CasClient(cfg);

                final var count = index.intValue();
                if (StringUtils.isBlank(cas.getClientName())) {
                    client.setName(client.getClass().getSimpleName() + count);
                }
                configureClient(client, cas);

                index.incrementAndGet();
                LOGGER.debug("Created client [{}]", client);
                properties.add(client);
            });
    }

    /**
     * Configure saml client.
     *
     * @param properties the properties
     */
    protected void configureSamlClient(final Collection<BaseClient> properties) {
        final var index = new AtomicInteger();
        pac4jProperties.getSaml()
            .stream()
            .filter(saml -> StringUtils.isNotBlank(saml.getKeystorePath())
                && StringUtils.isNotBlank(saml.getIdentityProviderMetadataPath())
                && StringUtils.isNotBlank(saml.getServiceProviderEntityId())
                && StringUtils.isNotBlank(saml.getServiceProviderMetadataPath()))
            .forEach(saml -> {
                final var cfg = new SAML2ClientConfiguration(saml.getKeystorePath(),
                    saml.getKeystorePassword(),
                    saml.getPrivateKeyPassword(), saml.getIdentityProviderMetadataPath());
                cfg.setMaximumAuthenticationLifetime(saml.getMaximumAuthenticationLifetime());
                cfg.setServiceProviderEntityId(saml.getServiceProviderEntityId());
                cfg.setServiceProviderMetadataPath(saml.getServiceProviderMetadataPath());
                cfg.setDestinationBindingType(saml.getDestinationBinding());
                cfg.setForceAuth(saml.isForceAuth());
                cfg.setPassive(saml.isPassive());
                cfg.setWantsAssertionsSigned(saml.isWantsAssertionsSigned());
                cfg.setAttributeConsumingServiceIndex(saml.getAttributeConsumingServiceIndex());
                if (saml.getAssertionConsumerServiceIndex() >= 0) {
                    cfg.setAssertionConsumerServiceIndex(saml.getAssertionConsumerServiceIndex());
                }

                if (StringUtils.isNotBlank(saml.getAuthnContextClassRef())) {
                    cfg.setComparisonType(saml.getAuthnContextComparisonType().toUpperCase());
                    cfg.setAuthnContextClassRef(saml.getAuthnContextClassRef());
                }
                if (StringUtils.isNotBlank(saml.getKeystoreAlias())) {
                    cfg.setKeystoreAlias(saml.getKeystoreAlias());
                }
                if (StringUtils.isNotBlank(saml.getNameIdPolicyFormat())) {
                    cfg.setNameIdPolicyFormat(saml.getNameIdPolicyFormat());
                }
                final var client = new SAML2Client(cfg);

                final var count = index.intValue();
                if (StringUtils.isBlank(saml.getClientName())) {
                    client.setName(client.getClass().getSimpleName() + count);
                }
                configureClient(client, saml);

                index.incrementAndGet();
                LOGGER.debug("Created delegated client [{}]", client);
                properties.add(client);
            });
    }

    /**
     * Configure o auth 20 client.
     *
     * @param properties the properties
     */
    protected void configureOAuth20Client(final Collection<BaseClient> properties) {
        final var index = new AtomicInteger();
        pac4jProperties.getOauth2()
            .stream()
            .filter(oauth -> StringUtils.isNotBlank(oauth.getId()) && StringUtils.isNotBlank(oauth.getSecret()))
            .forEach(oauth -> {
                final var client = new GenericOAuth20Client();
                client.setKey(oauth.getId());
                client.setSecret(oauth.getSecret());
                client.setProfileAttrs(oauth.getProfileAttrs());
                client.setProfileNodePath(oauth.getProfilePath());
                client.setProfileUrl(oauth.getProfileUrl());
                client.setProfileVerb(Verb.valueOf(oauth.getProfileVerb().toUpperCase()));
                client.setTokenUrl(oauth.getTokenUrl());
                client.setAuthUrl(oauth.getAuthUrl());
                client.setCustomParams(oauth.getCustomParams());
                final var count = index.intValue();
                if (StringUtils.isBlank(oauth.getClientName())) {
                    client.setName(client.getClass().getSimpleName() + count);
                }
                configureClient(client, oauth);

                index.incrementAndGet();
                LOGGER.debug("Created client [{}]", client);
                properties.add(client);
            });
    }

    /**
     * Configure oidc client.
     *
     * @param properties the properties
     */
    protected void configureOidcClient(final Collection<BaseClient> properties) {
        final var index = new AtomicInteger();
        pac4jProperties.getOidc()
            .stream()
            .filter(oidc -> StringUtils.isNotBlank(oidc.getId()) && StringUtils.isNotBlank(oidc.getSecret()))
            .forEach(oidc -> {
                final OidcClient client;
                switch (oidc.getType().toUpperCase()) {
                    case "GOOGLE":
                        final var cfg = getOidcConfigurationForClient(oidc, OidcConfiguration.class);
                        client = new GoogleOidcClient(cfg);
                        break;
                    case "AZURE":
                        final var azure = getOidcConfigurationForClient(oidc, AzureAdOidcConfiguration.class);
                        client = new AzureAdClient(new AzureAdOidcConfiguration(azure));
                        break;
                    case "KEYCLOAK":
                        final var keycfg = getOidcConfigurationForClient(oidc, KeycloakOidcConfiguration.class);
                        client = new KeycloakOidcClient(keycfg);
                        break;
                    case "GENERIC":
                    default:
                        final var gencfg = getOidcConfigurationForClient(oidc, OidcConfiguration.class);
                        client = new OidcClient(gencfg);
                        break;
                }

                final var count = index.intValue();
                if (StringUtils.isBlank(oidc.getClientName())) {
                    client.setName(client.getClass().getSimpleName() + count);
                }
                configureClient(client, oidc);
                index.incrementAndGet();
                LOGGER.debug("Created client [{}]", client);
                properties.add(client);
            });
    }

    @SneakyThrows
    private <T extends OidcConfiguration> T getOidcConfigurationForClient(final Pac4jOidcClientProperties oidc, final Class<T> clazz) {
        final var cfg = clazz.getDeclaredConstructor().newInstance();
        if (StringUtils.isNotBlank(oidc.getScope())) {
            cfg.setScope(oidc.getScope());
        }
        cfg.setUseNonce(oidc.isUseNonce());
        cfg.setSecret(oidc.getSecret());
        cfg.setClientId(oidc.getId());

        if (StringUtils.isNotBlank(oidc.getPreferredJwsAlgorithm())) {
            cfg.setPreferredJwsAlgorithm(JWSAlgorithm.parse(oidc.getPreferredJwsAlgorithm().toUpperCase()));
        }
        cfg.setMaxClockSkew(oidc.getMaxClockSkew());
        cfg.setDiscoveryURI(oidc.getDiscoveryUri());
        cfg.setCustomParams(oidc.getCustomParams());
        cfg.setLogoutUrl(oidc.getLogoutUrl());
        return cfg;
    }

    /**
     * Build set of clients configured.
     *
     * @return the set
     */
    public Set<BaseClient> build() {
        final Set<BaseClient> clients = new LinkedHashSet<>();

        configureCasClient(clients);
        configureFacebookClient(clients);
        configureOidcClient(clients);
        configureOAuth20Client(clients);
        configureSamlClient(clients);
        configureTwitterClient(clients);
        configureDropboxClient(clients);
        configureFoursquareClient(clients);
        configureGithubClient(clients);
        configureGoogleClient(clients);
        configureWindowsLiveClient(clients);
        configureYahooClient(clients);
        configureLinkedInClient(clients);
        configurePaypalClient(clients);
        configureWordpressClient(clients);
        configureBitbucketClient(clients);
        configureOrcidClient(clients);

        return clients;
    }
}<|MERGE_RESOLUTION|>--- conflicted
+++ resolved
@@ -224,11 +224,7 @@
     protected void configureTwitterClient(final Collection<BaseClient> properties) {
         final var twitter = pac4jProperties.getTwitter();
         if (StringUtils.isNotBlank(twitter.getId()) && StringUtils.isNotBlank(twitter.getSecret())) {
-<<<<<<< HEAD
-            final var client = new TwitterClient(twitter.getId(), twitter.getSecret());
-=======
-            final TwitterClient client = new TwitterClient(twitter.getId(), twitter.getSecret(), twitter.isIncludeEmail());
->>>>>>> 61c473e3
+            final var client = new TwitterClient(twitter.getId(), twitter.getSecret(), twitter.isIncludeEmail());
             configureClient(client, twitter);
 
             LOGGER.debug("Created client [{}] with identifier [{}]", client.getName(), client.getKey());
