package org.apereo.cas.services;

import lombok.extern.slf4j.Slf4j;
import org.apereo.cas.category.CouchDbCategory;
import org.apereo.cas.config.CouchDbServiceRegistryConfiguration;
import org.apereo.cas.couchdb.core.CouchDbConnectorFactory;
import org.apereo.cas.couchdb.services.RegisteredServiceRepository;
<<<<<<< HEAD
import org.junit.ClassRule;
import org.junit.Rule;
import org.junit.Test;
import org.junit.experimental.categories.Category;
import org.junit.jupiter.api.AfterEach;
import org.junit.jupiter.api.BeforeEach;
=======
import org.junit.experimental.categories.Category;
import org.junit.runner.RunWith;
import org.junit.runners.Parameterized;
>>>>>>> 9c9ee159
import org.springframework.beans.factory.annotation.Autowired;
import org.springframework.beans.factory.annotation.Qualifier;
import org.springframework.boot.test.context.SpringBootTest;
import org.springframework.cloud.autoconfigure.RefreshAutoConfiguration;

import java.util.Arrays;
import java.util.Collection;

/**
 * This is {@link CouchDbServiceRegistryTests}.
 *
 * @author Timur Duehr
 * @since 5.3.0
 */
@RunWith(Parameterized.class)
@SpringBootTest(classes = {
    RefreshAutoConfiguration.class,
    CouchDbServiceRegistryConfiguration.class
},
    properties = {
        "org.ektorp.support.AutoUpdateViewOnChange=true",
        "cas.serviceRegistry.couchDb.username=",
        "cas.serviceRegistry.couchDb.password="
    })
@Slf4j
@Category(CouchDbCategory.class)
public class CouchDbServiceRegistryTests extends AbstractServiceRegistryTests {


    @Autowired
    @Qualifier("couchDbServiceRegistry")
    private ServiceRegistry serviceRegistry;

    @Autowired
    @Qualifier("serviceRegistryCouchDbFactory")
    private CouchDbConnectorFactory couchDbFactory;

    @Autowired
    @Qualifier("serviceRegistryCouchDbRepository")
    private RegisteredServiceRepository registeredServiceRepository;

<<<<<<< HEAD
    @BeforeEach
    public void initialize() {
=======
    public CouchDbServiceRegistryTests(final Class<? extends RegisteredService> registeredServiceClass) {
        super(registeredServiceClass);
    }

    @Override
    public void initializeServiceRegistry() {
>>>>>>> 9c9ee159
        couchDbFactory.getCouchDbInstance().createDatabaseIfNotExists(couchDbFactory.getCouchDbConnector().getDatabaseName());
        registeredServiceRepository.initStandardDesignDocument();
        super.initializeServiceRegistry();
    }

<<<<<<< HEAD
    @AfterEach
    public void afterEachTest() {
=======
    @Override
    public void tearDownServiceRegistry() {
>>>>>>> 9c9ee159
        couchDbFactory.getCouchDbInstance().deleteDatabase(couchDbFactory.getCouchDbConnector().getDatabaseName());
        super.tearDownServiceRegistry();
    }

<<<<<<< HEAD
    @Test
    public void verifySaveAndLoad() {
        final List<RegisteredService> list = new ArrayList<>();
        for (var i = 0; i < LOAD_SIZE; i++) {
            final var svc = buildService(i);
            list.add(svc);
            this.serviceRegistry.save(svc);
            final var svc2 = this.serviceRegistry.findServiceById(svc.getId());
            assertNotNull(svc2);

            this.serviceRegistry.delete(svc2);
        }
        assertTrue(this.serviceRegistry.load().isEmpty());
    }

    @Test
    public void verifyFindByServiceId() {
        final List<RegisteredService> list = new ArrayList<>();
        for (var i = 0; i < LOAD_SIZE; i++) {
            final var svc = buildService(i);
            list.add(svc);
            this.serviceRegistry.save(svc);
            final var svc2 = this.serviceRegistry.findServiceByExactServiceId(svc.getServiceId());
            assertNotNull(svc2);

            this.serviceRegistry.delete(svc2);
        }
        assertTrue(this.serviceRegistry.load().isEmpty());
    }

    @Test
    public void verifyFindByServiceName() {
        final List<RegisteredService> list = new ArrayList<>();
        for (var i = 0; i < LOAD_SIZE; i++) {
            final var svc = buildService(i);
            list.add(svc);
            this.serviceRegistry.save(svc);
            final var svc2 = this.serviceRegistry.findServiceByExactServiceName(svc.getName());
            assertNotNull(svc2);

            this.serviceRegistry.delete(svc2);
        }
        assertTrue(this.serviceRegistry.load().isEmpty());
    }

    private static RegisteredService buildService(final int i) {
        final var rs = RegisteredServiceTestUtils.getRegisteredService("^http://www.serviceid" + i + ".org");

        final Map<String, RegisteredServiceProperty> propertyMap = new HashMap<>();
        final var property = new DefaultRegisteredServiceProperty();
        final Set<String> values = new HashSet<>();
        values.add("value1");
        values.add("value2");
        property.setValues(values);
        propertyMap.put("field1", property);
        rs.setProperties(propertyMap);
        return rs;
    }

=======
    @Override
    public ServiceRegistry getNewServiceRegistry() {
        return this.serviceRegistry;
    }

    @Parameterized.Parameters
    public static Collection<Object> getTestParameters() {
        return Arrays.asList(RegexRegisteredService.class);
    }
>>>>>>> 9c9ee159
}<|MERGE_RESOLUTION|>--- conflicted
+++ resolved
@@ -5,18 +5,9 @@
 import org.apereo.cas.config.CouchDbServiceRegistryConfiguration;
 import org.apereo.cas.couchdb.core.CouchDbConnectorFactory;
 import org.apereo.cas.couchdb.services.RegisteredServiceRepository;
-<<<<<<< HEAD
-import org.junit.ClassRule;
-import org.junit.Rule;
-import org.junit.Test;
-import org.junit.experimental.categories.Category;
-import org.junit.jupiter.api.AfterEach;
-import org.junit.jupiter.api.BeforeEach;
-=======
 import org.junit.experimental.categories.Category;
 import org.junit.runner.RunWith;
 import org.junit.runners.Parameterized;
->>>>>>> 9c9ee159
 import org.springframework.beans.factory.annotation.Autowired;
 import org.springframework.beans.factory.annotation.Qualifier;
 import org.springframework.boot.test.context.SpringBootTest;
@@ -58,94 +49,23 @@
     @Qualifier("serviceRegistryCouchDbRepository")
     private RegisteredServiceRepository registeredServiceRepository;
 
-<<<<<<< HEAD
-    @BeforeEach
-    public void initialize() {
-=======
     public CouchDbServiceRegistryTests(final Class<? extends RegisteredService> registeredServiceClass) {
         super(registeredServiceClass);
     }
 
     @Override
     public void initializeServiceRegistry() {
->>>>>>> 9c9ee159
         couchDbFactory.getCouchDbInstance().createDatabaseIfNotExists(couchDbFactory.getCouchDbConnector().getDatabaseName());
         registeredServiceRepository.initStandardDesignDocument();
         super.initializeServiceRegistry();
     }
 
-<<<<<<< HEAD
-    @AfterEach
-    public void afterEachTest() {
-=======
     @Override
     public void tearDownServiceRegistry() {
->>>>>>> 9c9ee159
         couchDbFactory.getCouchDbInstance().deleteDatabase(couchDbFactory.getCouchDbConnector().getDatabaseName());
         super.tearDownServiceRegistry();
     }
 
-<<<<<<< HEAD
-    @Test
-    public void verifySaveAndLoad() {
-        final List<RegisteredService> list = new ArrayList<>();
-        for (var i = 0; i < LOAD_SIZE; i++) {
-            final var svc = buildService(i);
-            list.add(svc);
-            this.serviceRegistry.save(svc);
-            final var svc2 = this.serviceRegistry.findServiceById(svc.getId());
-            assertNotNull(svc2);
-
-            this.serviceRegistry.delete(svc2);
-        }
-        assertTrue(this.serviceRegistry.load().isEmpty());
-    }
-
-    @Test
-    public void verifyFindByServiceId() {
-        final List<RegisteredService> list = new ArrayList<>();
-        for (var i = 0; i < LOAD_SIZE; i++) {
-            final var svc = buildService(i);
-            list.add(svc);
-            this.serviceRegistry.save(svc);
-            final var svc2 = this.serviceRegistry.findServiceByExactServiceId(svc.getServiceId());
-            assertNotNull(svc2);
-
-            this.serviceRegistry.delete(svc2);
-        }
-        assertTrue(this.serviceRegistry.load().isEmpty());
-    }
-
-    @Test
-    public void verifyFindByServiceName() {
-        final List<RegisteredService> list = new ArrayList<>();
-        for (var i = 0; i < LOAD_SIZE; i++) {
-            final var svc = buildService(i);
-            list.add(svc);
-            this.serviceRegistry.save(svc);
-            final var svc2 = this.serviceRegistry.findServiceByExactServiceName(svc.getName());
-            assertNotNull(svc2);
-
-            this.serviceRegistry.delete(svc2);
-        }
-        assertTrue(this.serviceRegistry.load().isEmpty());
-    }
-
-    private static RegisteredService buildService(final int i) {
-        final var rs = RegisteredServiceTestUtils.getRegisteredService("^http://www.serviceid" + i + ".org");
-
-        final Map<String, RegisteredServiceProperty> propertyMap = new HashMap<>();
-        final var property = new DefaultRegisteredServiceProperty();
-        final Set<String> values = new HashSet<>();
-        values.add("value1");
-        values.add("value2");
-        property.setValues(values);
-        propertyMap.put("field1", property);
-        rs.setProperties(propertyMap);
-        return rs;
-    }
-
-=======
     @Override
     public ServiceRegistry getNewServiceRegistry() {
         return this.serviceRegistry;
@@ -155,5 +75,4 @@
     public static Collection<Object> getTestParameters() {
         return Arrays.asList(RegexRegisteredService.class);
     }
->>>>>>> 9c9ee159
 }