package org.apereo.cas.support.saml.web.view;

import lombok.extern.slf4j.Slf4j;
import org.apereo.cas.CasProtocolConstants;
import org.apereo.cas.CipherExecutor;
import org.apereo.cas.authentication.Authentication;
import org.apereo.cas.authentication.CoreAuthenticationTestUtils;
import org.apereo.cas.authentication.DefaultAuthenticationAttributeReleasePolicy;
import org.apereo.cas.authentication.RememberMeCredential;
import org.apereo.cas.authentication.principal.DefaultPrincipalFactory;
import org.apereo.cas.authentication.principal.Principal;
import org.apereo.cas.authentication.support.DefaultCasProtocolAttributeEncoder;
import org.apereo.cas.services.DefaultServicesManager;
import org.apereo.cas.services.InMemoryServiceRegistry;
import org.apereo.cas.services.RegisteredService;
import org.apereo.cas.services.RegisteredServiceTestUtils;
import org.apereo.cas.services.ServicesManager;
import org.apereo.cas.support.saml.AbstractOpenSamlTests;
import org.apereo.cas.support.saml.authentication.SamlAuthenticationMetaDataPopulator;
import org.apereo.cas.support.saml.authentication.principal.SamlServiceFactory;
import org.apereo.cas.support.saml.util.Saml10ObjectBuilder;
import org.apereo.cas.validation.Assertion;
import org.apereo.cas.validation.DefaultAssertionBuilder;
import org.apereo.cas.web.support.DefaultArgumentExtractor;
import org.junit.Before;
import org.junit.Test;
import org.springframework.context.ApplicationEventPublisher;
import org.springframework.mock.web.MockHttpServletRequest;
import org.springframework.mock.web.MockHttpServletResponse;

import java.nio.charset.StandardCharsets;
import java.util.ArrayList;
import java.util.Arrays;
import java.util.Collections;
import java.util.HashMap;
import java.util.List;
import java.util.Map;

import static org.junit.Assert.*;
import static org.mockito.Mockito.*;

/**
 * Unit test for {@link Saml10SuccessResponseView} class.
 *
 * @author Scott Battaglia
 * @author Marvin S. Addison
 * @since 3.1
 */
@Slf4j
public class Saml10SuccessResponseViewTests extends AbstractOpenSamlTests {

    private static final String TEST_VALUE = "testValue";
    private static final String TEST_ATTRIBUTE = "testAttribute";
    private static final String PRINCIPAL_ID = "testPrincipal";
    
    private Saml10SuccessResponseView response;

    @Before
    public void setUp() {
        final List<RegisteredService> list = new ArrayList<>();
        list.add(RegisteredServiceTestUtils.getRegisteredService("https://.+"));
        final var dao = new InMemoryServiceRegistry();
        dao.setRegisteredServices(list);

        final ServicesManager mgmr = new DefaultServicesManager(dao, mock(ApplicationEventPublisher.class));
        mgmr.load();

        this.response = new Saml10SuccessResponseView(new DefaultCasProtocolAttributeEncoder(mgmr, CipherExecutor.noOpOfStringToString()),
            mgmr, "attribute",
            new Saml10ObjectBuilder(configBean),
            new DefaultArgumentExtractor(new SamlServiceFactory(new Saml10ObjectBuilder(configBean))),
            StandardCharsets.UTF_8.name(), 1000, 30,
            "testIssuer",
            "whatever",
            new DefaultAuthenticationAttributeReleasePolicy());
    }

    @Test
    public void verifyResponse() throws Exception {
        final Map<String, Object> model = new HashMap<>();

        final Map<String, Object> attributes = new HashMap<>();
        attributes.put(TEST_ATTRIBUTE, TEST_VALUE);
        attributes.put("testEmptyCollection", new ArrayList<>(0));
        attributes.put("testAttributeCollection", Arrays.asList("tac1", "tac2"));
        final var principal = new DefaultPrincipalFactory().createPrincipal(PRINCIPAL_ID, attributes);

        final Map<String, Object> authAttributes = new HashMap<>();
        authAttributes.put(
            SamlAuthenticationMetaDataPopulator.ATTRIBUTE_AUTHENTICATION_METHOD,
            SamlAuthenticationMetaDataPopulator.AUTHN_METHOD_SSL_TLS_CLIENT);
        authAttributes.put("testSamlAttribute", "value");

<<<<<<< HEAD
        final var primary = CoreAuthenticationTestUtils.getAuthentication(principal, authAttributes);
        final var assertion = new DefaultAssertionBuilder(primary).with(Collections.singletonList(primary)).with(
                CoreAuthenticationTestUtils.getService()).with(true).build();
=======
        final Authentication primary = CoreAuthenticationTestUtils.getAuthentication(principal, authAttributes);
        final Assertion assertion = new DefaultAssertionBuilder(primary).with(Collections.singletonList(primary)).with(
            CoreAuthenticationTestUtils.getService()).with(true).build();
>>>>>>> 8ea30116
        model.put("assertion", assertion);

        final var servletResponse = new MockHttpServletResponse();

        this.response.renderMergedOutputModel(model, new MockHttpServletRequest(), servletResponse);
        final var written = servletResponse.getContentAsString();

        assertTrue(written.contains(PRINCIPAL_ID));
        assertTrue(written.contains(TEST_ATTRIBUTE));
        assertTrue(written.contains(TEST_VALUE));
        assertFalse(written.contains("testEmptyCollection"));
        assertTrue(written.contains("testAttributeCollection"));
        assertTrue(written.contains("tac1"));
        assertTrue(written.contains("tac2"));
        assertTrue(written.contains(SamlAuthenticationMetaDataPopulator.AUTHN_METHOD_SSL_TLS_CLIENT));
        assertTrue(written.contains("AuthenticationMethod"));
        assertTrue(written.contains("AssertionID"));
        assertTrue(written.contains("saml1:Attribute"));
        assertTrue(written.contains("saml1p:Response"));
        assertTrue(written.contains("saml1:Assertion"));
    }

    @Test
    public void verifyResponseWithNoAttributes() throws Exception {
        final Map<String, Object> model = new HashMap<>();

        final var principal = new DefaultPrincipalFactory().createPrincipal(PRINCIPAL_ID);

        final Map<String, Object> authAttributes = new HashMap<>();
        authAttributes.put(
            SamlAuthenticationMetaDataPopulator.ATTRIBUTE_AUTHENTICATION_METHOD,
            SamlAuthenticationMetaDataPopulator.AUTHN_METHOD_SSL_TLS_CLIENT);
        authAttributes.put("testSamlAttribute", "value");

<<<<<<< HEAD
        final var primary = CoreAuthenticationTestUtils.getAuthentication(principal, authAttributes);
        final var assertion = new DefaultAssertionBuilder(primary)
                .with(Collections.singletonList(primary))
                .with(CoreAuthenticationTestUtils.getService())
                .with(true)
                .build();
=======
        final Authentication primary = CoreAuthenticationTestUtils.getAuthentication(principal, authAttributes);
        final Assertion assertion = new DefaultAssertionBuilder(primary)
            .with(Collections.singletonList(primary))
            .with(CoreAuthenticationTestUtils.getService())
            .with(true)
            .build();
>>>>>>> 8ea30116

        model.put("assertion", assertion);

        final var servletResponse = new MockHttpServletResponse();

        this.response.renderMergedOutputModel(model, new MockHttpServletRequest(), servletResponse);
        final var written = servletResponse.getContentAsString();

        assertTrue(written.contains(PRINCIPAL_ID));
        assertTrue(written.contains(SamlAuthenticationMetaDataPopulator.AUTHN_METHOD_SSL_TLS_CLIENT));
        assertTrue(written.contains("AuthenticationMethod="));
    }

    @Test
    public void verifyResponseWithoutAuthMethod() throws Exception {
        final Map<String, Object> model = new HashMap<>();

        final Map<String, Object> attributes = new HashMap<>();
        attributes.put(TEST_ATTRIBUTE, TEST_VALUE);
        final var principal = new DefaultPrincipalFactory().createPrincipal(PRINCIPAL_ID, attributes);

        final Map<String, Object> authnAttributes = new HashMap<>();
        authnAttributes.put("authnAttribute1", "authnAttrbuteV1");
        authnAttributes.put("authnAttribute2", "authnAttrbuteV2");
        authnAttributes.put(RememberMeCredential.AUTHENTICATION_ATTRIBUTE_REMEMBER_ME, Boolean.TRUE);

        final var primary = CoreAuthenticationTestUtils.getAuthentication(principal, authnAttributes);

<<<<<<< HEAD
        final var assertion = new DefaultAssertionBuilder(primary)
                .with(Collections.singletonList(primary))
                .with(CoreAuthenticationTestUtils.getService())
                .with(true)
                .build();
=======
        final Assertion assertion = new DefaultAssertionBuilder(primary)
            .with(Collections.singletonList(primary))
            .with(CoreAuthenticationTestUtils.getService())
            .with(true)
            .build();
>>>>>>> 8ea30116
        model.put("assertion", assertion);

        final var servletResponse = new MockHttpServletResponse();

        this.response.renderMergedOutputModel(model, new MockHttpServletRequest(), servletResponse);
        final var written = servletResponse.getContentAsString();

        assertTrue(written.contains(PRINCIPAL_ID));
        assertTrue(written.contains(TEST_ATTRIBUTE));
        assertTrue(written.contains(TEST_VALUE));
        assertTrue(written.contains("authnAttribute1"));
        assertTrue(written.contains("authnAttribute2"));
        assertTrue(written.contains(CasProtocolConstants.VALIDATION_REMEMBER_ME_ATTRIBUTE_NAME));
        assertTrue(written.contains("urn:oasis:names:tc:SAML:1.0:am:unspecified"));
    }
}<|MERGE_RESOLUTION|>--- conflicted
+++ resolved
@@ -91,15 +91,9 @@
             SamlAuthenticationMetaDataPopulator.AUTHN_METHOD_SSL_TLS_CLIENT);
         authAttributes.put("testSamlAttribute", "value");
 
-<<<<<<< HEAD
         final var primary = CoreAuthenticationTestUtils.getAuthentication(principal, authAttributes);
         final var assertion = new DefaultAssertionBuilder(primary).with(Collections.singletonList(primary)).with(
-                CoreAuthenticationTestUtils.getService()).with(true).build();
-=======
-        final Authentication primary = CoreAuthenticationTestUtils.getAuthentication(principal, authAttributes);
-        final Assertion assertion = new DefaultAssertionBuilder(primary).with(Collections.singletonList(primary)).with(
             CoreAuthenticationTestUtils.getService()).with(true).build();
->>>>>>> 8ea30116
         model.put("assertion", assertion);
 
         final var servletResponse = new MockHttpServletResponse();
@@ -134,21 +128,12 @@
             SamlAuthenticationMetaDataPopulator.AUTHN_METHOD_SSL_TLS_CLIENT);
         authAttributes.put("testSamlAttribute", "value");
 
-<<<<<<< HEAD
         final var primary = CoreAuthenticationTestUtils.getAuthentication(principal, authAttributes);
         final var assertion = new DefaultAssertionBuilder(primary)
-                .with(Collections.singletonList(primary))
-                .with(CoreAuthenticationTestUtils.getService())
-                .with(true)
-                .build();
-=======
-        final Authentication primary = CoreAuthenticationTestUtils.getAuthentication(principal, authAttributes);
-        final Assertion assertion = new DefaultAssertionBuilder(primary)
             .with(Collections.singletonList(primary))
             .with(CoreAuthenticationTestUtils.getService())
             .with(true)
             .build();
->>>>>>> 8ea30116
 
         model.put("assertion", assertion);
 
@@ -177,19 +162,11 @@
 
         final var primary = CoreAuthenticationTestUtils.getAuthentication(principal, authnAttributes);
 
-<<<<<<< HEAD
         final var assertion = new DefaultAssertionBuilder(primary)
-                .with(Collections.singletonList(primary))
-                .with(CoreAuthenticationTestUtils.getService())
-                .with(true)
-                .build();
-=======
-        final Assertion assertion = new DefaultAssertionBuilder(primary)
             .with(Collections.singletonList(primary))
             .with(CoreAuthenticationTestUtils.getService())
             .with(true)
             .build();
->>>>>>> 8ea30116
         model.put("assertion", assertion);
 
         final var servletResponse = new MockHttpServletResponse();
