--- conflicted
+++ resolved
@@ -1,172 +1,139 @@
-package org.apereo.cas.support.saml.authentication.principal;
-
-import com.fasterxml.jackson.databind.ObjectMapper;
-import org.apache.commons.io.FileUtils;
-import org.apereo.cas.authentication.CoreAuthenticationTestUtils;
-import org.apereo.cas.authentication.principal.Response;
-import org.apereo.cas.authentication.principal.Service;
-import org.apereo.cas.authentication.principal.ServiceFactory;
-import org.apereo.cas.authentication.principal.WebApplicationService;
-import org.apereo.cas.config.SamlConfiguration;
-import org.apereo.cas.config.authentication.support.SamlAuthenticationEventExecutionPlanConfiguration;
-import org.apereo.cas.config.authentication.support.SamlServiceFactoryConfiguration;
-import org.apereo.cas.services.DefaultServicesManager;
-import org.apereo.cas.services.ServiceRegistry;
-import org.apereo.cas.support.saml.AbstractOpenSamlTests;
-import org.apereo.cas.support.saml.SamlProtocolConstants;
-import org.apereo.cas.web.support.DefaultArgumentExtractor;
-import org.junit.Test;
-import org.springframework.beans.factory.annotation.Autowired;
-import org.springframework.beans.factory.annotation.Qualifier;
-import org.springframework.context.ApplicationEventPublisher;
-import org.springframework.context.annotation.Import;
-import org.springframework.mock.web.MockHttpServletRequest;
-
-import java.io.File;
-import java.io.IOException;
-import java.nio.charset.StandardCharsets;
-
-import static org.junit.Assert.*;
-import static org.mockito.Mockito.*;
-
-/**
- * Test cases for {@link SamlService}.
- *
- * @author Scott Battaglia
- * @since 3.1
- */
-@Import({
-    SamlAuthenticationEventExecutionPlanConfiguration.class,
-    SamlServiceFactoryConfiguration.class,
-    SamlConfiguration.class
-})
-public class SamlServiceTests extends AbstractOpenSamlTests {
-    private static final File JSON_FILE = new File(FileUtils.getTempDirectoryPath(), "samlService.json");
-    private static final ObjectMapper MAPPER = new ObjectMapper().findAndRegisterModules();
-
-
-    @Autowired
-    @Qualifier("samlServiceFactory")
-    private ServiceFactory<SamlService> samlServiceFactory;
-
-    @Test
-    public void verifyResponse() {
-        final var request = new MockHttpServletRequest();
-        request.setParameter(SamlProtocolConstants.CONST_PARAM_TARGET, "service");
-<<<<<<< HEAD
-        final var impl = new SamlServiceFactory().createService(request);
-=======
-        final SamlService impl = samlServiceFactory.createService(request);
->>>>>>> 8bcc657d
-
-        final var response = new SamlServiceResponseBuilder(
-            new DefaultServicesManager(mock(ServiceRegistry.class), mock(ApplicationEventPublisher.class))).build(impl, "ticketId",
-            CoreAuthenticationTestUtils.getAuthentication());
-        assertNotNull(response);
-        assertEquals(Response.ResponseType.REDIRECT, response.getResponseType());
-        assertTrue(response.getUrl().contains(SamlProtocolConstants.CONST_PARAM_ARTIFACT.concat("=")));
-    }
-
-    @Test
-    public void verifyResponseForJsession() {
-        final var request = new MockHttpServletRequest();
-        request.setParameter(SamlProtocolConstants.CONST_PARAM_TARGET, "http://www.cnn.com/;jsession=test");
-<<<<<<< HEAD
-        final var impl = new SamlServiceFactory().createService(request);
-=======
-        final Service impl = samlServiceFactory.createService(request);
->>>>>>> 8bcc657d
-
-        assertEquals("http://www.cnn.com/", impl.getId());
-    }
-
-    @Test
-    public void verifyResponseWithNoTicket() {
-        final var request = new MockHttpServletRequest();
-        request.setParameter(SamlProtocolConstants.CONST_PARAM_TARGET, "service");
-<<<<<<< HEAD
-        final var impl = new SamlServiceFactory().createService(request);
-        final var response = new SamlServiceResponseBuilder(
-=======
-        final WebApplicationService impl = samlServiceFactory.createService(request);
-        final Response response = new SamlServiceResponseBuilder(
->>>>>>> 8bcc657d
-            new DefaultServicesManager(mock(ServiceRegistry.class), mock(ApplicationEventPublisher.class)))
-            .build(impl, null, CoreAuthenticationTestUtils.getAuthentication());
-        assertNotNull(response);
-        assertEquals(Response.ResponseType.REDIRECT, response.getResponseType());
-        assertFalse(response.getUrl().contains(SamlProtocolConstants.CONST_PARAM_ARTIFACT.concat("=")));
-    }
-
-    @Test
-    public void verifyRequestBody() {
-        final var body = "<SOAP-ENV:Envelope xmlns:SOAP-ENV=\"http://schemas.xmlsoap.org/soap/envelope/\">"
-            + "<SOAP-ENV:Header/><SOAP-ENV:Body><samlp:Request xmlns:samlp=\"urn:oasis:names:tc:SAML:1.0:protocol\" MajorVersion=\"1\" "
-            + "MinorVersion=\"1\" RequestID=\"_192.168.16.51.1024506224022\" IssueInstant=\"2002-06-19T17:03:44.022Z\">"
-            + "<samlp:AssertionArtifact>artifact</samlp:AssertionArtifact></samlp:Request></SOAP-ENV:Body></SOAP-ENV:Envelope>";
-<<<<<<< HEAD
-        final var request = new MockHttpServletRequest();
-        request.setContent(body.getBytes(StandardCharsets.UTF_8));
-
-        final var impl = new SamlServiceFactory().createService(request);
-=======
-        final MockHttpServletRequest request = new MockHttpServletRequest();
-        request.setMethod("POST");
-        request.setContent(body.getBytes(StandardCharsets.UTF_8));
-
-        final SamlService impl = samlServiceFactory.createService(request);
->>>>>>> 8bcc657d
-        assertEquals("artifact", impl.getArtifactId());
-        assertEquals("_192.168.16.51.1024506224022", impl.getRequestId());
-    }
-
-    @Test
-    public void verifyTargetMatchingSamlService() {
-        final var request = new MockHttpServletRequest();
-        request.setParameter(SamlProtocolConstants.CONST_PARAM_TARGET, "https://some.service.edu/path/to/app");
-
-<<<<<<< HEAD
-        final var service = new DefaultArgumentExtractor(new SamlServiceFactory()).extractService(request);
-        final Service impl = new DefaultArgumentExtractor(new SamlServiceFactory()).extractService(request);
-=======
-        final WebApplicationService service = new DefaultArgumentExtractor(samlServiceFactory).extractService(request);
-        final Service impl = new DefaultArgumentExtractor(samlServiceFactory).extractService(request);
->>>>>>> 8bcc657d
-        assertTrue(impl.matches(service));
-    }
-
-    @Test
-    public void verifyTargetMatchesNoSamlService() {
-        final var request = new MockHttpServletRequest();
-        request.setParameter(SamlProtocolConstants.CONST_PARAM_TARGET, "https://some.service.edu/path/to/app");
-        final Service impl = new DefaultArgumentExtractor(samlServiceFactory).extractService(request);
-
-        final var request2 = new MockHttpServletRequest();
-        request2.setParameter(SamlProtocolConstants.CONST_PARAM_TARGET, "https://some.SERVICE.edu");
-<<<<<<< HEAD
-        final var service = new DefaultArgumentExtractor(new SamlServiceFactory()).extractService(request2);
-=======
-        final WebApplicationService service = new DefaultArgumentExtractor(samlServiceFactory).extractService(request2);
->>>>>>> 8bcc657d
-        assertFalse(impl.matches(service));
-    }
-
-    @Test
-    public void verifySerializeASamlServiceToJson() throws IOException {
-        final var body = "<SOAP-ENV:Envelope xmlns:SOAP-ENV=\"http://schemas.xmlsoap.org/soap/envelope/\">"
-            + "<SOAP-ENV:Header/><SOAP-ENV:Body><samlp:Request xmlns:samlp=\"urn:oasis:names:tc:SAML:1.0:protocol\" MajorVersion=\"1\" "
-            + "MinorVersion=\"1\" RequestID=\"_192.168.16.51.1024506224022\" IssueInstant=\"2002-06-19T17:03:44.022Z\">"
-            + "<samlp:AssertionArtifact>artifact</samlp:AssertionArtifact></samlp:Request></SOAP-ENV:Body></SOAP-ENV:Envelope>";
-        final var request = new MockHttpServletRequest();
-        request.setContent(body.getBytes(StandardCharsets.UTF_8));
-
-<<<<<<< HEAD
-        final var serviceWritten = new SamlServiceFactory().createService(request);
-=======
-        final SamlService serviceWritten = samlServiceFactory.createService(request);
->>>>>>> 8bcc657d
-        MAPPER.writeValue(JSON_FILE, serviceWritten);
-        final var serviceRead = MAPPER.readValue(JSON_FILE, SamlService.class);
-        assertEquals(serviceWritten, serviceRead);
-    }
-}
+package org.apereo.cas.support.saml.authentication.principal;
+
+import com.fasterxml.jackson.databind.ObjectMapper;
+import org.apache.commons.io.FileUtils;
+import org.apereo.cas.authentication.CoreAuthenticationTestUtils;
+import org.apereo.cas.authentication.principal.Response;
+import org.apereo.cas.authentication.principal.Service;
+import org.apereo.cas.authentication.principal.ServiceFactory;
+import org.apereo.cas.authentication.principal.WebApplicationService;
+import org.apereo.cas.config.SamlConfiguration;
+import org.apereo.cas.config.authentication.support.SamlAuthenticationEventExecutionPlanConfiguration;
+import org.apereo.cas.config.authentication.support.SamlServiceFactoryConfiguration;
+import org.apereo.cas.services.DefaultServicesManager;
+import org.apereo.cas.services.ServiceRegistry;
+import org.apereo.cas.support.saml.AbstractOpenSamlTests;
+import org.apereo.cas.support.saml.SamlProtocolConstants;
+import org.apereo.cas.web.support.DefaultArgumentExtractor;
+import org.junit.Test;
+import org.springframework.beans.factory.annotation.Autowired;
+import org.springframework.beans.factory.annotation.Qualifier;
+import org.springframework.context.ApplicationEventPublisher;
+import org.springframework.context.annotation.Import;
+import org.springframework.mock.web.MockHttpServletRequest;
+
+import java.io.File;
+import java.io.IOException;
+import java.nio.charset.StandardCharsets;
+
+import static org.junit.Assert.*;
+import static org.mockito.Mockito.*;
+
+/**
+ * Test cases for {@link SamlService}.
+ *
+ * @author Scott Battaglia
+ * @since 3.1
+ */
+@Import({
+    SamlAuthenticationEventExecutionPlanConfiguration.class,
+    SamlServiceFactoryConfiguration.class,
+    SamlConfiguration.class
+})
+public class SamlServiceTests extends AbstractOpenSamlTests {
+    private static final File JSON_FILE = new File(FileUtils.getTempDirectoryPath(), "samlService.json");
+    private static final ObjectMapper MAPPER = new ObjectMapper().findAndRegisterModules();
+
+
+    @Autowired
+    @Qualifier("samlServiceFactory")
+    private ServiceFactory<SamlService> samlServiceFactory;
+
+    @Test
+    public void verifyResponse() {
+        final var request = new MockHttpServletRequest();
+        request.setParameter(SamlProtocolConstants.CONST_PARAM_TARGET, "service");
+        final var impl = samlServiceFactory.createService(request);
+
+        final var response = new SamlServiceResponseBuilder(
+            new DefaultServicesManager(mock(ServiceRegistry.class), mock(ApplicationEventPublisher.class))).build(impl, "ticketId",
+            CoreAuthenticationTestUtils.getAuthentication());
+        assertNotNull(response);
+        assertEquals(Response.ResponseType.REDIRECT, response.getResponseType());
+        assertTrue(response.getUrl().contains(SamlProtocolConstants.CONST_PARAM_ARTIFACT.concat("=")));
+    }
+
+    @Test
+    public void verifyResponseForJsession() {
+        final var request = new MockHttpServletRequest();
+        request.setParameter(SamlProtocolConstants.CONST_PARAM_TARGET, "http://www.cnn.com/;jsession=test");
+        final Service impl = samlServiceFactory.createService(request);
+
+        assertEquals("http://www.cnn.com/", impl.getId());
+    }
+
+    @Test
+    public void verifyResponseWithNoTicket() {
+        final var request = new MockHttpServletRequest();
+        request.setParameter(SamlProtocolConstants.CONST_PARAM_TARGET, "service");
+        final WebApplicationService impl = samlServiceFactory.createService(request);
+        final var response = new SamlServiceResponseBuilder(
+            new DefaultServicesManager(mock(ServiceRegistry.class), mock(ApplicationEventPublisher.class)))
+            .build(impl, null, CoreAuthenticationTestUtils.getAuthentication());
+        assertNotNull(response);
+        assertEquals(Response.ResponseType.REDIRECT, response.getResponseType());
+        assertFalse(response.getUrl().contains(SamlProtocolConstants.CONST_PARAM_ARTIFACT.concat("=")));
+    }
+
+    @Test
+    public void verifyRequestBody() {
+        final var body = "<SOAP-ENV:Envelope xmlns:SOAP-ENV=\"http://schemas.xmlsoap.org/soap/envelope/\">"
+            + "<SOAP-ENV:Header/><SOAP-ENV:Body><samlp:Request xmlns:samlp=\"urn:oasis:names:tc:SAML:1.0:protocol\" MajorVersion=\"1\" "
+            + "MinorVersion=\"1\" RequestID=\"_192.168.16.51.1024506224022\" IssueInstant=\"2002-06-19T17:03:44.022Z\">"
+            + "<samlp:AssertionArtifact>artifact</samlp:AssertionArtifact></samlp:Request></SOAP-ENV:Body></SOAP-ENV:Envelope>";
+        final var request = new MockHttpServletRequest();
+        request.setMethod("POST");
+        request.setContent(body.getBytes(StandardCharsets.UTF_8));
+
+        final var impl = samlServiceFactory.createService(request);
+        assertEquals("artifact", impl.getArtifactId());
+        assertEquals("_192.168.16.51.1024506224022", impl.getRequestId());
+    }
+
+    @Test
+    public void verifyTargetMatchingSamlService() {
+        final var request = new MockHttpServletRequest();
+        request.setParameter(SamlProtocolConstants.CONST_PARAM_TARGET, "https://some.service.edu/path/to/app");
+
+        final var service = new DefaultArgumentExtractor(samlServiceFactory).extractService(request);
+        final Service impl = new DefaultArgumentExtractor(samlServiceFactory).extractService(request);
+        assertTrue(impl.matches(service));
+    }
+
+    @Test
+    public void verifyTargetMatchesNoSamlService() {
+        final var request = new MockHttpServletRequest();
+        request.setParameter(SamlProtocolConstants.CONST_PARAM_TARGET, "https://some.service.edu/path/to/app");
+        final Service impl = new DefaultArgumentExtractor(samlServiceFactory).extractService(request);
+
+        final var request2 = new MockHttpServletRequest();
+        request2.setParameter(SamlProtocolConstants.CONST_PARAM_TARGET, "https://some.SERVICE.edu");
+        final var service = new DefaultArgumentExtractor(samlServiceFactory).extractService(request2);
+        assertFalse(impl.matches(service));
+    }
+
+    @Test
+    public void verifySerializeASamlServiceToJson() throws IOException {
+        final var body = "<SOAP-ENV:Envelope xmlns:SOAP-ENV=\"http://schemas.xmlsoap.org/soap/envelope/\">"
+            + "<SOAP-ENV:Header/><SOAP-ENV:Body><samlp:Request xmlns:samlp=\"urn:oasis:names:tc:SAML:1.0:protocol\" MajorVersion=\"1\" "
+            + "MinorVersion=\"1\" RequestID=\"_192.168.16.51.1024506224022\" IssueInstant=\"2002-06-19T17:03:44.022Z\">"
+            + "<samlp:AssertionArtifact>artifact</samlp:AssertionArtifact></samlp:Request></SOAP-ENV:Body></SOAP-ENV:Envelope>";
+        final var request = new MockHttpServletRequest();
+        request.setContent(body.getBytes(StandardCharsets.UTF_8));
+
+        final var serviceWritten = samlServiceFactory.createService(request);
+        MAPPER.writeValue(JSON_FILE, serviceWritten);
+        final var serviceRead = MAPPER.readValue(JSON_FILE, SamlService.class);
+        assertEquals(serviceWritten, serviceRead);
+    }
+}