package org.apereo.cas.support.saml.authentication;

import lombok.extern.slf4j.Slf4j;
import org.apereo.cas.authentication.Authentication;
import org.apereo.cas.authentication.AuthenticationBuilder;
import org.apereo.cas.authentication.CoreAuthenticationTestUtils;
import org.apereo.cas.authentication.Credential;
import org.apereo.cas.authentication.DefaultAuthenticationTransaction;
import org.apereo.cas.authentication.UsernamePasswordCredential;
import org.junit.Before;
import org.junit.Test;

import java.util.HashMap;
import java.util.Map;

import static org.junit.Assert.*;

/**
 * @author Scott Battaglia
 * @since 3.1
 */
@Slf4j
public class SamlAuthenticationMetaDataPopulatorTests {

    private SamlAuthenticationMetaDataPopulator populator;

    @Before
    public void setUp() {
        this.populator = new SamlAuthenticationMetaDataPopulator();
    }

    @Test
    public void verifyAuthenticationTypeFound() {
        final var credentials = new UsernamePasswordCredential();
        final var builder = CoreAuthenticationTestUtils.getAuthenticationBuilder();
        this.populator.populateAttributes(builder, DefaultAuthenticationTransaction.of(credentials));
        final var auth = builder.build();

        assertEquals(SamlAuthenticationMetaDataPopulator.AUTHN_METHOD_PASSWORD,
            auth.getAttributes().get(SamlAuthenticationMetaDataPopulator.ATTRIBUTE_AUTHENTICATION_METHOD));
    }

    @Test
<<<<<<< HEAD
    public void verifyAuthenticationTypeNotFound() {
        final var credentials = new CustomCredential();
        final var builder = CoreAuthenticationTestUtils.getAuthenticationBuilder();
        this.populator.populateAttributes(builder, DefaultAuthenticationTransaction.of(credentials));
        final var auth = builder.build();

        assertNull(auth.getAttributes().get(SamlAuthenticationMetaDataPopulator.ATTRIBUTE_AUTHENTICATION_METHOD));
=======
    public void verifyAuthenticationTypeFoundByDefault() {
        final CustomCredential credentials = new CustomCredential();
        final AuthenticationBuilder builder = CoreAuthenticationTestUtils.getAuthenticationBuilder();
        this.populator.populateAttributes(builder, DefaultAuthenticationTransaction.of(credentials));
        final Authentication auth = builder.build();
        assertNotNull(auth.getAttributes().get(SamlAuthenticationMetaDataPopulator.ATTRIBUTE_AUTHENTICATION_METHOD));
>>>>>>> 61c473e3
    }

    @Test
    public void verifyAuthenticationTypeFoundCustom() {
        final var credentials = new CustomCredential();

        final Map<String, String> added = new HashMap<>();
        added.put(CustomCredential.class.getName(), "FF");

        this.populator.setUserDefinedMappings(added);

        final var builder = CoreAuthenticationTestUtils.getAuthenticationBuilder();
        this.populator.populateAttributes(builder, DefaultAuthenticationTransaction.of(credentials));
        final var auth = builder.build();

        assertEquals(
            "FF",
            auth.getAttributes().get(SamlAuthenticationMetaDataPopulator.ATTRIBUTE_AUTHENTICATION_METHOD));
    }

    private static class CustomCredential implements Credential {

        private static final long serialVersionUID = 8040541789035593268L;

        @Override
        public String getId() {
            return "nobody";
        }
    }

}
<|MERGE_RESOLUTION|>--- conflicted
+++ resolved
@@ -1,90 +1,80 @@
-package org.apereo.cas.support.saml.authentication;
-
-import lombok.extern.slf4j.Slf4j;
-import org.apereo.cas.authentication.Authentication;
-import org.apereo.cas.authentication.AuthenticationBuilder;
-import org.apereo.cas.authentication.CoreAuthenticationTestUtils;
-import org.apereo.cas.authentication.Credential;
-import org.apereo.cas.authentication.DefaultAuthenticationTransaction;
-import org.apereo.cas.authentication.UsernamePasswordCredential;
-import org.junit.Before;
-import org.junit.Test;
-
-import java.util.HashMap;
-import java.util.Map;
-
-import static org.junit.Assert.*;
-
-/**
- * @author Scott Battaglia
- * @since 3.1
- */
-@Slf4j
-public class SamlAuthenticationMetaDataPopulatorTests {
-
-    private SamlAuthenticationMetaDataPopulator populator;
-
-    @Before
-    public void setUp() {
-        this.populator = new SamlAuthenticationMetaDataPopulator();
-    }
-
-    @Test
-    public void verifyAuthenticationTypeFound() {
-        final var credentials = new UsernamePasswordCredential();
-        final var builder = CoreAuthenticationTestUtils.getAuthenticationBuilder();
-        this.populator.populateAttributes(builder, DefaultAuthenticationTransaction.of(credentials));
-        final var auth = builder.build();
-
-        assertEquals(SamlAuthenticationMetaDataPopulator.AUTHN_METHOD_PASSWORD,
-            auth.getAttributes().get(SamlAuthenticationMetaDataPopulator.ATTRIBUTE_AUTHENTICATION_METHOD));
-    }
-
-    @Test
-<<<<<<< HEAD
-    public void verifyAuthenticationTypeNotFound() {
-        final var credentials = new CustomCredential();
-        final var builder = CoreAuthenticationTestUtils.getAuthenticationBuilder();
-        this.populator.populateAttributes(builder, DefaultAuthenticationTransaction.of(credentials));
-        final var auth = builder.build();
-
-        assertNull(auth.getAttributes().get(SamlAuthenticationMetaDataPopulator.ATTRIBUTE_AUTHENTICATION_METHOD));
-=======
-    public void verifyAuthenticationTypeFoundByDefault() {
-        final CustomCredential credentials = new CustomCredential();
-        final AuthenticationBuilder builder = CoreAuthenticationTestUtils.getAuthenticationBuilder();
-        this.populator.populateAttributes(builder, DefaultAuthenticationTransaction.of(credentials));
-        final Authentication auth = builder.build();
-        assertNotNull(auth.getAttributes().get(SamlAuthenticationMetaDataPopulator.ATTRIBUTE_AUTHENTICATION_METHOD));
->>>>>>> 61c473e3
-    }
-
-    @Test
-    public void verifyAuthenticationTypeFoundCustom() {
-        final var credentials = new CustomCredential();
-
-        final Map<String, String> added = new HashMap<>();
-        added.put(CustomCredential.class.getName(), "FF");
-
-        this.populator.setUserDefinedMappings(added);
-
-        final var builder = CoreAuthenticationTestUtils.getAuthenticationBuilder();
-        this.populator.populateAttributes(builder, DefaultAuthenticationTransaction.of(credentials));
-        final var auth = builder.build();
-
-        assertEquals(
-            "FF",
-            auth.getAttributes().get(SamlAuthenticationMetaDataPopulator.ATTRIBUTE_AUTHENTICATION_METHOD));
-    }
-
-    private static class CustomCredential implements Credential {
-
-        private static final long serialVersionUID = 8040541789035593268L;
-
-        @Override
-        public String getId() {
-            return "nobody";
-        }
-    }
-
-}
+package org.apereo.cas.support.saml.authentication;
+
+import lombok.extern.slf4j.Slf4j;
+import org.apereo.cas.authentication.Authentication;
+import org.apereo.cas.authentication.AuthenticationBuilder;
+import org.apereo.cas.authentication.CoreAuthenticationTestUtils;
+import org.apereo.cas.authentication.Credential;
+import org.apereo.cas.authentication.DefaultAuthenticationTransaction;
+import org.apereo.cas.authentication.UsernamePasswordCredential;
+import org.junit.Before;
+import org.junit.Test;
+
+import java.util.HashMap;
+import java.util.Map;
+
+import static org.junit.Assert.*;
+
+/**
+ * @author Scott Battaglia
+ * @since 3.1
+ */
+@Slf4j
+public class SamlAuthenticationMetaDataPopulatorTests {
+
+    private SamlAuthenticationMetaDataPopulator populator;
+
+    @Before
+    public void setUp() {
+        this.populator = new SamlAuthenticationMetaDataPopulator();
+    }
+
+    @Test
+    public void verifyAuthenticationTypeFound() {
+        final var credentials = new UsernamePasswordCredential();
+        final var builder = CoreAuthenticationTestUtils.getAuthenticationBuilder();
+        this.populator.populateAttributes(builder, DefaultAuthenticationTransaction.of(credentials));
+        final var auth = builder.build();
+
+        assertEquals(SamlAuthenticationMetaDataPopulator.AUTHN_METHOD_PASSWORD,
+            auth.getAttributes().get(SamlAuthenticationMetaDataPopulator.ATTRIBUTE_AUTHENTICATION_METHOD));
+    }
+
+    @Test
+    public void verifyAuthenticationTypeFoundByDefault() {
+        final var credentials = new CustomCredential();
+        final var builder = CoreAuthenticationTestUtils.getAuthenticationBuilder();
+        this.populator.populateAttributes(builder, DefaultAuthenticationTransaction.of(credentials));
+        final var auth = builder.build();
+        assertNotNull(auth.getAttributes().get(SamlAuthenticationMetaDataPopulator.ATTRIBUTE_AUTHENTICATION_METHOD));
+    }
+
+    @Test
+    public void verifyAuthenticationTypeFoundCustom() {
+        final var credentials = new CustomCredential();
+
+        final Map<String, String> added = new HashMap<>();
+        added.put(CustomCredential.class.getName(), "FF");
+
+        this.populator.setUserDefinedMappings(added);
+
+        final var builder = CoreAuthenticationTestUtils.getAuthenticationBuilder();
+        this.populator.populateAttributes(builder, DefaultAuthenticationTransaction.of(credentials));
+        final var auth = builder.build();
+
+        assertEquals(
+            "FF",
+            auth.getAttributes().get(SamlAuthenticationMetaDataPopulator.ATTRIBUTE_AUTHENTICATION_METHOD));
+    }
+
+    private static class CustomCredential implements Credential {
+
+        private static final long serialVersionUID = 8040541789035593268L;
+
+        @Override
+        public String getId() {
+            return "nobody";
+        }
+    }
+
+}