--- conflicted
+++ resolved
@@ -41,18 +41,11 @@
     @Override
     public boolean canAuthenticateAsInternal(final String surrogate, final Principal principal, final Service service) {
         try {
-<<<<<<< HEAD
             final var response = HttpUtils.execute(properties.getUrl(), properties.getMethod(),
-                    properties.getBasicAuthUsername(), properties.getBasicAuthPassword(),
-                    CollectionUtils.wrap("surrogate", surrogate, "principal", principal.getId()), new HashMap<>());
-            return response.getStatusLine().getStatusCode() == HttpStatus.ACCEPTED.value();
-=======
-            final HttpResponse response = HttpUtils.execute(properties.getUrl(), properties.getMethod(),
                 properties.getBasicAuthUsername(), properties.getBasicAuthPassword(),
                 CollectionUtils.wrap("surrogate", surrogate, "principal", principal.getId()), new HashMap<>());
             final int statusCode = response.getStatusLine().getStatusCode();
             return HttpStatus.valueOf(statusCode).is2xxSuccessful();
->>>>>>> a93d8e40
         } catch (final Exception e) {
             LOGGER.error(e.getMessage(), e);
         }
@@ -62,15 +55,9 @@
     @Override
     public List<String> getEligibleAccountsForSurrogateToProxy(final String username) {
         try {
-<<<<<<< HEAD
             final var response = HttpUtils.execute(properties.getUrl(), properties.getMethod(),
-                    properties.getBasicAuthUsername(), properties.getBasicAuthPassword(),
-                    CollectionUtils.wrap("principal", username), new HashMap<>());
-=======
-            final HttpResponse response = HttpUtils.execute(properties.getUrl(), properties.getMethod(),
                 properties.getBasicAuthUsername(), properties.getBasicAuthPassword(),
                 CollectionUtils.wrap("principal", username), new HashMap<>());
->>>>>>> a93d8e40
             return MAPPER.readValue(response.getEntity().getContent(), List.class);
         } catch (final Exception e) {
             LOGGER.error(e.getMessage(), e);
