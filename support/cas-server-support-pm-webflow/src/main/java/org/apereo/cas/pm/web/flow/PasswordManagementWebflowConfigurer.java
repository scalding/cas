package org.apereo.cas.pm.web.flow;

import lombok.extern.slf4j.Slf4j;
import org.apereo.cas.configuration.CasConfigurationProperties;
import org.apereo.cas.pm.PasswordChangeBean;
import org.apereo.cas.pm.web.flow.actions.PasswordChangeAction;
import org.apereo.cas.pm.web.flow.actions.SendPasswordResetInstructionsAction;
import org.apereo.cas.util.CollectionUtils;
import org.apereo.cas.web.flow.CasWebflowConfigurer;
import org.apereo.cas.web.flow.CasWebflowConstants;
import org.apereo.cas.web.flow.configurer.AbstractCasWebflowConfigurer;
import org.springframework.context.ApplicationContext;
import org.springframework.webflow.definition.registry.FlowDefinitionRegistry;
import org.springframework.webflow.engine.ActionState;
import org.springframework.webflow.engine.Flow;
import org.springframework.webflow.engine.SubflowState;
import org.springframework.webflow.engine.Transition;
import org.springframework.webflow.engine.TransitionSet;
import org.springframework.webflow.engine.TransitionableState;
import org.springframework.webflow.engine.ViewState;
import org.springframework.webflow.engine.builder.BinderConfiguration;
import org.springframework.webflow.engine.builder.support.FlowBuilderServices;
import org.springframework.webflow.execution.Action;

/**
 * This is {@link PasswordManagementWebflowConfigurer}.
 *
 * @author Misagh Moayyed
 * @since 5.0.0
 */
@Slf4j
public class PasswordManagementWebflowConfigurer extends AbstractCasWebflowConfigurer {
    /**
     * Flow id for password reset.
     */
    public static final String FLOW_ID_PASSWORD_RESET = "pswdreset";

    /**
     * Flow id for password reset.
     */
    public static final String FLOW_VAR_ID_PASSWORD = "password";

    /**
     * Name of parameter that can be supplied to login url to force display of password change during login.
     */
    public static final String DO_CHANGE_PASSWORD_PARAMETER = "doChangePassword";

    private static final String PASSWORD_CHANGE_ACTION = "passwordChangeAction";
    private static final String SEND_PASSWORD_RESET_INSTRUCTIONS_ACTION = "sendInstructions";

    private final Action initPasswordChangeAction;

    public PasswordManagementWebflowConfigurer(final FlowBuilderServices flowBuilderServices,
                                               final FlowDefinitionRegistry loginFlowDefinitionRegistry,
                                               final ApplicationContext applicationContext,
                                               final CasConfigurationProperties casProperties,
                                               final Action initPasswordChangeAction) {
        super(flowBuilderServices, loginFlowDefinitionRegistry, applicationContext, casProperties);
        this.initPasswordChangeAction = initPasswordChangeAction;
    }

    @Override
    protected void doInitialize() {
        final var flow = getLoginFlow();
        if (flow != null) {
            createAccountStatusViewStates(flow);
        }
    }

    private void createAccountStatusViewStates(final Flow flow) {
        createViewState(flow, CasWebflowConstants.VIEW_ID_AUTHENTICATION_BLOCKED, CasWebflowConstants.VIEW_ID_AUTHENTICATION_BLOCKED);
        createViewState(flow, CasWebflowConstants.VIEW_ID_INVALID_WORKSTATION, CasWebflowConstants.VIEW_ID_INVALID_WORKSTATION);
        createViewState(flow, CasWebflowConstants.VIEW_ID_INVALID_AUTHENTICATION_HOURS,
            CasWebflowConstants.VIEW_ID_INVALID_AUTHENTICATION_HOURS);
        createViewState(flow, CasWebflowConstants.VIEW_ID_ACCOUNT_LOCKED, CasWebflowConstants.VIEW_ID_ACCOUNT_LOCKED);
        createViewState(flow, CasWebflowConstants.VIEW_ID_ACCOUNT_DISABLED, CasWebflowConstants.VIEW_ID_ACCOUNT_DISABLED);
        createViewState(flow, CasWebflowConstants.STATE_ID_PASSWORD_UPDATE_SUCCESS, CasWebflowConstants.VIEW_ID_PASSWORD_UPDATE_SUCCESS);

        if (casProperties.getAuthn().getPm().isEnabled()) {
            configurePasswordResetFlow(flow, CasWebflowConstants.VIEW_ID_EXPIRED_PASSWORD);
            configurePasswordResetFlow(flow, CasWebflowConstants.VIEW_ID_MUST_CHANGE_PASSWORD);
            configurePasswordMustChangeForAuthnWarnings(flow);
            configurePasswordExpirationWarning(flow);
            createPasswordResetFlow();
        } else {
            createViewState(flow, CasWebflowConstants.VIEW_ID_EXPIRED_PASSWORD, CasWebflowConstants.VIEW_ID_EXPIRED_PASSWORD);
            createViewState(flow, CasWebflowConstants.VIEW_ID_MUST_CHANGE_PASSWORD, CasWebflowConstants.VIEW_ID_MUST_CHANGE_PASSWORD);
        }
    }
    
    private void configurePasswordExpirationWarning(final Flow flow) {
        final TransitionableState warningState = getTransitionableState(flow, CasWebflowConstants.VIEW_ID_SHOW_AUTHN_WARNING_MSGS);
        warningState.getEntryActionList().add(createEvaluateAction("handlePasswordExpirationWarningMessagesAction"));
    }

    private void configurePasswordMustChangeForAuthnWarnings(final Flow flow) {
        final var warningState = getTransitionableState(flow, CasWebflowConstants.VIEW_ID_SHOW_AUTHN_WARNING_MSGS);
        warningState.getEntryActionList().add(createEvaluateAction("flowScope.pswdChangePostLogin=true"));
        createTransitionForState(warningState, "changePassword", CasWebflowConstants.VIEW_ID_MUST_CHANGE_PASSWORD);
    }

    private void createPasswordResetFlow() {
        final var flow = getLoginFlow();
        if (flow != null) {
            final var autoLogin = casProperties.getAuthn().getPm().isAutoLogin();

            final var state = getState(flow, CasWebflowConstants.STATE_ID_VIEW_LOGIN_FORM, ViewState.class);
            createTransitionForState(state, CasWebflowConstants.TRANSITION_ID_RESET_PASSWORD,
<<<<<<< HEAD
                    CasWebflowConstants.VIEW_ID_SEND_RESET_PASSWORD_ACCT_INFO);
            final var accountInfo = createViewState(flow, CasWebflowConstants.VIEW_ID_SEND_RESET_PASSWORD_ACCT_INFO,
                    CasWebflowConstants.VIEW_ID_SEND_RESET_PASSWORD_ACCT_INFO);
            createTransitionForState(accountInfo, "findAccount", SEND_PASSWORD_RESET_INSTRUCTIONS_ACTION);
            final var sendInst = createActionState(flow, SEND_PASSWORD_RESET_INSTRUCTIONS_ACTION,
                    createEvaluateAction("sendPasswordResetInstructionsAction"));
=======
                CasWebflowConstants.VIEW_ID_SEND_RESET_PASSWORD_ACCT_INFO);
            final ViewState accountInfo = createViewState(flow, CasWebflowConstants.VIEW_ID_SEND_RESET_PASSWORD_ACCT_INFO,
                CasWebflowConstants.VIEW_ID_SEND_RESET_PASSWORD_ACCT_INFO);
            createTransitionForState(accountInfo, "findAccount", SEND_PASSWORD_RESET_INSTRUCTIONS_ACTION);
            final ActionState sendInst = createActionState(flow, SEND_PASSWORD_RESET_INSTRUCTIONS_ACTION,
                createEvaluateAction("sendPasswordResetInstructionsAction"));
>>>>>>> 433659cf
            createTransitionForState(sendInst, CasWebflowConstants.TRANSITION_ID_SUCCESS,
                CasWebflowConstants.VIEW_ID_SENT_RESET_PASSWORD_ACCT_INFO);
            createTransitionForState(sendInst, CasWebflowConstants.TRANSITION_ID_ERROR, accountInfo.getId());
            createViewState(flow, CasWebflowConstants.VIEW_ID_SENT_RESET_PASSWORD_ACCT_INFO,
                CasWebflowConstants.VIEW_ID_SENT_RESET_PASSWORD_ACCT_INFO);

            final var pswdFlow = buildFlow("classpath:/webflow/pswdreset/pswdreset-webflow.xml", FLOW_ID_PASSWORD_RESET);
            createViewState(pswdFlow, "passwordResetErrorView", CasWebflowConstants.VIEW_ID_PASSWORD_RESET_ERROR);
            createViewState(pswdFlow, CasWebflowConstants.STATE_ID_PASSWORD_UPDATE_SUCCESS,
                CasWebflowConstants.VIEW_ID_PASSWORD_UPDATE_SUCCESS);
            configurePasswordResetFlow(pswdFlow, CasWebflowConstants.VIEW_ID_MUST_CHANGE_PASSWORD);
            loginFlowDefinitionRegistry.registerFlowDefinition(pswdFlow);

            final var initializeLoginFormState = getState(flow, CasWebflowConstants.STATE_ID_INIT_LOGIN_FORM, ActionState.class);
            final var originalTargetState = initializeLoginFormState.getTransition(CasWebflowConstants.STATE_ID_SUCCESS).getTargetStateId();
            final var pswdResetSubFlowState = createSubflowState(flow, CasWebflowConstants.STATE_ID_PASSWORD_RESET_SUBFLOW, FLOW_ID_PASSWORD_RESET);

            getTransitionableState(flow, CasWebflowConstants.STATE_ID_REAL_SUBMIT).getEntryActionList()
                .add(createEvaluateAction("flowScope." + DO_CHANGE_PASSWORD_PARAMETER
                    + " = requestParameters." + DO_CHANGE_PASSWORD_PARAMETER + " != null"));

            createDecisionState(flow, CasWebflowConstants.CHECK_FOR_PASSWORD_RESET_TOKEN_ACTION,
                "requestParameters." + SendPasswordResetInstructionsAction.PARAMETER_NAME_TOKEN + " != null",
                CasWebflowConstants.STATE_ID_PASSWORD_RESET_SUBFLOW,
                originalTargetState);
            createTransitionForState(initializeLoginFormState,
                CasWebflowConstants.STATE_ID_SUCCESS,
                CasWebflowConstants.CHECK_FOR_PASSWORD_RESET_TOKEN_ACTION, true);
            createEndState(pswdFlow, CasWebflowConstants.STATE_ID_PASSWORD_RESET_FLOW_COMPLETE);
            createTransitionForState(
                getTransitionableState(pswdFlow, CasWebflowConstants.STATE_ID_PASSWORD_UPDATE_SUCCESS),
                CasWebflowConstants.TRANSITION_ID_PROCEED,
                CasWebflowConstants.STATE_ID_PASSWORD_RESET_FLOW_COMPLETE);
            createEndState(flow, CasWebflowConstants.STATE_ID_REDIRECT_TO_LOGIN, "'" + CasWebflowConfigurer.FLOW_ID_LOGIN + "'", true);

            createTransitionForState(
                pswdResetSubFlowState,
                CasWebflowConstants.STATE_ID_PASSWORD_RESET_FLOW_COMPLETE,
                autoLogin ? CasWebflowConstants.STATE_ID_REAL_SUBMIT : CasWebflowConstants.STATE_ID_REDIRECT_TO_LOGIN);

            createDecisionState(flow,
                CasWebflowConstants.STATE_ID_CHECK_DO_CHANGE_PASSWORD,
                "flowScope." + DO_CHANGE_PASSWORD_PARAMETER + " == true",
                CasWebflowConstants.VIEW_ID_MUST_CHANGE_PASSWORD,
                getTransitionableState(flow, CasWebflowConstants.STATE_ID_REAL_SUBMIT)
                    .getTransition(CasWebflowConstants.TRANSITION_ID_SUCCESS).getTargetStateId())
                .getEntryActionList().add(createEvaluateAction("flowScope.pswdChangePostLogin=true"));

            createTransitionForState(getTransitionableState(flow, CasWebflowConstants.STATE_ID_REAL_SUBMIT),
                CasWebflowConstants.TRANSITION_ID_SUCCESS, CasWebflowConstants.STATE_ID_CHECK_DO_CHANGE_PASSWORD, true);

            createDecisionState(flow,
                CasWebflowConstants.STATE_ID_POST_LOGIN_PASSWORD_CHANGE_CHECK,
                "flowScope.pswdChangePostLogin == true",
                getTransitionableState(flow, CasWebflowConstants.VIEW_ID_SHOW_AUTHN_WARNING_MSGS)
                    .getTransition(CasWebflowConstants.TRANSITION_ID_PROCEED).getTargetStateId(),
                autoLogin ? CasWebflowConstants.STATE_ID_REAL_SUBMIT : CasWebflowConstants.STATE_ID_REDIRECT_TO_LOGIN);

            createTransitionForState(
                getTransitionableState(flow, CasWebflowConstants.STATE_ID_PASSWORD_UPDATE_SUCCESS),
                CasWebflowConstants.TRANSITION_ID_PROCEED,
                CasWebflowConstants.STATE_ID_POST_LOGIN_PASSWORD_CHANGE_CHECK);

        }
    }

    private void configurePasswordResetFlow(final Flow flow, final String id) {
        createFlowVariable(flow, FLOW_VAR_ID_PASSWORD, PasswordChangeBean.class);

        final var binder = createStateBinderConfiguration(CollectionUtils.wrapList(FLOW_VAR_ID_PASSWORD, "confirmedPassword"));
        final var viewState = createViewState(flow, id, id, binder);
        createStateModelBinding(viewState, FLOW_VAR_ID_PASSWORD, PasswordChangeBean.class);

        viewState.getEntryActionList().add(this.initPasswordChangeAction);
        final var transition = createTransitionForState(viewState, CasWebflowConstants.TRANSITION_ID_SUBMIT, PASSWORD_CHANGE_ACTION);
        transition.getAttributes().put("bind", Boolean.TRUE);
        transition.getAttributes().put("validate", Boolean.TRUE);

        createStateDefaultTransition(viewState, id);

<<<<<<< HEAD
        final var pswChangeAction = createActionState(flow, PASSWORD_CHANGE_ACTION, createEvaluateAction(PASSWORD_CHANGE_ACTION));
        pswChangeAction.getTransitionSet().add(
                createTransition(PasswordChangeAction.PASSWORD_UPDATE_SUCCESS, CasWebflowConstants.STATE_ID_PASSWORD_UPDATE_SUCCESS));
        pswChangeAction.getTransitionSet().add(createTransition(CasWebflowConstants.TRANSITION_ID_ERROR, id));
=======
        final ActionState pswChangeAction = createActionState(flow, PASSWORD_CHANGE_ACTION, createEvaluateAction(PASSWORD_CHANGE_ACTION));
        final TransitionSet transitionSet = pswChangeAction.getTransitionSet();
        transitionSet.add(createTransition(PasswordChangeAction.PASSWORD_UPDATE_SUCCESS, CasWebflowConstants.STATE_ID_PASSWORD_UPDATE_SUCCESS));
        transitionSet.add(createTransition(CasWebflowConstants.TRANSITION_ID_ERROR, id));
>>>>>>> 433659cf
    }
}<|MERGE_RESOLUTION|>--- conflicted
+++ resolved
@@ -89,7 +89,7 @@
     }
     
     private void configurePasswordExpirationWarning(final Flow flow) {
-        final TransitionableState warningState = getTransitionableState(flow, CasWebflowConstants.VIEW_ID_SHOW_AUTHN_WARNING_MSGS);
+        final var warningState = getTransitionableState(flow, CasWebflowConstants.VIEW_ID_SHOW_AUTHN_WARNING_MSGS);
         warningState.getEntryActionList().add(createEvaluateAction("handlePasswordExpirationWarningMessagesAction"));
     }
 
@@ -106,21 +106,12 @@
 
             final var state = getState(flow, CasWebflowConstants.STATE_ID_VIEW_LOGIN_FORM, ViewState.class);
             createTransitionForState(state, CasWebflowConstants.TRANSITION_ID_RESET_PASSWORD,
-<<<<<<< HEAD
-                    CasWebflowConstants.VIEW_ID_SEND_RESET_PASSWORD_ACCT_INFO);
+                CasWebflowConstants.VIEW_ID_SEND_RESET_PASSWORD_ACCT_INFO);
             final var accountInfo = createViewState(flow, CasWebflowConstants.VIEW_ID_SEND_RESET_PASSWORD_ACCT_INFO,
-                    CasWebflowConstants.VIEW_ID_SEND_RESET_PASSWORD_ACCT_INFO);
+                CasWebflowConstants.VIEW_ID_SEND_RESET_PASSWORD_ACCT_INFO);
             createTransitionForState(accountInfo, "findAccount", SEND_PASSWORD_RESET_INSTRUCTIONS_ACTION);
             final var sendInst = createActionState(flow, SEND_PASSWORD_RESET_INSTRUCTIONS_ACTION,
-                    createEvaluateAction("sendPasswordResetInstructionsAction"));
-=======
-                CasWebflowConstants.VIEW_ID_SEND_RESET_PASSWORD_ACCT_INFO);
-            final ViewState accountInfo = createViewState(flow, CasWebflowConstants.VIEW_ID_SEND_RESET_PASSWORD_ACCT_INFO,
-                CasWebflowConstants.VIEW_ID_SEND_RESET_PASSWORD_ACCT_INFO);
-            createTransitionForState(accountInfo, "findAccount", SEND_PASSWORD_RESET_INSTRUCTIONS_ACTION);
-            final ActionState sendInst = createActionState(flow, SEND_PASSWORD_RESET_INSTRUCTIONS_ACTION,
                 createEvaluateAction("sendPasswordResetInstructionsAction"));
->>>>>>> 433659cf
             createTransitionForState(sendInst, CasWebflowConstants.TRANSITION_ID_SUCCESS,
                 CasWebflowConstants.VIEW_ID_SENT_RESET_PASSWORD_ACCT_INFO);
             createTransitionForState(sendInst, CasWebflowConstants.TRANSITION_ID_ERROR, accountInfo.getId());
@@ -201,16 +192,9 @@
 
         createStateDefaultTransition(viewState, id);
 
-<<<<<<< HEAD
         final var pswChangeAction = createActionState(flow, PASSWORD_CHANGE_ACTION, createEvaluateAction(PASSWORD_CHANGE_ACTION));
-        pswChangeAction.getTransitionSet().add(
-                createTransition(PasswordChangeAction.PASSWORD_UPDATE_SUCCESS, CasWebflowConstants.STATE_ID_PASSWORD_UPDATE_SUCCESS));
-        pswChangeAction.getTransitionSet().add(createTransition(CasWebflowConstants.TRANSITION_ID_ERROR, id));
-=======
-        final ActionState pswChangeAction = createActionState(flow, PASSWORD_CHANGE_ACTION, createEvaluateAction(PASSWORD_CHANGE_ACTION));
-        final TransitionSet transitionSet = pswChangeAction.getTransitionSet();
+        final var transitionSet = pswChangeAction.getTransitionSet();
         transitionSet.add(createTransition(PasswordChangeAction.PASSWORD_UPDATE_SUCCESS, CasWebflowConstants.STATE_ID_PASSWORD_UPDATE_SUCCESS));
         transitionSet.add(createTransition(CasWebflowConstants.TRANSITION_ID_ERROR, id));
->>>>>>> 433659cf
     }
 }