package org.apereo.cas.pm.web.flow.actions;

import lombok.RequiredArgsConstructor;
import lombok.extern.slf4j.Slf4j;
import org.apache.commons.lang3.StringUtils;
import org.apereo.cas.configuration.CasConfigurationProperties;
import org.apereo.cas.configuration.model.support.email.EmailProperties;
import org.apereo.cas.configuration.model.support.pm.PasswordManagementProperties;
import org.apereo.cas.pm.PasswordManagementService;
import org.apereo.cas.util.io.CommunicationsManager;
import org.apereo.cas.web.flow.CasWebflowConfigurer;
import org.apereo.cas.web.support.WebUtils;
import org.springframework.webflow.action.AbstractAction;
import org.springframework.webflow.execution.Event;
import org.springframework.webflow.execution.RequestContext;

import javax.servlet.http.HttpServletRequest;

/**
 * This is {@link SendPasswordResetInstructionsAction}.
 *
 * @author Misagh Moayyed
 * @since 5.0.0
 */
@Slf4j
@RequiredArgsConstructor
public class SendPasswordResetInstructionsAction extends AbstractAction {
    /**
     * Param name for the token.
     */
    public static final String PARAMETER_NAME_TOKEN = "pswdrst";

    private final CasConfigurationProperties casProperties;
    private final CommunicationsManager communicationsManager;
    private final PasswordManagementService passwordManagementService;

    @Override
    protected Event doExecute(final RequestContext requestContext) {
        communicationsManager.validate();
        if (!communicationsManager.isMailSenderDefined()) {
            return error();
        }
        final var pm = casProperties.getAuthn().getPm();
        final var request = WebUtils.getHttpServletRequestFromExternalWebflowContext(requestContext);
        final var username = request.getParameter("username");
        if (StringUtils.isBlank(username)) {
            LOGGER.warn("No username is provided");
            return error();
        }

        final var to = passwordManagementService.findEmail(username);
        if (StringUtils.isBlank(to)) {
            LOGGER.warn("No recipient is provided");
            return error();
        }

        final var url = buildPasswordResetUrl(username, passwordManagementService, casProperties);

        LOGGER.debug("Generated password reset URL [{}]; Link is only active for the next [{}] minute(s)", url,
            pm.getReset().getExpirationMinutes());
        if (sendPasswordResetEmailToAccount(to, url)) {
            return success();
        }
        LOGGER.error("Failed to notify account [{}]", to);
        return error();
    }

    /**
     * Utility method to generate a password reset URL.
     *
     * @param username                  username
     * @param passwordManagementService passwordManagementService
     * @param casProperties             casProperties
     * @return URL a user can use to start the password reset process
     */
    public static String buildPasswordResetUrl(final String username,
<<<<<<< HEAD
                                               final PasswordManagementService passwordManagementService, final CasConfigurationProperties casProperties) {
        final var token = passwordManagementService.createToken(username);
=======
                                               final PasswordManagementService passwordManagementService,
                                               final CasConfigurationProperties casProperties) {
        final String token = passwordManagementService.createToken(username);
>>>>>>> 51cf2cff
        return casProperties.getServer().getPrefix()
            .concat('/' + CasWebflowConfigurer.FLOW_ID_LOGIN + '?' + PARAMETER_NAME_TOKEN + '=').concat(token);
    }

    /**
     * Send password reset email to account.
     *
     * @param to  the to
     * @param url the url
     * @return true/false
     */
    protected boolean sendPasswordResetEmailToAccount(final String to, final String url) {
        final var reset = casProperties.getAuthn().getPm().getReset().getMail();
        final var text = String.format(reset.getText(), url);
        return this.communicationsManager.email(text, reset.getFrom(),
            reset.getSubject(),
            to,
            reset.getCc(),
            reset.getBcc());
    }
}<|MERGE_RESOLUTION|>--- conflicted
+++ resolved
@@ -74,14 +74,8 @@
      * @return URL a user can use to start the password reset process
      */
     public static String buildPasswordResetUrl(final String username,
-<<<<<<< HEAD
-                                               final PasswordManagementService passwordManagementService, final CasConfigurationProperties casProperties) {
+                                               final PasswordManagementService passwordManagementService,
         final var token = passwordManagementService.createToken(username);
-=======
-                                               final PasswordManagementService passwordManagementService,
-                                               final CasConfigurationProperties casProperties) {
-        final String token = passwordManagementService.createToken(username);
->>>>>>> 51cf2cff
         return casProperties.getServer().getPrefix()
             .concat('/' + CasWebflowConfigurer.FLOW_ID_LOGIN + '?' + PARAMETER_NAME_TOKEN + '=').concat(token);
     }
