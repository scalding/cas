package org.apereo.cas.digest.util;

import lombok.experimental.UtilityClass;
import lombok.extern.slf4j.Slf4j;
import org.apache.commons.codec.digest.DigestUtils;
import org.apache.commons.lang3.StringUtils;
import org.apache.http.impl.auth.DigestScheme;
import org.apereo.cas.util.RandomUtils;

import java.security.SecureRandom;
import java.time.ZonedDateTime;

/**
 * This is {@link DigestAuthenticationUtils}.
 *
 * @author Misagh Moayyed
 * @since 5.0.0
 */
@Slf4j
@UtilityClass
public class DigestAuthenticationUtils {

    /**
     * Create nonce string.
     *
     * @return the nonce
     */
    public static String createNonce() {
        final var fmtDate = ZonedDateTime.now().toString();
        final var rand = RandomUtils.getNativeInstance();
        final Integer randomInt = rand.nextInt();
        return DigestUtils.md5Hex(fmtDate + randomInt);
    }

    /**
     * Create cnonce string.
     *
     * @return the cnonce
     */
    public static String createCnonce() {
        return DigestScheme.createCnonce();
    }

    /**
     * Create opaque.
     *
     * @param domain the domain
     * @param nonce  the nonce
     * @return the opaque
     */
    public static String createOpaque(final String domain, final String nonce) {
        return DigestUtils.md5Hex(domain + nonce);
    }

    /**
     * Create authenticate header, containing the realm, nonce, opaque, etc.
     *
     * @param realm      the realm
     * @param authMethod the auth method
     * @param nonce      the nonce
     * @return the header string
     */
    public static String createAuthenticateHeader(final String realm, final String authMethod, final String nonce) {
<<<<<<< HEAD
        final var stringBuilder = new StringBuilder("Digest realm=\"").append(realm).append("\",");
=======
        final StringBuilder stringBuilder = new StringBuilder("Digest realm=\"")
            .append(realm).append("\",");
>>>>>>> 2ce970c9
        if (StringUtils.isNotBlank(authMethod)) {
            stringBuilder.append("qop=").append(authMethod).append(',');
        }
        return stringBuilder.append("nonce=\"").append(nonce)
                .append("\",opaque=\"").append(createOpaque(realm, nonce))
                .append('"')
                .toString();
    }
}<|MERGE_RESOLUTION|>--- conflicted
+++ resolved
@@ -61,12 +61,8 @@
      * @return the header string
      */
     public static String createAuthenticateHeader(final String realm, final String authMethod, final String nonce) {
-<<<<<<< HEAD
-        final var stringBuilder = new StringBuilder("Digest realm=\"").append(realm).append("\",");
-=======
         final StringBuilder stringBuilder = new StringBuilder("Digest realm=\"")
             .append(realm).append("\",");
->>>>>>> 2ce970c9
         if (StringUtils.isNotBlank(authMethod)) {
             stringBuilder.append("qop=").append(authMethod).append(',');
         }
