--- conflicted
+++ resolved
@@ -44,49 +44,15 @@
                 }
             }
         });
-<<<<<<< HEAD
-        final var point = builder.time(System.currentTimeMillis(), TimeUnit.MILLISECONDS).build();
-        influxDbConnectionFactory.write(point);
-=======
 
 
-        final Point point = builder.time(System.currentTimeMillis(), TimeUnit.MILLISECONDS).build();
         influxDbConnectionFactory.writeBatch(point);
->>>>>>> d26d01e4
     }
 
     @Override
     public Collection<? extends CasEvent> load() {
         final List<CasEvent> events = new ArrayList<>();
-<<<<<<< HEAD
         final var results = influxDbConnectionFactory.query(MEASUREMENT);
-        results.getResults().forEach(r -> r.getSeries().forEach(s -> {
-            try {
-                final var it = s.getValues().iterator();
-                while (it.hasNext()) {
-                    final var event = new CasEvent();
-                    final var row = it.next();
-                    for (var i = 0; i < s.getColumns().size(); i++) {
-                        final var colName = s.getColumns().get(i);
-                        switch (colName) {
-                            case "time":
-                                break;
-                            case "id":
-                                event.putId(row.get(i).toString());
-                                break;
-                            case "type":
-                                event.setType(row.get(i).toString());
-                                break;
-                            case "principalId":
-                                event.setPrincipalId(row.get(i).toString());
-                                break;
-                            case "creationTime":
-                                event.setCreationTime(row.get(i).toString());
-                                break;
-                            default:
-                                event.put(colName, row.get(i).toString());
-=======
-        final QueryResult results = influxDbConnectionFactory.query(MEASUREMENT);
         results.getResults()
             .stream()
             .filter(r -> r.getSeries() != null)
@@ -127,7 +93,6 @@
 
                         if (StringUtils.isNotBlank(event.getType()) && StringUtils.isNotBlank(event.getPrincipalId()) && StringUtils.isNotBlank(event.getId())) {
                             events.add(event);
->>>>>>> d26d01e4
                         }
                     }
                 } catch (final Exception e) {
