--- conflicted
+++ resolved
@@ -23,17 +23,11 @@
  * @since 3.0.0
  */
 public class QueryDatabaseAuthenticationHandler extends AbstractJdbcUsernamePasswordAuthenticationHandler {
-<<<<<<< HEAD
     
-    private String sql;
-=======
-
     private final String sql;
-
     public QueryDatabaseAuthenticationHandler(final String sql) {
         this.sql = sql;
     }
->>>>>>> 0a8bf42e
 
     @Override
     protected HandlerResult authenticateUsernamePasswordInternal(final UsernamePasswordCredential credential, final String originalPassword)
