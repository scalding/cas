--- conflicted
+++ resolved
@@ -197,14 +197,8 @@
             val subject = authentication.getPrincipal().getId();
             introspect.setSub(subject);
             introspect.setUniqueSecurityName(subject);
-<<<<<<< HEAD
-            val issuedAt = ticket.getCreationTime().toInstant().getEpochSecond();
-            introspect.setExp(issuedAt + ticket.getExpirationPolicy().getTimeToLive());
-            introspect.setIat(issuedAt);
-=======
             introspect.setIat(ticket.getCreationTime().toInstant().getEpochSecond());
             introspect.setExp(introspect.getIat() + ticket.getExpirationPolicy().getTimeToLive());
->>>>>>> 3469079d
 
             val methods = authentication.getAttributes().get(AuthenticationManager.AUTHENTICATION_METHOD_ATTRIBUTE);
             val realmNames = CollectionUtils.toCollection(methods)
