package org.apereo.cas.cosmosdb;

import com.microsoft.azure.documentdb.ConnectionPolicy;
import com.microsoft.azure.documentdb.ConsistencyLevel;
import com.microsoft.azure.documentdb.DocumentClient;
import com.microsoft.azure.spring.data.documentdb.DocumentDbFactory;
import com.microsoft.azure.spring.data.documentdb.common.GetHashMac;
import com.microsoft.azure.spring.data.documentdb.core.DocumentDbTemplate;
import com.microsoft.azure.spring.data.documentdb.core.convert.MappingDocumentDbConverter;
import com.microsoft.azure.spring.data.documentdb.core.mapping.DocumentDbMappingContext;
import lombok.RequiredArgsConstructor;
import lombok.SneakyThrows;
import lombok.extern.slf4j.Slf4j;
import org.apache.commons.lang3.StringUtils;
import org.apereo.cas.configuration.model.support.cosmosdb.BaseCosmosDbProperties;
import org.springframework.boot.autoconfigure.domain.EntityScanner;
import org.springframework.context.ApplicationContext;
import org.springframework.data.annotation.Persistent;

/**
 * This is {@link CosmosDbObjectFactory}.
 *
 * @author Misagh Moayyed
 * @since 5.2.0
 */
@Slf4j
@RequiredArgsConstructor
public class CosmosDbObjectFactory {
    private static final String USER_AGENT_SUFFIX = "spring-boot-starter/0.2.0";

    private final ApplicationContext applicationContext;

    /**
     * Create document client.
     *
     * @param properties the properties
     * @return the document client
     */
    public DocumentClient createDocumentClient(final BaseCosmosDbProperties properties) {
        final var policy = ConnectionPolicy.GetDefault();
        var userAgent = (policy.getUserAgentSuffix() == null
            ? StringUtils.EMPTY
            : ";" + policy.getUserAgentSuffix()) + ";" + USER_AGENT_SUFFIX;
        if (properties.isAllowTelemetry() && GetHashMac.getHashMac() != null) {
            userAgent += ";" + GetHashMac.getHashMac();
        }
        policy.setUserAgentSuffix(userAgent);
        return new DocumentClient(properties.getUri(), properties.getKey(), policy,
            ConsistencyLevel.valueOf(properties.getConsistencyLevel()));
    }

    /**
     * Create document db factory.
     *
     * @param properties the properties
     * @return the document db factory
     */
    public DocumentDbFactory createDocumentDbFactory(final BaseCosmosDbProperties properties) {
        final var documentClient = createDocumentClient(properties);
        return new DocumentDbFactory(documentClient);
    }

    /**
<<<<<<< HEAD
     * Document db template.
     *
     * @param properties the properties
     * @return the document db template
     */
    public DocumentDbTemplate createDocumentDbTemplate(final BaseCosmosDbProperties properties) {
        final var documentDbFactory = createDocumentDbFactory(properties);
        final var documentDbMappingContext = createDocumentDbMappingContext();
        final var mappingDocumentDbConverter = createMappingDocumentDbConverter(documentDbMappingContext);
        return new DocumentDbTemplate(documentDbFactory, mappingDocumentDbConverter, properties.getDatabase());
    }

    /**
=======
>>>>>>> 8bcc657d
     * Create document db template document db template.
     *
     * @param documentDbFactory the document db factory
     * @param properties        the properties
     * @return the document db template
     */
    public DocumentDbTemplate createDocumentDbTemplate(final DocumentDbFactory documentDbFactory,
                                                       final BaseCosmosDbProperties properties) {
        final var documentDbMappingContext = createDocumentDbMappingContext();
        final var mappingDocumentDbConverter = createMappingDocumentDbConverter(documentDbMappingContext);
        return new DocumentDbTemplate(documentDbFactory, mappingDocumentDbConverter, properties.getDatabase());
    }

    /**
     * Create document db mapping context.
     *
     * @return the document db mapping context
     */
    @SneakyThrows
    public DocumentDbMappingContext createDocumentDbMappingContext() {
        final var documentDbMappingContext = new DocumentDbMappingContext();
        documentDbMappingContext.setInitialEntitySet(new EntityScanner(applicationContext).scan(Persistent.class));
        return documentDbMappingContext;
    }

    /**
     * Create mapping document db converter.
     *
     * @param documentDbMappingContext the document db mapping context
     * @return the mapping document db converter
     */
    private MappingDocumentDbConverter createMappingDocumentDbConverter(final DocumentDbMappingContext documentDbMappingContext) {
        return new MappingDocumentDbConverter(documentDbMappingContext);
    }

    /**
     * Gets database link.
     *
     * @param databaseName the database name
     * @return the database link
     */
    public static String getDatabaseLink(final String databaseName) {
        return "dbs/" + databaseName;
    }

    /**
     * Gets collection link.
     *
     * @param databaseName   the database name
     * @param collectionName the collection name
     * @return the collection link
     */
    public static String getCollectionLink(final String databaseName, final String collectionName) {
        return getDatabaseLink(databaseName) + "/colls/" + collectionName;
    }

    /**
     * Gets document link.
     *
     * @param databaseName   the database name
     * @param collectionName the collection name
     * @param documentId     the document id
     * @return the document link
     */
    public static String getDocumentLink(final String databaseName, final String collectionName, final String documentId) {
        return getCollectionLink(databaseName, collectionName) + "/docs/" + documentId;
    }
}<|MERGE_RESOLUTION|>--- conflicted
+++ resolved
@@ -61,22 +61,6 @@
     }
 
     /**
-<<<<<<< HEAD
-     * Document db template.
-     *
-     * @param properties the properties
-     * @return the document db template
-     */
-    public DocumentDbTemplate createDocumentDbTemplate(final BaseCosmosDbProperties properties) {
-        final var documentDbFactory = createDocumentDbFactory(properties);
-        final var documentDbMappingContext = createDocumentDbMappingContext();
-        final var mappingDocumentDbConverter = createMappingDocumentDbConverter(documentDbMappingContext);
-        return new DocumentDbTemplate(documentDbFactory, mappingDocumentDbConverter, properties.getDatabase());
-    }
-
-    /**
-=======
->>>>>>> 8bcc657d
      * Create document db template document db template.
      *
      * @param documentDbFactory the document db factory
