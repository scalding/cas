description = "Apereo CAS MongoDB Ticket Registry"
dependencies {
    implementation project(":core:cas-server-core-tickets-api")
    implementation project(":core:cas-server-core-util-api")
    implementation project(":core:cas-server-core-tickets")
    implementation project(":core:cas-server-core-configuration-api")
    implementation project(":support:cas-server-support-mongo-core")
    
    api project(":api:cas-server-core-api-logout")
<<<<<<< HEAD

    implementation libraries.caffein
=======
    
>>>>>>> bdc918c3
    implementation libraries.mongo
    
    testImplementation project(path: ":core:cas-server-core-tickets", configuration: "tests")
    testImplementation project(path: ":core:cas-server-core-util", configuration: "tests")
    testImplementation project(path: ":core:cas-server-core-authentication", configuration: "tests")
    testImplementation project(path: ":core:cas-server-core-authentication-api", configuration: "tests")
    testImplementation project(path: ":core:cas-server-core-services", configuration: "tests")
    
    testImplementation project(":support:cas-server-support-person-directory")
    testImplementation project(":core:cas-server-core")
    testImplementation project(":core:cas-server-core-tickets")
    testImplementation project(":core:cas-server-core-authentication-api")
    testImplementation project(":core:cas-server-core-web")
    testImplementation project(":core:cas-server-core-authentication")
    testImplementation project(":core:cas-server-core-util")
    testImplementation project(":core:cas-server-core-authentication-attributes")
    testImplementation project(":core:cas-server-core-logout-api")
    testImplementation project(":core:cas-server-core-logout")
    testImplementation project(":core:cas-server-core-configuration")
    testImplementation project(path: ":core:cas-server-core-services")
    
}<|MERGE_RESOLUTION|>--- conflicted
+++ resolved
@@ -7,12 +7,8 @@
     implementation project(":support:cas-server-support-mongo-core")
     
     api project(":api:cas-server-core-api-logout")
-<<<<<<< HEAD
-
+    
     implementation libraries.caffein
-=======
-    
->>>>>>> bdc918c3
     implementation libraries.mongo
     
     testImplementation project(path: ":core:cas-server-core-tickets", configuration: "tests")
