--- conflicted
+++ resolved
@@ -64,39 +64,23 @@
     }
 
     @Test
-<<<<<<< HEAD
-    public void noServiceProvided() throws Exception {
+    public void noServiceProvided() {
         final var mockRequestContext = new MockRequestContext();
         final var event = this.serviceAuthorizationCheck.doExecute(mockRequestContext);
-=======
-    public void noServiceProvided() {
-        final MockRequestContext mockRequestContext = new MockRequestContext();
-        final Event event = this.serviceAuthorizationCheck.doExecute(mockRequestContext);
->>>>>>> 7fcd5d62
         assertEquals("success", event.getId());
     }
 
     @Test
-<<<<<<< HEAD
-    public void authorizedServiceProvided() throws Exception {
+    public void authorizedServiceProvided() {
         final var mockRequestContext = new MockRequestContext();
-=======
-    public void authorizedServiceProvided() {
-        final MockRequestContext mockRequestContext = new MockRequestContext();
->>>>>>> 7fcd5d62
         mockRequestContext.getFlowScope().put("service", this.authorizedService);
         final var event = this.serviceAuthorizationCheck.doExecute(mockRequestContext);
         assertEquals("success", event.getId());
     }
 
     @Test
-<<<<<<< HEAD
-    public void unauthorizedServiceProvided() throws Exception {
+    public void unauthorizedServiceProvided() {
         final var mockRequestContext = new MockRequestContext();
-=======
-    public void unauthorizedServiceProvided() {
-        final MockRequestContext mockRequestContext = new MockRequestContext();
->>>>>>> 7fcd5d62
         mockRequestContext.getFlowScope().put("service", this.unauthorizedService);
 
         this.thrown.expect(UnauthorizedServiceException.class);
@@ -107,13 +91,8 @@
     }
 
     @Test
-<<<<<<< HEAD
-    public void serviceThatIsNotRegisteredProvided() throws Exception {
+    public void serviceThatIsNotRegisteredProvided() {
         final var mockRequestContext = new MockRequestContext();
-=======
-    public void serviceThatIsNotRegisteredProvided() {
-        final MockRequestContext mockRequestContext = new MockRequestContext();
->>>>>>> 7fcd5d62
         mockRequestContext.getFlowScope().put("service", this.undefinedService);
 
         this.thrown.expect(UnauthorizedServiceException.class);
