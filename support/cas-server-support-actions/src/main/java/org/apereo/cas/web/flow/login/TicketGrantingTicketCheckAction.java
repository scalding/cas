--- conflicted
+++ resolved
@@ -32,18 +32,10 @@
      */
     @Override
     public Event doExecute(final RequestContext requestContext) {
-<<<<<<< HEAD
         final var tgtId = WebUtils.getTicketGrantingTicketId(requestContext);
-        if (!StringUtils.hasText(tgtId)) {
-            return new Event(this, NOT_EXISTS);
-        }
-        var eventId = INVALID;
-=======
-        final String tgtId = WebUtils.getTicketGrantingTicketId(requestContext);
         if (StringUtils.isBlank(tgtId)) {
             return new Event(this, CasWebflowConstants.TRANSITION_ID_TGT_NOT_EXISTS);
         }
->>>>>>> abacec24
         try {
             final var ticket = this.centralAuthenticationService.getTicket(tgtId, Ticket.class);
             if (ticket != null && !ticket.isExpired()) {
