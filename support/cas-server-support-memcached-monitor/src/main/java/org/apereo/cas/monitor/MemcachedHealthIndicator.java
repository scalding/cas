--- conflicted
+++ resolved
@@ -31,11 +31,7 @@
     @Override
     protected void doHealthCheck(final Health.Builder builder) {
         try {
-<<<<<<< HEAD
-            final var client = getClientFromPool();
-=======
             final MemcachedClient client = (MemcachedClient) getClientFromPool();
->>>>>>> a93d8e40
             if (client.getAvailableServers().isEmpty()) {
                 LOGGER.warn("No available memcached servers can be found");
                 builder.outOfService().withDetail("message", "No memcached servers available.");
