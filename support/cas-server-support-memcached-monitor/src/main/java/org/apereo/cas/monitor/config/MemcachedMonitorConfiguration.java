--- conflicted
+++ resolved
@@ -44,22 +44,13 @@
 
     @Bean
     public HealthIndicator memcachedHealthIndicator() {
-<<<<<<< HEAD
-        final var memcached = casProperties.getMonitor().getMemcached();
-        final var factory = new MemcachedPooledClientConnectionFactory(memcached, memcachedMonitorTranscoder());
-        final ObjectPool<MemcachedClientIF> pool = new GenericObjectPool<>(factory);
-        return new MemcachedHealthIndicator(pool,
-            casProperties.getMonitor().getWarn().getEvictionThreshold(),
-            casProperties.getMonitor().getWarn().getThreshold());
-=======
         return new MemcachedHealthIndicator(memcachedHealthClientPool(), casProperties);
     }
 
     @Bean
     public ObjectPool<MemcachedClientIF> memcachedHealthClientPool() {
-        final MonitorProperties.Memcached memcached = casProperties.getMonitor().getMemcached();
-        final MemcachedPooledClientConnectionFactory factory = new MemcachedPooledClientConnectionFactory(memcached, memcachedMonitorTranscoder());
         return new GenericObjectPool<>(factory);
->>>>>>> a93d8e40
+            casProperties.getMonitor().getWarn().getEvictionThreshold(),
+            casProperties.getMonitor().getWarn().getThreshold());
     }
 }