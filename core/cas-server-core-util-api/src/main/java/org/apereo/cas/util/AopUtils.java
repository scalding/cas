package org.apereo.cas.util;

import lombok.experimental.UtilityClass;
import lombok.extern.slf4j.Slf4j;
import org.aspectj.lang.JoinPoint;


/**
 * Utility class to assist with AOP operations.
 *
 * @author Marvin S. Addison
 * @since 3.4
 *
 */
@Slf4j
@UtilityClass
public class AopUtils {

    /**
     * Unwraps a join point that may be nested due to layered proxies.
     *
     * @param point Join point to unwrap.
     * @return Innermost join point; if not nested, simply returns the argument.
     */
    public static JoinPoint unWrapJoinPoint(final JoinPoint point) {
<<<<<<< HEAD
        var naked = point;
        while (naked.getArgs().length > 0 && naked.getArgs()[0] instanceof JoinPoint) {
=======
        JoinPoint naked = point;
        while (naked.getArgs() != null && naked.getArgs().length > 0 && naked.getArgs()[0] instanceof JoinPoint) {
>>>>>>> a93d8e40
            naked = (JoinPoint) naked.getArgs()[0];
        }
        return naked;
    }
}<|MERGE_RESOLUTION|>--- conflicted
+++ resolved
@@ -23,13 +23,8 @@
      * @return Innermost join point; if not nested, simply returns the argument.
      */
     public static JoinPoint unWrapJoinPoint(final JoinPoint point) {
-<<<<<<< HEAD
         var naked = point;
-        while (naked.getArgs().length > 0 && naked.getArgs()[0] instanceof JoinPoint) {
-=======
-        JoinPoint naked = point;
         while (naked.getArgs() != null && naked.getArgs().length > 0 && naked.getArgs()[0] instanceof JoinPoint) {
->>>>>>> a93d8e40
             naked = (JoinPoint) naked.getArgs()[0];
         }
         return naked;
