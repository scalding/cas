package org.apereo.cas.util.http;

import com.github.axet.wget.SpeedInfo;
import com.github.axet.wget.WGet;
import com.github.axet.wget.info.DownloadInfo;
import lombok.AllArgsConstructor;
import lombok.SneakyThrows;
import lombok.extern.slf4j.Slf4j;
import org.apache.commons.io.FileUtils;
import org.springframework.core.io.Resource;

import java.io.File;
import java.util.concurrent.atomic.AtomicBoolean;

/**
 * Abstraction for a message that is sent to an http endpoint.
 *
 * @author Misagh Moayyed
 * @since 5.1.0
 */
@Slf4j
@AllArgsConstructor
public class HttpClientMultiThreadedDownloader {
    private final Resource resourceToDownload;
    private final File targetDestination;

    /**
     * Download.
     */
    @SneakyThrows
    public void download() {
        final var stop = new AtomicBoolean(false);
        final var info = new DownloadInfo(resourceToDownload.getURL());
        final var status = new DownloadStatusListener(info);

        info.extract(stop, status);

        info.enableMultipart();

<<<<<<< HEAD
        // create downloader
        final var w = new WGet(info, this.targetDestination);
=======
        final WGet w = new WGet(info, this.targetDestination);
>>>>>>> a93d8e40

        status.speedInfo.start(0);

        LOGGER.info("Starting to download resource [{}] into [{}]", this.resourceToDownload, targetDestination);
        w.download(stop, status);

    }

    private static class DownloadStatusListener implements Runnable {
        private final DownloadInfo info;
        private final SpeedInfo speedInfo = new SpeedInfo();
        private long last;

        /**
         * Instantiates a new Download status listener.
         *
         * @param info the info
         */
        DownloadStatusListener(final DownloadInfo info) {
            this.info = info;
        }

        @Override
        public void run() {

            switch (info.getState()) {
                case DONE:
                    speedInfo.end(info.getCount());
                    LOGGER.info("Download completed. [{}] average speed ([{}])", info.getState(),
                        FileUtils.byteCountToDisplaySize(speedInfo.getAverageSpeed()));
                    break;

                case RETRYING:
                    LOGGER.debug("[{}] retry: [{}], delay: [{}]", info.getState(), info.getRetry(), info.getDelay());
                    break;

                case DOWNLOADING:
                    speedInfo.step(info.getCount());
                    final var now = System.currentTimeMillis();
                    if (now - 1_000 > last) {
                        last = now;

                        final var partBuilder = new StringBuilder();
                        if (info.getParts() != null) {
                            info.getParts().forEach(p -> {
                                switch (p.getState()) {
                                    case DOWNLOADING:
                                        partBuilder.append(String.format("Part#%d(%.2f) ", p.getNumber(),
                                            p.getCount() / (float) p.getLength()));
                                        break;
                                    case ERROR:
                                    case RETRYING:
                                        partBuilder.append(String.format("Part#%d(%s) ", p.getNumber(),
                                            p.getException().getMessage() + " r:" + p.getRetry() + " d:" + p.getDelay()));
                                        break;
                                    default:
                                        break;
                                }
                            });
                        }

                        final var p = info.getCount() / (float) info.getLength();
                        LOGGER.debug(String.format("%.2f %s (%s / %s)", p, partBuilder.toString(),
                            FileUtils.byteCountToDisplaySize(speedInfo.getCurrentSpeed()),
                            FileUtils.byteCountToDisplaySize(speedInfo.getAverageSpeed())));
                    }
                    break;

                case EXTRACTING:
                case EXTRACTING_DONE:
                default:
                    LOGGER.debug(info.getState().toString());
                    break;
            }
        }
    }
}<|MERGE_RESOLUTION|>--- conflicted
+++ resolved
@@ -29,20 +29,15 @@
      */
     @SneakyThrows
     public void download() {
-        final var stop = new AtomicBoolean(false);
-        final var info = new DownloadInfo(resourceToDownload.getURL());
-        final var status = new DownloadStatusListener(info);
+        final AtomicBoolean stop = new AtomicBoolean(false);
+        final DownloadInfo info = new DownloadInfo(resourceToDownload.getURL());
+        final DownloadStatusListener status = new DownloadStatusListener(info);
 
         info.extract(stop, status);
 
         info.enableMultipart();
 
-<<<<<<< HEAD
-        // create downloader
         final var w = new WGet(info, this.targetDestination);
-=======
-        final WGet w = new WGet(info, this.targetDestination);
->>>>>>> a93d8e40
 
         status.speedInfo.start(0);
 
