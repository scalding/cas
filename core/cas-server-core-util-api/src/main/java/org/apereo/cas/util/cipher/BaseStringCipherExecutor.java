package org.apereo.cas.util.cipher;

import lombok.NoArgsConstructor;
import lombok.extern.slf4j.Slf4j;
import org.apache.commons.lang3.StringUtils;
import org.apereo.cas.CipherExecutor;
import org.apereo.cas.util.EncodingUtils;
import org.apereo.cas.util.ResourceUtils;
import org.apereo.cas.util.crypto.PublicKeyFactoryBean;
import org.jose4j.jwe.KeyManagementAlgorithmIdentifiers;
import org.jose4j.keys.RsaKeyUtil;
import org.springframework.core.io.Resource;

import java.io.Serializable;
import java.nio.charset.StandardCharsets;
import java.security.Key;

/**
 * The {@link BaseStringCipherExecutor} is the default
 * implementation of {@link CipherExecutor}. It provides
 * a facade API to encrypt, sign, and verify values.
 *
 * @author Misagh Moayyed
 * @since 4.1
 */
@Slf4j
@NoArgsConstructor
public abstract class BaseStringCipherExecutor extends AbstractCipherExecutor<Serializable, String> {

    private static final int ENCRYPTION_KEY_SIZE = 256;

    private static final int SIGNING_KEY_SIZE = 512;

    private String encryptionAlgorithm = KeyManagementAlgorithmIdentifiers.DIRECT;

    private String contentEncryptionAlgorithmIdentifier;

    private Key secretKeyEncryptionKey;

    private boolean encryptionEnabled = true;

    /**
     * Instantiates a new cipher.
     * <p>Note that in order to customize the encryption algorithms,
     * you will need to download and install the JCE Unlimited Strength Jurisdiction
     * Policy File into your Java installation.</p>
     *
     * @param secretKeyEncryption the secret key encryption; must be represented as a octet sequence JSON Web Key (JWK)
     * @param secretKeySigning    the secret key signing; must be represented as a octet sequence JSON Web Key (JWK)
     * @param encryptionEnabled   the enable encryption
     */
    public BaseStringCipherExecutor(final String secretKeyEncryption, final String secretKeySigning, final boolean encryptionEnabled) {
        this(secretKeyEncryption, secretKeySigning, CipherExecutor.DEFAULT_CONTENT_ENCRYPTION_ALGORITHM, encryptionEnabled);
    }

    public BaseStringCipherExecutor(final String secretKeyEncryption, final String secretKeySigning, final String alg) {
        this(secretKeyEncryption, secretKeySigning, alg, true);
    }

    /**
     * Instantiates a new cipher.
     * <p>Note that in order to customize the encryption algorithms,
     * you will need to download and install the JCE Unlimited Strength Jurisdiction
     * Policy File into your Java installation.</p>
     *
     * @param secretKeyEncryption the secret key encryption; must be represented as a octet sequence JSON Web Key (JWK)
     * @param secretKeySigning    the secret key signing; must be represented as a octet sequence JSON Web Key (JWK)
     */
    public BaseStringCipherExecutor(final String secretKeyEncryption, final String secretKeySigning) {
        this(secretKeyEncryption, secretKeySigning, CipherExecutor.DEFAULT_CONTENT_ENCRYPTION_ALGORITHM, true);
    }

    /**
     * Instantiates a new cipher.
     *
     * @param secretKeyEncryption                  the key for encryption
     * @param secretKeySigning                     the key for signing
     * @param contentEncryptionAlgorithmIdentifier the content encryption algorithm identifier
     * @param encryptionEnabled                    the encryption enabled
     */
    public BaseStringCipherExecutor(final String secretKeyEncryption, final String secretKeySigning, final String contentEncryptionAlgorithmIdentifier, final boolean encryptionEnabled) {
        this.encryptionEnabled = encryptionEnabled || StringUtils.isNotBlank(secretKeyEncryption);
        if (this.encryptionEnabled) {
            configureEncryptionParameters(secretKeyEncryption, contentEncryptionAlgorithmIdentifier);
        } else {
            LOGGER.warn("Encryption is not enabled for [{}]. The cipher [{}] will only produce signed objects", getName(), getClass().getSimpleName());
        }
        configureSigningParameters(secretKeySigning);
    }

    private void configureSigningParameters(final String secretKeySigning) {
        var signingKeyToUse = secretKeySigning;
        if (StringUtils.isBlank(signingKeyToUse)) {
            LOGGER.warn("Secret key for signing is not defined for [{}]. CAS will attempt to auto-generate the signing key", getName());
            signingKeyToUse = EncodingUtils.generateJsonWebKey(SIGNING_KEY_SIZE);
            LOGGER.warn("Generated signing key [{}] of size [{}] for [{}]. The generated key MUST be added to CAS settings under setting [{}].",
                signingKeyToUse, SIGNING_KEY_SIZE, getName(), getSigningKeySetting());
        } else {
            LOGGER.debug("Located signing key to use for [{}]", getName());
        }
        configureSigningKey(signingKeyToUse);
    }

    private void configureEncryptionParameters(final String secretKeyEncryption, final String contentEncryptionAlgorithmIdentifier) {
        var secretKeyToUse = secretKeyEncryption;
        if (StringUtils.isBlank(secretKeyToUse)) {
            LOGGER.warn("Secret key for encryption is not defined for [{}]; CAS will attempt to auto-generate the encryption key", getName());
            secretKeyToUse = EncodingUtils.generateJsonWebKey(ENCRYPTION_KEY_SIZE);
            LOGGER.warn("Generated encryption key [{}] of size [{}] for [{}]. The generated key MUST be added to CAS settings under setting [{}].",
                secretKeyToUse, ENCRYPTION_KEY_SIZE, getName(), getEncryptionKeySetting());
        } else {
            LOGGER.debug("Located encryption key to use for [{}]", getName());
        }
        try {
            if (ResourceUtils.isFile(secretKeyToUse) && ResourceUtils.doesResourceExist(secretKeyToUse)) {
                final Resource resource = ResourceUtils.getResourceFrom(secretKeyToUse);
                LOGGER.debug("Located encryption key resource [{}]. Attempting to extract public key...", resource);
                final var factory = new PublicKeyFactoryBean();
                factory.setAlgorithm(RsaKeyUtil.RSA);
                factory.setResource(resource);
                factory.setSingleton(false);
                this.secretKeyEncryptionKey = factory.getObject();
                this.encryptionAlgorithm = KeyManagementAlgorithmIdentifiers.RSA_OAEP_256;
            }
        } catch (final Exception e) {
            LOGGER.error(e.getMessage(), e);
        } finally {
            if (this.secretKeyEncryptionKey == null) {
                LOGGER.debug("Creating encryption key instance based on provided secret key");
                this.secretKeyEncryptionKey = EncodingUtils.generateJsonWebKey(secretKeyToUse);
            }
            this.contentEncryptionAlgorithmIdentifier = contentEncryptionAlgorithmIdentifier;
            LOGGER.debug("Initialized cipher encryption sequence via content encryption [{}] and algorithm [{}]", this.contentEncryptionAlgorithmIdentifier, this.encryptionAlgorithm);
        }
    }

    @Override
<<<<<<< HEAD
    public String encode(final Serializable value) {
        final var encoded = this.encryptionEnabled ? EncodingUtils.encryptValueAsJwt(this.secretKeyEncryptionKey, value, this.encryptionAlgorithm,
            this.contentEncryptionAlgorithmIdentifier) : value.toString();
=======
    public String encode(final Serializable value, final Object[] parameters) {
        final String encoded = this.encryptionEnabled
            ? EncodingUtils.encryptValueAsJwt(this.secretKeyEncryptionKey, value, this.encryptionAlgorithm, this.contentEncryptionAlgorithmIdentifier)
            : value.toString();
>>>>>>> 6050687e
        return new String(sign(encoded.getBytes(StandardCharsets.UTF_8)), StandardCharsets.UTF_8);
    }

    @Override
<<<<<<< HEAD
    public String decode(final Serializable value) {

        final var encoded = verifySignature(value.toString().getBytes(StandardCharsets.UTF_8));
=======
    public String decode(final Serializable value, final Object[] parameters) {
        final byte[] encoded = verifySignature(value.toString().getBytes(StandardCharsets.UTF_8));
>>>>>>> 6050687e
        if (encoded != null && encoded.length > 0) {
            final var encodedObj = new String(encoded, StandardCharsets.UTF_8);
            return this.encryptionEnabled ? EncodingUtils.decryptJwtValue(this.secretKeyEncryptionKey, encodedObj) : encodedObj;
        }
        return null;

    }

    /**
     * Gets encryption key setting.
     *
     * @return the encryption key setting
     */
    protected abstract String getEncryptionKeySetting();

    /**
     * Gets signing key setting.
     *
     * @return the signing key setting
     */
    protected abstract String getSigningKeySetting();
}<|MERGE_RESOLUTION|>--- conflicted
+++ resolved
@@ -135,28 +135,16 @@
     }
 
     @Override
-<<<<<<< HEAD
-    public String encode(final Serializable value) {
-        final var encoded = this.encryptionEnabled ? EncodingUtils.encryptValueAsJwt(this.secretKeyEncryptionKey, value, this.encryptionAlgorithm,
-            this.contentEncryptionAlgorithmIdentifier) : value.toString();
-=======
     public String encode(final Serializable value, final Object[] parameters) {
         final String encoded = this.encryptionEnabled
             ? EncodingUtils.encryptValueAsJwt(this.secretKeyEncryptionKey, value, this.encryptionAlgorithm, this.contentEncryptionAlgorithmIdentifier)
             : value.toString();
->>>>>>> 6050687e
         return new String(sign(encoded.getBytes(StandardCharsets.UTF_8)), StandardCharsets.UTF_8);
     }
 
     @Override
-<<<<<<< HEAD
-    public String decode(final Serializable value) {
-
+    public String decode(final Serializable value, final Object[] parameters) {
         final var encoded = verifySignature(value.toString().getBytes(StandardCharsets.UTF_8));
-=======
-    public String decode(final Serializable value, final Object[] parameters) {
-        final byte[] encoded = verifySignature(value.toString().getBytes(StandardCharsets.UTF_8));
->>>>>>> 6050687e
         if (encoded != null && encoded.length > 0) {
             final var encodedObj = new String(encoded, StandardCharsets.UTF_8);
             return this.encryptionEnabled ? EncodingUtils.decryptJwtValue(this.secretKeyEncryptionKey, encodedObj) : encodedObj;
