--- conflicted
+++ resolved
@@ -25,18 +25,13 @@
      */
     public static StringValueResolver prepScheduledAnnotationBeanPostProcessor(final ApplicationContext applicationContext) {
         final StringValueResolver resolver = new CasEmbeddedValueResolver(applicationContext);
-<<<<<<< HEAD
-        final var sch = applicationContext.getBean(ScheduledAnnotationBeanPostProcessor.class);
-        sch.setEmbeddedValueResolver(resolver);
-=======
         try {
-            final ScheduledAnnotationBeanPostProcessor sch = applicationContext.getBean(ScheduledAnnotationBeanPostProcessor.class);
+            final var sch = applicationContext.getBean(ScheduledAnnotationBeanPostProcessor.class);
             sch.setEmbeddedValueResolver(resolver);
         } catch (final NoSuchBeanDefinitionException e) {
             LOGGER.warn("Unable to locate [ScheduledAnnotationBeanPostProcessor] as a bean. Support for duration syntax (i.e. PT2S) may not be available");
             LOGGER.trace(e.getMessage(), e);
         }
->>>>>>> 57aa416e
         return resolver;
     }
 }