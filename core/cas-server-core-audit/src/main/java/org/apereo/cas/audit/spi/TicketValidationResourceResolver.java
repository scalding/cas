package org.apereo.cas.audit.spi;

import com.fasterxml.jackson.databind.ObjectMapper;
import com.fasterxml.jackson.databind.ObjectWriter;
import lombok.extern.slf4j.Slf4j;
import org.apereo.cas.authentication.Authentication;
import org.apereo.cas.util.AopUtils;
import org.apereo.cas.validation.Assertion;
import org.aspectj.lang.JoinPoint;

import java.io.StringWriter;
import java.util.ArrayList;
import java.util.LinkedHashMap;
import java.util.List;
import java.util.Map;

/**
 * Implementation of the ResourceResolver that can determine the Ticket Id from
 * the first parameter of the method call as well as the returned value, typically assertion.
 *
 * @author Misagh Moayyed
 * @since 5.3.0
 */
@Slf4j
public class TicketValidationResourceResolver extends TicketAsFirstParameterResourceResolver {
    
    private final ObjectMapper mapper = new ObjectMapper().findAndRegisterModules();

    @Override
    public String[] resolveFrom(final JoinPoint joinPoint, final Object object) {
        final List<String> auditResourceResults = new ArrayList<>();

<<<<<<< HEAD
        final var ticketId = AopUtils.unWrapJoinPoint(joinPoint).getArgs()[0].toString();
        auditResourceResults.add(ticketId);
=======
        final Object[] args = AopUtils.unWrapJoinPoint(joinPoint).getArgs();
        if (args != null && args.length > 0) {
            final String ticketId = args[0].toString();
            auditResourceResults.add(ticketId);
        }
>>>>>>> 2ce970c9

        if (object instanceof Assertion) {
            final var assertion = Assertion.class.cast(object);
            final var authn = assertion.getPrimaryAuthentication();

            try (var writer = new StringWriter()) {
                final var objectWriter = mapper.writer();

                final Map<String, Object> results = new LinkedHashMap<>();
                results.put("principal", authn.getPrincipal().getId());

                final Map<String, Object> attributes = new LinkedHashMap<>(authn.getAttributes());
                attributes.putAll(authn.getPrincipal().getAttributes());
                results.put("attributes", attributes);

                objectWriter.writeValue(writer, results);
                auditResourceResults.add(writer.toString());
            } catch (final Exception e) {
                LOGGER.error(e.getMessage(), e);
            }
        }
        return auditResourceResults.toArray(new String[]{});
    }
}<|MERGE_RESOLUTION|>--- conflicted
+++ resolved
@@ -30,16 +30,11 @@
     public String[] resolveFrom(final JoinPoint joinPoint, final Object object) {
         final List<String> auditResourceResults = new ArrayList<>();
 
-<<<<<<< HEAD
-        final var ticketId = AopUtils.unWrapJoinPoint(joinPoint).getArgs()[0].toString();
-        auditResourceResults.add(ticketId);
-=======
         final Object[] args = AopUtils.unWrapJoinPoint(joinPoint).getArgs();
         if (args != null && args.length > 0) {
             final String ticketId = args[0].toString();
             auditResourceResults.add(ticketId);
         }
->>>>>>> 2ce970c9
 
         if (object instanceof Assertion) {
             final var assertion = Assertion.class.cast(object);
