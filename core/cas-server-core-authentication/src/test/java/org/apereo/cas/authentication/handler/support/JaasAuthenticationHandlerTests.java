--- conflicted
+++ resolved
@@ -34,13 +34,8 @@
 
     @Before
     public void setUp() throws Exception {
-<<<<<<< HEAD
         final var resource = new ClassPathResource("jaas.conf");
-        final var fileName = new File(System.getProperty("java.io.tmpdir"), "jaas.conf");
-=======
-        final ClassPathResource resource = new ClassPathResource("jaas.conf");
         this.fileName = new File(System.getProperty("java.io.tmpdir"), "jaas-custom.conf");
->>>>>>> 8bcc657d
         try (Writer writer = Files.newBufferedWriter(fileName.toPath(), StandardCharsets.UTF_8)) {
             IOUtils.copy(resource.getInputStream(), writer, Charset.defaultCharset());
             writer.flush();
@@ -49,7 +44,7 @@
 
     @Test
     public void verifyWithValidCredentials() throws Exception {
-        final JaasAuthenticationHandler handler = new JaasAuthenticationHandler("JAAS", mock(ServicesManager.class),
+        final var handler = new JaasAuthenticationHandler("JAAS", mock(ServicesManager.class),
             PrincipalFactoryUtils.newPrincipalFactory(), 0);
         handler.setLoginConfigType("JavaLoginConfig");
         handler.setLoginConfigurationFile(this.fileName);
@@ -59,7 +54,7 @@
 
     @Test
     public void verifyWithValidCredentialsPreDefined() throws Exception {
-        final JaasAuthenticationHandler handler = new JaasAuthenticationHandler("JAAS", mock(ServicesManager.class),
+        final var handler = new JaasAuthenticationHandler("JAAS", mock(ServicesManager.class),
             PrincipalFactoryUtils.newPrincipalFactory(), 0);
         handler.setLoginConfigType("JavaLoginConfig");
         handler.setLoginConfigurationFile(this.fileName);
