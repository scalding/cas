--- conflicted
+++ resolved
@@ -42,18 +42,12 @@
         if (StringUtils.isBlank(ticketId)) {
             return null;
         }
-<<<<<<< HEAD
         final var found = getMapInstance().get(encTicketId);
-        final var result = decodeTicket(found);
-=======
-        final Ticket found = getMapInstance().get(encTicketId);
         if (found == null) {
             LOGGER.debug("Ticket  [{}] could not be found", encTicketId);
             return null;
         }
 
-        final Ticket result = decodeTicket(found);
->>>>>>> 439d50ed
         if (result != null && result.isExpired()) {
             LOGGER.debug("Ticket [{}] has expired and is now removed from the cache", result.getId());
             getMapInstance().remove(encTicketId);
