--- conflicted
+++ resolved
@@ -28,19 +28,11 @@
 
     @Override
     public boolean isSatisfiedBy(final Authentication auth) throws Exception {
-<<<<<<< HEAD
-        final Exception ex;
-        if (ScriptingUtils.isInlineGroovyScript(script)) {
-            final var args = CollectionUtils.wrap("principal", auth.getPrincipal(), "logger", LOGGER);
-            ex = ScriptingUtils.executeGroovyShellScript(script, args, Exception.class);
-=======
         final Optional<Exception> ex;
-        final Matcher matcherInline = ScriptingUtils.getMatcherForInlineGroovyScript(script);
+        final var matcherInline = ScriptingUtils.getMatcherForInlineGroovyScript(script);
         if (matcherInline.find()) {
-            final Map<String, Object> args = CollectionUtils.wrap("principal", auth.getPrincipal(), "logger", LOGGER);
-            final String inlineScript = matcherInline.group(1);
+            final var inlineScript = matcherInline.group(1);
             ex = ScriptingUtils.executeGroovyShellScript(inlineScript, args, Optional.class);
->>>>>>> 8bcc657d
         } else {
             final var res = this.resourceLoader.getResource(script);
             final Object[] args = {auth.getPrincipal(), LOGGER};
