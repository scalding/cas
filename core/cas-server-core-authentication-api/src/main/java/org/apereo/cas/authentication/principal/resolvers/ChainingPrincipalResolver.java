--- conflicted
+++ resolved
@@ -85,11 +85,7 @@
                 }
             }
         });
-<<<<<<< HEAD
-        final var count = principals
-=======
         final Set<String> principalIds = principals
->>>>>>> bdc918c3
             .stream()
             .map(p -> p.getId().trim().toLowerCase())
             .collect(Collectors.toCollection(LinkedHashSet::new));
@@ -97,13 +93,8 @@
         if (count > 1) {
             LOGGER.debug("Principal resolvers produced [{}] distinct principal IDs [{}]; last resolved principal ID will be the final principal ID", count, principalIds);
         }
-<<<<<<< HEAD
-        final var principalId = principal.isPresent() ? principal.get().getId() : principals.get(count - 1).getId();
+        final String principalId = principals.get(principals.size() - 1).getId();
         final var finalPrincipal = this.principalFactory.createPrincipal(principalId, attributes);
-=======
-        final String principalId = principals.get(principals.size() - 1).getId();
-        final Principal finalPrincipal = this.principalFactory.createPrincipal(principalId, attributes);
->>>>>>> bdc918c3
         LOGGER.debug("Final principal constructed by the chain of resolvers is [{}]", finalPrincipal);
         return finalPrincipal;
     }
