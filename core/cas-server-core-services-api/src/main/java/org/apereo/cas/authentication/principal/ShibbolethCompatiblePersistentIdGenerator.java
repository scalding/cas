--- conflicted
+++ resolved
@@ -69,11 +69,7 @@
 
     @Override
     public String generate(final Principal principal, final Service service) {
-<<<<<<< HEAD
         final var attributes = principal.getAttributes();
-        final var principalId = StringUtils.isNotBlank(this.attribute) && attributes.containsKey(this.attribute) ? attributes.get(this.attribute).toString() : principal.getId();
-=======
-        final Map<String, Object> attributes = principal.getAttributes();
         LOGGER.debug("Found principal attributes [{}] to use when generating persistent identifiers", attributes);
         final String principalId;
         if (StringUtils.isNotBlank(this.attribute) && attributes.containsKey(this.attribute)) {
@@ -83,7 +79,6 @@
             principalId = principal.getId();
             LOGGER.debug("Using principal id [{}] to generate persistent identifier", principalId);
         }
->>>>>>> c27c6b5f
         return generate(principalId, service != null ? service.getId() : null);
 
     }
