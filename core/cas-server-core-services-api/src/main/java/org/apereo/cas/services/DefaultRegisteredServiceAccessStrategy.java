--- conflicted
+++ resolved
@@ -136,14 +136,15 @@
     }
 
     /**
-<<<<<<< HEAD
      * Post load.
      */
     @PostLoad
     public void postLoad() {
         this.delegatedAuthenticationPolicy = ObjectUtils.defaultIfNull(this.delegatedAuthenticationPolicy,
             new DefaultRegisteredServiceDelegatedAuthenticationPolicy());
-=======
+    }
+
+    /**
      * Expose underlying attributes for auditing purposes.
      *
      * @return required attributes
@@ -151,7 +152,6 @@
     @Override
     public Map<String, Set<String>> getRequiredAttributes() {
         return requiredAttributes;
->>>>>>> 1cc3c4c0
     }
 
     @JsonIgnore
