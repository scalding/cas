--- conflicted
+++ resolved
@@ -336,10 +336,6 @@
         this.usernameAttributeProvider = usernameProvider;
     }
 
-<<<<<<< HEAD
-    //@JsonIgnore
-=======
->>>>>>> 4ec59ca3
     @Override
     public LogoutType getLogoutType() {
         return this.logoutType;
