package org.apereo.cas.web.flow.config;

import lombok.extern.slf4j.Slf4j;
import org.apache.commons.lang3.StringUtils;
import org.apereo.cas.CentralAuthenticationService;
import org.apereo.cas.CipherExecutor;
import org.apereo.cas.audit.AuditableExecution;
import org.apereo.cas.authentication.AuthenticationContextValidator;
import org.apereo.cas.authentication.AuthenticationServiceSelectionPlan;
import org.apereo.cas.authentication.AuthenticationSystemSupport;
import org.apereo.cas.authentication.PrincipalException;
import org.apereo.cas.authentication.adaptive.UnauthorizedAuthenticationException;
import org.apereo.cas.authentication.adaptive.geo.GeoLocationService;
import org.apereo.cas.authentication.exceptions.AccountDisabledException;
import org.apereo.cas.authentication.exceptions.AccountPasswordMustChangeException;
import org.apereo.cas.authentication.exceptions.InvalidLoginLocationException;
import org.apereo.cas.authentication.exceptions.InvalidLoginTimeException;
import org.apereo.cas.authentication.principal.ResponseBuilderLocator;
import org.apereo.cas.configuration.CasConfigurationProperties;
import org.apereo.cas.configuration.model.core.util.EncryptionRandomizedSigningJwtCryptographyProperties;
import org.apereo.cas.configuration.model.webapp.WebflowProperties;
import org.apereo.cas.services.MultifactorAuthenticationProviderSelector;
import org.apereo.cas.services.ServicesManager;
import org.apereo.cas.services.UnauthorizedServiceForPrincipalException;
import org.apereo.cas.ticket.UnsatisfiedAuthenticationPolicyException;
import org.apereo.cas.ticket.registry.TicketRegistrySupport;
import org.apereo.cas.util.cipher.WebflowConversationStateCipherExecutor;
import org.apereo.cas.web.flow.CasWebflowConstants;
import org.apereo.cas.web.flow.DefaultSingleSignOnParticipationStrategy;
import org.apereo.cas.web.flow.SingleSignOnParticipationStrategy;
import org.apereo.cas.web.flow.actions.AuthenticationExceptionHandlerAction;
import org.apereo.cas.web.flow.actions.CheckWebAuthenticationRequestAction;
import org.apereo.cas.web.flow.actions.ClearWebflowCredentialAction;
import org.apereo.cas.web.flow.actions.InjectResponseHeadersAction;
import org.apereo.cas.web.flow.actions.RedirectToServiceAction;
import org.apereo.cas.web.flow.authentication.GroovyScriptMultifactorAuthenticationProviderSelector;
import org.apereo.cas.web.flow.authentication.RankedMultifactorAuthenticationProviderSelector;
import org.apereo.cas.web.flow.resolver.CasDelegatingWebflowEventResolver;
import org.apereo.cas.web.flow.resolver.CasWebflowEventResolver;
import org.apereo.cas.web.flow.resolver.impl.InitialAuthenticationAttemptWebflowEventResolver;
import org.apereo.cas.web.flow.resolver.impl.RankedAuthenticationProviderWebflowEventResolver;
import org.apereo.cas.web.flow.resolver.impl.SelectiveAuthenticationProviderWebflowEventEventResolver;
import org.apereo.cas.web.flow.resolver.impl.ServiceTicketRequestWebflowEventResolver;
import org.apereo.cas.web.flow.resolver.impl.mfa.AuthenticationAttributeMultifactorAuthenticationPolicyEventResolver;
import org.apereo.cas.web.flow.resolver.impl.mfa.GlobalMultifactorAuthenticationPolicyEventResolver;
import org.apereo.cas.web.flow.resolver.impl.mfa.GroovyScriptMultifactorAuthenticationPolicyEventResolver;
import org.apereo.cas.web.flow.resolver.impl.mfa.PredicatedPrincipalAttributeMultifactorAuthenticationPolicyEventResolver;
import org.apereo.cas.web.flow.resolver.impl.mfa.PrincipalAttributeMultifactorAuthenticationPolicyEventResolver;
import org.apereo.cas.web.flow.resolver.impl.mfa.RegisteredServiceMultifactorAuthenticationPolicyEventResolver;
import org.apereo.cas.web.flow.resolver.impl.mfa.RegisteredServicePrincipalAttributeMultifactorAuthenticationPolicyEventResolver;
import org.apereo.cas.web.flow.resolver.impl.mfa.RestEndpointMultifactorAuthenticationPolicyEventResolver;
import org.apereo.cas.web.flow.resolver.impl.mfa.adaptive.AdaptiveMultifactorAuthenticationPolicyEventResolver;
import org.apereo.cas.web.flow.resolver.impl.mfa.adaptive.TimedMultifactorAuthenticationPolicyEventResolver;
import org.apereo.cas.web.flow.resolver.impl.mfa.request.RequestHeaderMultifactorAuthenticationPolicyEventResolver;
import org.apereo.cas.web.flow.resolver.impl.mfa.request.RequestParameterMultifactorAuthenticationPolicyEventResolver;
import org.apereo.cas.web.flow.resolver.impl.mfa.request.RequestSessionAttributeMultifactorAuthenticationPolicyEventResolver;
import org.springframework.beans.factory.ObjectProvider;
import org.springframework.beans.factory.annotation.Autowired;
import org.springframework.beans.factory.annotation.Qualifier;
import org.springframework.boot.autoconfigure.condition.ConditionalOnMissingBean;
import org.springframework.boot.context.properties.EnableConfigurationProperties;
import org.springframework.cloud.context.config.annotation.RefreshScope;
import org.springframework.context.annotation.Bean;
import org.springframework.context.annotation.Configuration;
import org.springframework.core.io.Resource;
import org.springframework.web.util.CookieGenerator;
import org.springframework.webflow.execution.Action;

import java.util.LinkedHashSet;
import java.util.Set;

/**
 * This is {@link CasCoreWebflowConfiguration}.
 *
 * @author Misagh Moayyed
 * @since 5.0.0
 */
@Configuration("casCoreWebflowConfiguration")
@EnableConfigurationProperties(CasConfigurationProperties.class)
@Slf4j
public class CasCoreWebflowConfiguration {
    @Autowired
    @Qualifier("geoLocationService")
    private ObjectProvider<GeoLocationService> geoLocationService;

    @Autowired
    @Qualifier("authenticationContextValidator")
    private ObjectProvider<AuthenticationContextValidator> authenticationContextValidator;

    @Autowired
    @Qualifier("centralAuthenticationService")
    private ObjectProvider<CentralAuthenticationService> centralAuthenticationService;

    @Autowired
    @Qualifier("defaultAuthenticationSystemSupport")
    private ObjectProvider<AuthenticationSystemSupport> authenticationSystemSupport;

    @Autowired
    @Qualifier("defaultTicketRegistrySupport")
    private ObjectProvider<TicketRegistrySupport> ticketRegistrySupport;

    @Autowired
    @Qualifier("webApplicationResponseBuilderLocator")
    private ResponseBuilderLocator responseBuilderLocator;

    @Autowired
    @Qualifier("servicesManager")
    private ServicesManager servicesManager;

    @Autowired
    @Qualifier("warnCookieGenerator")
    private CookieGenerator warnCookieGenerator;

    @Autowired
    private CasConfigurationProperties casProperties;

    @Autowired
    @Qualifier("multifactorAuthenticationProviderSelector")
    private MultifactorAuthenticationProviderSelector multifactorAuthenticationProviderSelector;

    @Autowired
    @Qualifier("authenticationServiceSelectionPlan")
    private AuthenticationServiceSelectionPlan authenticationRequestServiceSelectionStrategies;

    @Autowired
    @Qualifier("registeredServiceAccessStrategyEnforcer")
    private AuditableExecution registeredServiceAccessStrategyEnforcer;

    @ConditionalOnMissingBean(name = "adaptiveAuthenticationPolicyWebflowEventResolver")
    @Bean
    @RefreshScope
    public CasWebflowEventResolver adaptiveAuthenticationPolicyWebflowEventResolver() {
        return new AdaptiveMultifactorAuthenticationPolicyEventResolver(authenticationSystemSupport.getIfAvailable(),
            centralAuthenticationService.getIfAvailable(),
            servicesManager,
            ticketRegistrySupport.getIfAvailable(),
            warnCookieGenerator,
            authenticationRequestServiceSelectionStrategies,
            multifactorAuthenticationProviderSelector,
            casProperties,
            geoLocationService.getIfAvailable());
    }

    @ConditionalOnMissingBean(name = "timedAuthenticationPolicyWebflowEventResolver")
    @Bean
    @RefreshScope
    public CasWebflowEventResolver timedAuthenticationPolicyWebflowEventResolver() {
        return new TimedMultifactorAuthenticationPolicyEventResolver(
            authenticationSystemSupport.getIfAvailable(),
            centralAuthenticationService.getIfAvailable(),
            servicesManager,
            ticketRegistrySupport.getIfAvailable(),
            warnCookieGenerator,
            authenticationRequestServiceSelectionStrategies,
            multifactorAuthenticationProviderSelector, casProperties);
    }

    @ConditionalOnMissingBean(name = "principalAttributeAuthenticationPolicyWebflowEventResolver")
    @Bean
    @RefreshScope
    public CasWebflowEventResolver principalAttributeAuthenticationPolicyWebflowEventResolver() {
        return new PrincipalAttributeMultifactorAuthenticationPolicyEventResolver(
            authenticationSystemSupport.getIfAvailable(),
            centralAuthenticationService.getIfAvailable(),
            servicesManager,
            ticketRegistrySupport.getIfAvailable(),
            warnCookieGenerator,
            authenticationRequestServiceSelectionStrategies,
            multifactorAuthenticationProviderSelector,
            casProperties);
    }

    @ConditionalOnMissingBean(name = "predicatedPrincipalAttributeMultifactorAuthenticationPolicyEventResolver")
    @Bean
    @RefreshScope
    public CasWebflowEventResolver predicatedPrincipalAttributeMultifactorAuthenticationPolicyEventResolver() {
        return new PredicatedPrincipalAttributeMultifactorAuthenticationPolicyEventResolver(
            authenticationSystemSupport.getIfAvailable(),
            centralAuthenticationService.getIfAvailable(),
            servicesManager,
            ticketRegistrySupport.getIfAvailable(),
            warnCookieGenerator,
            authenticationRequestServiceSelectionStrategies,
            multifactorAuthenticationProviderSelector,
            casProperties);
    }


    @ConditionalOnMissingBean(name = "authenticationAttributeAuthenticationPolicyWebflowEventResolver")
    @Bean
    @RefreshScope
    public CasWebflowEventResolver authenticationAttributeAuthenticationPolicyWebflowEventResolver() {
        return new AuthenticationAttributeMultifactorAuthenticationPolicyEventResolver(
            authenticationSystemSupport.getIfAvailable(),
            centralAuthenticationService.getIfAvailable(),
            servicesManager,
            ticketRegistrySupport.getIfAvailable(),
            warnCookieGenerator,
            authenticationRequestServiceSelectionStrategies,
            multifactorAuthenticationProviderSelector,
            casProperties);
    }

    @ConditionalOnMissingBean(name = "multifactorAuthenticationProviderSelector")
    @Bean
    @RefreshScope
    public MultifactorAuthenticationProviderSelector multifactorAuthenticationProviderSelector() {
        final var script = casProperties.getAuthn().getMfa().getProviderSelectorGroovyScript();
        if (script != null) {
            return new GroovyScriptMultifactorAuthenticationProviderSelector(script);
        }

        return new RankedMultifactorAuthenticationProviderSelector();
    }

    @ConditionalOnMissingBean(name = "initialAuthenticationAttemptWebflowEventResolver")
    @Bean
    @RefreshScope
    public CasDelegatingWebflowEventResolver initialAuthenticationAttemptWebflowEventResolver() {
<<<<<<< HEAD
        final var r = new InitialAuthenticationAttemptWebflowEventResolver(authenticationSystemSupport,
            centralAuthenticationService, servicesManager, ticketRegistrySupport,
            warnCookieGenerator, authenticationRequestServiceSelectionStrategies,
            multifactorAuthenticationProviderSelector, registeredServiceAccessStrategyEnforcer);
=======
        final InitialAuthenticationAttemptWebflowEventResolver r = new InitialAuthenticationAttemptWebflowEventResolver(
            authenticationSystemSupport.getIfAvailable(),
            centralAuthenticationService.getIfAvailable(),
            servicesManager,
            ticketRegistrySupport.getIfAvailable(),
            warnCookieGenerator,
            authenticationRequestServiceSelectionStrategies,
            multifactorAuthenticationProviderSelector,
            registeredServiceAccessStrategyEnforcer);
>>>>>>> 6050687e
        r.addDelegate(adaptiveAuthenticationPolicyWebflowEventResolver());
        r.addDelegate(timedAuthenticationPolicyWebflowEventResolver());
        r.addDelegate(globalAuthenticationPolicyWebflowEventResolver());
        r.addDelegate(requestParameterAuthenticationPolicyWebflowEventResolver());
        r.addDelegate(requestHeaderAuthenticationPolicyWebflowEventResolver());
        r.addDelegate(requestSessionAttributeAuthenticationPolicyWebflowEventResolver());
        r.addDelegate(restEndpointAuthenticationPolicyWebflowEventResolver());
        r.addDelegate(groovyScriptAuthenticationPolicyWebflowEventResolver());
        r.addDelegate(registeredServicePrincipalAttributeAuthenticationPolicyWebflowEventResolver());
        r.addDelegate(predicatedPrincipalAttributeMultifactorAuthenticationPolicyEventResolver());
        r.addDelegate(principalAttributeAuthenticationPolicyWebflowEventResolver());
        r.addDelegate(authenticationAttributeAuthenticationPolicyWebflowEventResolver());
        r.addDelegate(registeredServiceAuthenticationPolicyWebflowEventResolver());
        r.setSelectiveResolver(selectiveAuthenticationProviderWebflowEventResolver());
        return r;
    }

    @ConditionalOnMissingBean(name = "restEndpointAuthenticationPolicyWebflowEventResolver")
    @Bean
    @RefreshScope
    public CasWebflowEventResolver restEndpointAuthenticationPolicyWebflowEventResolver() {
        return new RestEndpointMultifactorAuthenticationPolicyEventResolver(
            authenticationSystemSupport.getIfAvailable(),
            centralAuthenticationService.getIfAvailable(),
            servicesManager,
            ticketRegistrySupport.getIfAvailable(),
            warnCookieGenerator,
            authenticationRequestServiceSelectionStrategies,
            multifactorAuthenticationProviderSelector,
            casProperties);
    }

    @ConditionalOnMissingBean(name = "serviceTicketRequestWebflowEventResolver")
    @Bean
    @RefreshScope
    public CasWebflowEventResolver serviceTicketRequestWebflowEventResolver() {
        return new ServiceTicketRequestWebflowEventResolver(authenticationSystemSupport.getIfAvailable(),
            centralAuthenticationService.getIfAvailable(),
            servicesManager,
            ticketRegistrySupport.getIfAvailable(),
            warnCookieGenerator,
            authenticationRequestServiceSelectionStrategies,
            multifactorAuthenticationProviderSelector,
            registeredServiceAccessStrategyEnforcer,
            casProperties);
    }

    @ConditionalOnMissingBean(name = "globalAuthenticationPolicyWebflowEventResolver")
    @Bean
    @RefreshScope
    public CasWebflowEventResolver globalAuthenticationPolicyWebflowEventResolver() {
        return new GlobalMultifactorAuthenticationPolicyEventResolver(
            authenticationSystemSupport.getIfAvailable(),
            centralAuthenticationService.getIfAvailable(),
            servicesManager,
            ticketRegistrySupport.getIfAvailable(),
            warnCookieGenerator,
            authenticationRequestServiceSelectionStrategies,
            multifactorAuthenticationProviderSelector,
            casProperties);
    }

    @ConditionalOnMissingBean(name = "groovyScriptAuthenticationPolicyWebflowEventResolver")
    @Bean
    @RefreshScope
    public CasWebflowEventResolver groovyScriptAuthenticationPolicyWebflowEventResolver() {
        return new GroovyScriptMultifactorAuthenticationPolicyEventResolver(
            authenticationSystemSupport.getIfAvailable(),
            centralAuthenticationService.getIfAvailable(), servicesManager,
            ticketRegistrySupport.getIfAvailable(), warnCookieGenerator,
            authenticationRequestServiceSelectionStrategies, multifactorAuthenticationProviderSelector, casProperties);
    }

    @ConditionalOnMissingBean(name = "selectiveAuthenticationProviderWebflowEventResolver")
    @Bean
    @RefreshScope
    public CasWebflowEventResolver selectiveAuthenticationProviderWebflowEventResolver() {
        return new SelectiveAuthenticationProviderWebflowEventEventResolver(
            authenticationSystemSupport.getIfAvailable(),
            centralAuthenticationService.getIfAvailable(),
            servicesManager,
            ticketRegistrySupport.getIfAvailable(),
            warnCookieGenerator,
            authenticationRequestServiceSelectionStrategies,
            multifactorAuthenticationProviderSelector);
    }

    @ConditionalOnMissingBean(name = "requestParameterAuthenticationPolicyWebflowEventResolver")
    @Bean
    @RefreshScope
    public CasWebflowEventResolver requestParameterAuthenticationPolicyWebflowEventResolver() {
        return new RequestParameterMultifactorAuthenticationPolicyEventResolver(authenticationSystemSupport.getIfAvailable(),
            centralAuthenticationService.getIfAvailable(), servicesManager,
            ticketRegistrySupport.getIfAvailable(), warnCookieGenerator,
            authenticationRequestServiceSelectionStrategies, multifactorAuthenticationProviderSelector, casProperties);
    }

    @ConditionalOnMissingBean(name = "requestHeaderAuthenticationPolicyWebflowEventResolver")
    @Bean
    @RefreshScope
    public CasWebflowEventResolver requestHeaderAuthenticationPolicyWebflowEventResolver() {
        return new RequestHeaderMultifactorAuthenticationPolicyEventResolver(
            authenticationSystemSupport.getIfAvailable(),
            centralAuthenticationService.getIfAvailable(), servicesManager,
            ticketRegistrySupport.getIfAvailable(), warnCookieGenerator,
            authenticationRequestServiceSelectionStrategies, multifactorAuthenticationProviderSelector, casProperties);
    }

    @ConditionalOnMissingBean(name = "requestSessionAttributeAuthenticationPolicyWebflowEventResolver")
    @Bean
    @RefreshScope
    public CasWebflowEventResolver requestSessionAttributeAuthenticationPolicyWebflowEventResolver() {
        return new RequestSessionAttributeMultifactorAuthenticationPolicyEventResolver(
            authenticationSystemSupport.getIfAvailable(),
            centralAuthenticationService.getIfAvailable(), servicesManager,
            ticketRegistrySupport.getIfAvailable(), warnCookieGenerator,
            authenticationRequestServiceSelectionStrategies, multifactorAuthenticationProviderSelector, casProperties);
    }

    @ConditionalOnMissingBean(name = "registeredServicePrincipalAttributeAuthenticationPolicyWebflowEventResolver")
    @Bean
    @RefreshScope
    public CasWebflowEventResolver registeredServicePrincipalAttributeAuthenticationPolicyWebflowEventResolver() {
        return new RegisteredServicePrincipalAttributeMultifactorAuthenticationPolicyEventResolver(
            authenticationSystemSupport.getIfAvailable(),
            centralAuthenticationService.getIfAvailable(),
            servicesManager, ticketRegistrySupport.getIfAvailable(),
            warnCookieGenerator,
            authenticationRequestServiceSelectionStrategies,
            multifactorAuthenticationProviderSelector);
    }

    @ConditionalOnMissingBean(name = "registeredServiceAuthenticationPolicyWebflowEventResolver")
    @Bean
    @RefreshScope
    public CasWebflowEventResolver registeredServiceAuthenticationPolicyWebflowEventResolver() {
        return new RegisteredServiceMultifactorAuthenticationPolicyEventResolver(
            authenticationSystemSupport.getIfAvailable(),
            centralAuthenticationService.getIfAvailable(), servicesManager,
            ticketRegistrySupport.getIfAvailable(), warnCookieGenerator,
            authenticationRequestServiceSelectionStrategies, multifactorAuthenticationProviderSelector);
    }

    @ConditionalOnMissingBean(name = "rankedAuthenticationProviderWebflowEventResolver")
    @Bean
    @RefreshScope
    public CasWebflowEventResolver rankedAuthenticationProviderWebflowEventResolver() {
        return new RankedAuthenticationProviderWebflowEventResolver(
            authenticationSystemSupport.getIfAvailable(),
            centralAuthenticationService.getIfAvailable(),
            servicesManager,
            ticketRegistrySupport.getIfAvailable(),
            warnCookieGenerator,
            authenticationRequestServiceSelectionStrategies,
            multifactorAuthenticationProviderSelector,
            authenticationContextValidator.getIfAvailable(),
            initialAuthenticationAttemptWebflowEventResolver());
    }

    @Bean
    @RefreshScope
    public CipherExecutor webflowCipherExecutor() {
        final var webflow = casProperties.getWebflow();
        final var crypto = webflow.getCrypto();

        var enabled = crypto.isEnabled();
        if (!enabled && (StringUtils.isNotBlank(crypto.getEncryption().getKey())) && StringUtils.isNotBlank(crypto.getSigning().getKey())) {
            LOGGER.warn("Webflow encryption/signing is not enabled explicitly in the configuration, yet signing/encryption keys "
                + "are defined for operations. CAS will proceed to enable the webflow encryption/signing functionality.");
            enabled = true;
        }
        if (enabled) {
            return new WebflowConversationStateCipherExecutor(
                crypto.getEncryption().getKey(),
                crypto.getSigning().getKey(),
                crypto.getAlg(),
                crypto.getSigning().getKeySize(),
                crypto.getEncryption().getKeySize());
        }
        LOGGER.warn("Webflow encryption/signing is turned off. This "
            + "MAY NOT be safe in a production environment. Consider using other choices to handle encryption, "
            + "signing and verification of webflow state.");
        return CipherExecutor.noOp();
    }

    @Bean
    @ConditionalOnMissingBean(name = CasWebflowConstants.ACTION_ID_CLEAR_WEBFLOW_CREDENTIALS)
    @RefreshScope
    public Action clearWebflowCredentialsAction() {
        return new ClearWebflowCredentialAction();
    }

    @Bean
    @ConditionalOnMissingBean(name = "checkWebAuthenticationRequestAction")
    @RefreshScope
    public Action checkWebAuthenticationRequestAction() {
        return new CheckWebAuthenticationRequestAction(casProperties.getAuthn().getMfa().getContentType());
    }

    @Bean
    @ConditionalOnMissingBean(name = "redirectToServiceAction")
    @RefreshScope
    public Action redirectToServiceAction() {
        return new RedirectToServiceAction(responseBuilderLocator);
    }

    @Bean
    @ConditionalOnMissingBean(name = "injectResponseHeadersAction")
    @RefreshScope
    public Action injectResponseHeadersAction() {
        return new InjectResponseHeadersAction(responseBuilderLocator);
    }

    @Bean
    @ConditionalOnMissingBean(name = "singleSignOnParticipationStrategy")
    @RefreshScope
    public SingleSignOnParticipationStrategy singleSignOnParticipationStrategy() {
        return new DefaultSingleSignOnParticipationStrategy(servicesManager,
            casProperties.getSso().isCreateSsoCookieOnRenewAuthn(),
            casProperties.getSso().isRenewAuthnEnabled());
    }

    @ConditionalOnMissingBean(name = "authenticationExceptionHandler")
    @Bean
    public Action authenticationExceptionHandler() {
        return new AuthenticationExceptionHandlerAction(handledAuthenticationExceptions());
    }

    @RefreshScope
    @Bean
    public Set<Class<? extends Throwable>> handledAuthenticationExceptions() {
        /*
         * Order is important here; We want the account policy exceptions to be handled
         * first before moving onto more generic errors. In the event that multiple handlers
         * are defined, where one fails due to account policy restriction and one fails
         * due to a bad password, we want the error associated with the account policy
         * to be processed first, rather than presenting a more generic error associated
         */
        final Set<Class<? extends Throwable>> errors = new LinkedHashSet<>();
        errors.add(javax.security.auth.login.AccountLockedException.class);
        errors.add(javax.security.auth.login.CredentialExpiredException.class);
        errors.add(javax.security.auth.login.AccountExpiredException.class);
        errors.add(AccountDisabledException.class);
        errors.add(InvalidLoginLocationException.class);
        errors.add(AccountPasswordMustChangeException.class);
        errors.add(InvalidLoginTimeException.class);

        errors.add(javax.security.auth.login.AccountNotFoundException.class);
        errors.add(javax.security.auth.login.FailedLoginException.class);
        errors.add(UnauthorizedServiceForPrincipalException.class);
        errors.add(PrincipalException.class);
        errors.add(UnsatisfiedAuthenticationPolicyException.class);
        errors.add(UnauthorizedAuthenticationException.class);

        errors.addAll(casProperties.getAuthn().getExceptions().getExceptions());

        return errors;
    }
}<|MERGE_RESOLUTION|>--- conflicted
+++ resolved
@@ -217,12 +217,6 @@
     @Bean
     @RefreshScope
     public CasDelegatingWebflowEventResolver initialAuthenticationAttemptWebflowEventResolver() {
-<<<<<<< HEAD
-        final var r = new InitialAuthenticationAttemptWebflowEventResolver(authenticationSystemSupport,
-            centralAuthenticationService, servicesManager, ticketRegistrySupport,
-            warnCookieGenerator, authenticationRequestServiceSelectionStrategies,
-            multifactorAuthenticationProviderSelector, registeredServiceAccessStrategyEnforcer);
-=======
         final InitialAuthenticationAttemptWebflowEventResolver r = new InitialAuthenticationAttemptWebflowEventResolver(
             authenticationSystemSupport.getIfAvailable(),
             centralAuthenticationService.getIfAvailable(),
@@ -232,7 +226,6 @@
             authenticationRequestServiceSelectionStrategies,
             multifactorAuthenticationProviderSelector,
             registeredServiceAccessStrategyEnforcer);
->>>>>>> 6050687e
         r.addDelegate(adaptiveAuthenticationPolicyWebflowEventResolver());
         r.addDelegate(timedAuthenticationPolicyWebflowEventResolver());
         r.addDelegate(globalAuthenticationPolicyWebflowEventResolver());
