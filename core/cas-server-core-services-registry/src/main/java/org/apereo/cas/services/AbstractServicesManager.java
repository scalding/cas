package org.apereo.cas.services;

import lombok.extern.slf4j.Slf4j;
import org.apache.commons.lang3.StringUtils;
import org.apereo.cas.authentication.principal.Service;
import org.apereo.cas.support.events.service.CasRegisteredServiceDeletedEvent;
import org.apereo.cas.support.events.service.CasRegisteredServiceExpiredEvent;
import org.apereo.cas.support.events.service.CasRegisteredServicePreDeleteEvent;
import org.apereo.cas.support.events.service.CasRegisteredServicePreSaveEvent;
import org.apereo.cas.support.events.service.CasRegisteredServiceSavedEvent;
import org.apereo.cas.support.events.service.CasRegisteredServicesLoadedEvent;
import org.apereo.cas.util.DateTimeUtils;
import org.apereo.inspektr.audit.annotation.Audit;
import org.springframework.context.ApplicationEvent;
import org.springframework.context.ApplicationEventPublisher;
import org.springframework.scheduling.annotation.Scheduled;

import javax.annotation.PostConstruct;
import java.time.LocalDateTime;
import java.util.ArrayList;
import java.util.Collection;
import java.util.List;
import java.util.Map;
import java.util.Objects;
import java.util.concurrent.ConcurrentHashMap;
import java.util.function.Function;
import java.util.function.Predicate;
import java.util.stream.Collectors;
import java.util.stream.Stream;

/**
 * This is {@link AbstractServicesManager}.
 *
 * @author Misagh Moayyed
 * @since 5.2.0
 */
@Slf4j
public abstract class AbstractServicesManager implements ServicesManager {

    private static final long serialVersionUID = -8581398063126547772L;

    private final ServiceRegistry serviceRegistry;

    private final transient ApplicationEventPublisher eventPublisher;

    private Map<Long, RegisteredService> services = new ConcurrentHashMap<>();

    public AbstractServicesManager(final ServiceRegistry serviceRegistry,
                                   final ApplicationEventPublisher eventPublisher) {
        this.serviceRegistry = serviceRegistry;
        this.eventPublisher = eventPublisher;
    }

    @Override
    public Collection<RegisteredService> getAllServices() {
        return this.services.values()
            .stream()
            .filter(getRegisteredServicesFilteringPredicate())
            .sorted()
            .collect(Collectors.toList());
    }

    @Override
    public Collection<RegisteredService> findServiceBy(final Predicate<RegisteredService> predicate) {
        if (predicate == null) {
            return new ArrayList<>(0);
        }

        return getAllServices()
            .stream()
            .filter(getRegisteredServicesFilteringPredicate(predicate))
            .sorted()
            .collect(Collectors.toSet());
    }

    @Override
    public RegisteredService findServiceBy(final String serviceId) {
        if (StringUtils.isBlank(serviceId)) {
            return null;
        }
<<<<<<< HEAD
        
        final var service = getCandidateServicesToMatch(serviceId)
                .stream()
                .filter(r -> r.matches(serviceId))
                .findFirst()
                .orElse(null);
        final var result = validateRegisteredService(service);
=======

        final RegisteredService service = getCandidateServicesToMatch(serviceId)
            .stream()
            .filter(r -> r.matches(serviceId))
            .findFirst()
            .orElse(null);
        final RegisteredService result = validateRegisteredService(service);
>>>>>>> 7fcd5d62
        return result;
    }

    @Override
    public RegisteredService findServiceBy(final Service service) {
        return service != null ? findServiceBy(service.getId()) : null;
    }

    @Override
    public <T extends RegisteredService> T findServiceBy(final String serviceId, final Class<T> clazz) {
        if (StringUtils.isBlank(serviceId)) {
            return null;
        }
        final var service = findServiceBy(serviceId);
        if (service != null && service.getClass().isAssignableFrom(clazz)) {
            return (T) service;
        }
        return null;
    }

    @Override
    public <T extends RegisteredService> T findServiceBy(final Service serviceId, final Class<T> clazz) {
        return findServiceBy(serviceId.getId(), clazz);
    }

    @Override
    public RegisteredService findServiceBy(final long id) {
<<<<<<< HEAD
        final var r = this.services.get(id);
        return r == null ? null : r.clone();
=======
        return this.services.get(id);
>>>>>>> 7fcd5d62
    }

    @Override
    public int count() {
        return services.size();
    }

    @Override
    public boolean matchesExistingService(final Service service) {
        return matchesExistingService(service.getId());
    }

    @Override
    public boolean matchesExistingService(final String service) {
        return findServiceBy(service) != null;
    }

    @Audit(action = "DELETE_SERVICE",
        actionResolverName = "DELETE_SERVICE_ACTION_RESOLVER",
        resourceResolverName = "DELETE_SERVICE_RESOURCE_RESOLVER")
    @Override
    public synchronized RegisteredService delete(final long id) {
        final var service = findServiceBy(id);
        return delete(service);
    }

    @Audit(action = "DELETE_SERVICE",
        actionResolverName = "DELETE_SERVICE_ACTION_RESOLVER",
        resourceResolverName = "DELETE_SERVICE_RESOURCE_RESOLVER")
    @Override
    public synchronized RegisteredService delete(final RegisteredService service) {
        if (service != null) {
            publishEvent(new CasRegisteredServicePreDeleteEvent(this, service));
            this.serviceRegistry.delete(service);
            this.services.remove(service.getId());
            deleteInternal(service);
            publishEvent(new CasRegisteredServiceDeletedEvent(this, service));
        }
        return service;
    }

    @Audit(action = "SAVE_SERVICE",
        actionResolverName = "SAVE_SERVICE_ACTION_RESOLVER",
        resourceResolverName = "SAVE_SERVICE_RESOURCE_RESOLVER")
    @Override
    public RegisteredService save(final RegisteredService registeredService) {
        return save(registeredService, true);
    }

    @Audit(action = "SAVE_SERVICE",
        actionResolverName = "SAVE_SERVICE_ACTION_RESOLVER",
        resourceResolverName = "SAVE_SERVICE_RESOURCE_RESOLVER")
    @Override
    public synchronized RegisteredService save(final RegisteredService registeredService, final boolean publishEvent) {
        publishEvent(new CasRegisteredServicePreSaveEvent(this, registeredService));
        final var r = this.serviceRegistry.save(registeredService);
        this.services.put(r.getId(), r);
        saveInternal(registeredService);

        if (publishEvent) {
            publishEvent(new CasRegisteredServiceSavedEvent(this, r));
        }
        return r;
    }

    /**
     * Load services that are provided by the DAO.
     */
    @Scheduled(initialDelayString = "${cas.serviceRegistry.schedule.startDelay:20000}",
        fixedDelayString = "${cas.serviceRegistry.schedule.repeatInterval:60000}")
    @Override
    @PostConstruct
    public void load() {
        LOGGER.debug("Loading services from [{}]", this.serviceRegistry);
        this.services = this.serviceRegistry.load()
            .stream()
            .collect(Collectors.toConcurrentMap(r -> {
                LOGGER.debug("Adding registered service [{}]", r.getServiceId());
                return r.getId();
            }, Function.identity(), (r, s) -> s == null ? r : s));
        loadInternal();
        publishEvent(new CasRegisteredServicesLoadedEvent(this, getAllServices()));
        evaluateExpiredServiceDefinitions();
        LOGGER.info("Loaded [{}] service(s) from [{}].", this.services.size(), this.serviceRegistry.getName());
    }

    private void evaluateExpiredServiceDefinitions() {
        this.services.values()
            .stream()
            .filter(getRegisteredServicesFilteringPredicate().negate())
            .filter(Objects::nonNull)
            .forEach(this::processExpiredRegisteredService);
    }

    private Predicate<RegisteredService> getRegisteredServicesFilteringPredicate(final Predicate<RegisteredService>... p) {
        final List<Predicate<RegisteredService>> predicates = new ArrayList<>();

        final var expirationPolicyPredicate = getRegisteredServiceExpirationPolicyPredicate();
        predicates.add(expirationPolicyPredicate);

        predicates.addAll(Stream.of(p).collect(Collectors.toList()));
        return predicates.stream().reduce(x -> true, Predicate::and);
    }

    /**
     * Returns a predicate that determined whether a service has expired.
     *
     * @return true if the service is still valid. false if service has expired.
     */
    private Predicate<RegisteredService> getRegisteredServiceExpirationPolicyPredicate() {
        return service -> {
            try {
                if (service == null) {
                    return false;
                }
                final var policy = service.getExpirationPolicy();
                if (policy == null || StringUtils.isBlank(policy.getExpirationDate())) {
                    return true;
                }
                final var now = getCurrentSystemTime();
                final var expirationDate = DateTimeUtils.localDateTimeOf(policy.getExpirationDate());
                LOGGER.debug("Service expiration date is [{}] while now is [{}]", expirationDate, now);
                return !now.isAfter(expirationDate);
            } catch (final Exception e) {
                LOGGER.warn(e.getMessage(), e);
            }
            return false;
        };
    }

    /**
     * Gets current system time.
     *
     * @return the current system time
     */
    protected LocalDateTime getCurrentSystemTime() {
        return LocalDateTime.now();
    }

    private RegisteredService validateRegisteredService(final RegisteredService registeredService) {
        final var result = checkServiceExpirationPolicyIfAny(registeredService);
        return result;
    }

    private RegisteredService checkServiceExpirationPolicyIfAny(final RegisteredService registeredService) {
        if (registeredService == null || getRegisteredServiceExpirationPolicyPredicate().test(registeredService)) {
            return registeredService;
        }
        return processExpiredRegisteredService(registeredService);
    }

    private RegisteredService processExpiredRegisteredService(final RegisteredService registeredService) {
        final var policy = registeredService.getExpirationPolicy();
        LOGGER.warn("Registered service [{}] has expired on [{}]", registeredService.getServiceId(), policy.getExpirationDate());

        if (policy.isDeleteWhenExpired()) {
            LOGGER.debug("Deleting expired registered service [{}] from registry.", registeredService.getServiceId());
            if (policy.isNotifyWhenDeleted()) {
                LOGGER.debug("Contacts for registered service [{}] will be notified of service expiry", registeredService.getServiceId());
                publishEvent(new CasRegisteredServiceExpiredEvent(this, registeredService));
            }
            delete(registeredService);
            return null;
        }
        LOGGER.debug("Disabling expired registered service [{}].", registeredService.getServiceId());
        registeredService.getAccessStrategy().setServiceAccessAllowed(false);
        return save(registeredService);
    }

    /**
     * Gets candidate services to match the service id.
     *
     * @param serviceId the service id
     * @return the candidate services to match
     */
    protected abstract Collection<RegisteredService> getCandidateServicesToMatch(String serviceId);

    /**
     * Delete internal.
     *
     * @param service the service
     */
    protected void deleteInternal(final RegisteredService service) {
    }

    /**
     * Save internal.
     *
     * @param service the service
     */
    protected void saveInternal(final RegisteredService service) {
    }

    /**
     * Load internal.
     */
    protected void loadInternal() {
    }

    private void publishEvent(final ApplicationEvent event) {
        if (this.eventPublisher != null) {
            this.eventPublisher.publishEvent(event);
        }
    }
}<|MERGE_RESOLUTION|>--- conflicted
+++ resolved
@@ -78,23 +78,13 @@
         if (StringUtils.isBlank(serviceId)) {
             return null;
         }
-<<<<<<< HEAD
-        
+
         final var service = getCandidateServicesToMatch(serviceId)
-                .stream()
-                .filter(r -> r.matches(serviceId))
-                .findFirst()
-                .orElse(null);
-        final var result = validateRegisteredService(service);
-=======
-
-        final RegisteredService service = getCandidateServicesToMatch(serviceId)
             .stream()
             .filter(r -> r.matches(serviceId))
             .findFirst()
             .orElse(null);
-        final RegisteredService result = validateRegisteredService(service);
->>>>>>> 7fcd5d62
+        final var result = validateRegisteredService(service);
         return result;
     }
 
@@ -122,12 +112,7 @@
 
     @Override
     public RegisteredService findServiceBy(final long id) {
-<<<<<<< HEAD
-        final var r = this.services.get(id);
-        return r == null ? null : r.clone();
-=======
         return this.services.get(id);
->>>>>>> 7fcd5d62
     }
 
     @Override
