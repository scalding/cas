package org.apereo.cas.services.resource;

import lombok.SneakyThrows;
import lombok.ToString;
import lombok.extern.slf4j.Slf4j;
import org.apache.commons.io.FileUtils;
import org.apache.commons.lang3.ObjectUtils;
import org.apache.commons.lang3.math.NumberUtils;
import org.apereo.cas.services.AbstractServiceRegistry;
import org.apereo.cas.services.RegisteredService;
import org.apereo.cas.services.ResourceBasedServiceRegistry;
import org.apereo.cas.services.replication.NoOpRegisteredServiceReplicationStrategy;
import org.apereo.cas.services.replication.RegisteredServiceReplicationStrategy;
import org.apereo.cas.support.events.service.CasRegisteredServiceDeletedEvent;
import org.apereo.cas.support.events.service.CasRegisteredServiceLoadedEvent;
import org.apereo.cas.support.events.service.CasRegisteredServicePreDeleteEvent;
import org.apereo.cas.util.CollectionUtils;
import org.apereo.cas.util.RegexUtils;
import org.apereo.cas.util.ResourceUtils;
import org.apereo.cas.util.io.PathWatcherService;
import org.apereo.cas.util.serialization.StringSerializer;
import org.springframework.beans.factory.DisposableBean;
import org.springframework.context.ApplicationEventPublisher;
import org.springframework.core.io.Resource;
import org.springframework.util.Assert;

import java.io.File;
import java.io.IOException;
import java.nio.file.Files;
import java.nio.file.Path;
import java.nio.file.Paths;
import java.util.ArrayList;
import java.util.Collection;
import java.util.LinkedHashMap;
import java.util.List;
import java.util.Map;
import java.util.Objects;
import java.util.concurrent.ConcurrentHashMap;
import java.util.function.BinaryOperator;
import java.util.function.Consumer;
import java.util.function.Function;
import java.util.regex.Pattern;
import java.util.stream.Collectors;

/**
 * This is {@link AbstractResourceBasedServiceRegistry}.
 *
 * @author Misagh Moayyed
 * @since 5.0.0
 */
@Slf4j
@ToString
public abstract class AbstractResourceBasedServiceRegistry extends AbstractServiceRegistry implements ResourceBasedServiceRegistry, DisposableBean {

    private static final String PATTERN_REGISTERED_SERVICE_FILE_NAME = "(\\w+)-(\\d+)\\.";

    private static final BinaryOperator<RegisteredService> LOG_DUPLICATE_AND_RETURN_FIRST_ONE = (s1, s2) -> {
        BaseResourceBasedRegisteredServiceWatcher.LOG_SERVICE_DUPLICATE.accept(s2);
        return s1;
    };

    /**
     * The Service registry directory.
     */
    protected Path serviceRegistryDirectory;

    /**
     * Map of service ID to registered service.
     */
    private Map<Long, RegisteredService> serviceMap = new ConcurrentHashMap<>();

    /**
     * The Registered service json serializers.
     */
    private Collection<StringSerializer<RegisteredService>> registeredServiceSerializers;

    private PathWatcherService serviceRegistryConfigWatcher;

    private Pattern serviceFileNamePattern;

    private RegisteredServiceReplicationStrategy registeredServiceReplicationStrategy;

    private RegisteredServiceResourceNamingStrategy resourceNamingStrategy;

    public AbstractResourceBasedServiceRegistry(final Resource configDirectory,
                                                final Collection<StringSerializer<RegisteredService>> serializers,
                                                final ApplicationEventPublisher eventPublisher) throws Exception {
        this(configDirectory, serializers, false, eventPublisher,
            new NoOpRegisteredServiceReplicationStrategy(),
            new DefaultRegisteredServiceResourceNamingStrategy());
    }

    /**
     * Instantiates a new service registry dao.
     *
     * @param configDirectory                      the config directory
     * @param serializer                           the registered service json serializer
     * @param enableWatcher                        enable watcher thread
     * @param eventPublisher                       the event publisher
     * @param registeredServiceReplicationStrategy the registered service replication strategy
     * @param resourceNamingStrategy               the registered service naming strategy
     */
    public AbstractResourceBasedServiceRegistry(final Path configDirectory, final StringSerializer<RegisteredService> serializer,
                                                final boolean enableWatcher, final ApplicationEventPublisher eventPublisher,
                                                final RegisteredServiceReplicationStrategy registeredServiceReplicationStrategy,
                                                final RegisteredServiceResourceNamingStrategy resourceNamingStrategy) {
        this(configDirectory, CollectionUtils.wrap(serializer), enableWatcher, eventPublisher,
            registeredServiceReplicationStrategy, resourceNamingStrategy);
    }

    /**
     * Instantiates a new Abstract resource based service registry dao.
     *
     * @param configDirectory                      the config directory
     * @param serializers                          the serializers
     * @param enableWatcher                        the enable watcher
     * @param eventPublisher                       the event publisher
     * @param registeredServiceReplicationStrategy the registered service replication strategy
     * @param resourceNamingStrategy               the registered service naming strategy
     */
    public AbstractResourceBasedServiceRegistry(final Path configDirectory,
                                                final Collection<StringSerializer<RegisteredService>> serializers, final boolean enableWatcher,
                                                final ApplicationEventPublisher eventPublisher,
                                                final RegisteredServiceReplicationStrategy registeredServiceReplicationStrategy,
                                                final RegisteredServiceResourceNamingStrategy resourceNamingStrategy) {
        initializeRegistry(configDirectory, serializers, enableWatcher,
            eventPublisher, registeredServiceReplicationStrategy, resourceNamingStrategy);
    }

    /**
     * Instantiates a new Abstract resource based service registry dao.
     *
     * @param configDirectory                      the config directory
     * @param serializers                          the serializers
     * @param enableWatcher                        the enable watcher
     * @param eventPublisher                       the event publisher
     * @param registeredServiceReplicationStrategy the registered service replication strategy
     * @param resourceNamingStrategy               the registered service naming strategy
     * @throws Exception the exception
     */
    public AbstractResourceBasedServiceRegistry(final Resource configDirectory,
                                                final Collection<StringSerializer<RegisteredService>> serializers, final boolean enableWatcher,
                                                final ApplicationEventPublisher eventPublisher,
                                                final RegisteredServiceReplicationStrategy registeredServiceReplicationStrategy,
                                                final RegisteredServiceResourceNamingStrategy resourceNamingStrategy) throws Exception {
        final var servicesDirectory = ResourceUtils.prepareClasspathResourceIfNeeded(configDirectory, true, getExtension());
        if (servicesDirectory == null) {
            throw new IllegalArgumentException("Could not determine the services configuration directory from " + configDirectory);
        }
        final var file = servicesDirectory.getFile();
        initializeRegistry(Paths.get(file.getCanonicalPath()), serializers, enableWatcher, eventPublisher,
            registeredServiceReplicationStrategy, resourceNamingStrategy);
    }

    private void initializeRegistry(final Path configDirectory, final Collection<StringSerializer<RegisteredService>> serializers,
                                    final boolean enableWatcher, final ApplicationEventPublisher eventPublisher,
                                    final RegisteredServiceReplicationStrategy registeredServiceReplicationStrategy,
                                    final RegisteredServiceResourceNamingStrategy resourceNamingStrategy) {
        setEventPublisher(eventPublisher);
        this.registeredServiceReplicationStrategy = ObjectUtils.defaultIfNull(registeredServiceReplicationStrategy,
            new NoOpRegisteredServiceReplicationStrategy());
        this.resourceNamingStrategy = ObjectUtils.defaultIfNull(resourceNamingStrategy,
            new DefaultRegisteredServiceResourceNamingStrategy());
        this.registeredServiceSerializers = serializers;
        this.serviceFileNamePattern = RegexUtils.createPattern(PATTERN_REGISTERED_SERVICE_FILE_NAME + getExtension());
        this.serviceRegistryDirectory = configDirectory;
        final var file = this.serviceRegistryDirectory.toFile();
        Assert.isTrue(file.exists(), this.serviceRegistryDirectory + " does not exist");
        Assert.isTrue(file.isDirectory(), this.serviceRegistryDirectory + " is not a directory");
        if (enableWatcher) {
            enableServicesDirectoryPathWatcher();
        }
    }

    private void enableServicesDirectoryPathWatcher() {
        LOGGER.info("Watching service registry directory at [{}]", this.serviceRegistryDirectory);
        final Consumer<File> onCreate = new CreateResourceBasedRegisteredServiceWatcher(this);
        final Consumer<File> onDelete = new DeleteResourceBasedRegisteredServiceWatcher(this);
        final Consumer<File> onModify = new ModifyResourceBasedRegisteredServiceWatcher(this);
        this.serviceRegistryConfigWatcher = new PathWatcherService(this.serviceRegistryDirectory, onCreate, onModify, onDelete);
        this.serviceRegistryConfigWatcher.start(getClass().getSimpleName());
        LOGGER.debug("Started service registry watcher thread");
    }

    /**
     * Destroy the watch service thread.
     */
    @Override
    public void destroy() {
        if (this.serviceRegistryConfigWatcher != null) {
            this.serviceRegistryConfigWatcher.close();
        }
    }

    @Override
    public long size() {
        return this.serviceMap.size();
    }

    @Override
    public RegisteredService findServiceById(final long id) {
        final var service = this.serviceMap.get(id);
        return this.registeredServiceReplicationStrategy.getRegisteredServiceFromCacheIfAny(service, id, this);
    }

    @Override
    public RegisteredService findServiceById(final String id) {
        final var service = this.serviceMap.values().stream().filter(r -> r.matches(id)).findFirst().orElse(null);
        return this.registeredServiceReplicationStrategy.getRegisteredServiceFromCacheIfAny(service, id, this);
    }

    @Override
    @SneakyThrows
    public synchronized boolean delete(final RegisteredService service) {

        final var f = getRegisteredServiceFileName(service);
        publishEvent(new CasRegisteredServicePreDeleteEvent(this, service));
        final var result = f.exists() ? f.delete() : true;
        if (!result) {
            LOGGER.warn("Failed to delete service definition file [{}]", f.getCanonicalPath());
        } else {
            removeRegisteredService(service);
            LOGGER.debug("Successfully deleted service definition file [{}]", f.getCanonicalPath());
        }
        publishEvent(new CasRegisteredServiceDeletedEvent(this, service));
        return result;

    }

    /**
     * Remove registered service.
     *
     * @param service the service
     */
    protected void removeRegisteredService(final RegisteredService service) {
        this.serviceMap.remove(service.getId());
    }

    @Override
    public synchronized List<RegisteredService> load() {
<<<<<<< HEAD
        final var files = FileUtils.listFiles(this.serviceRegistryDirectory.toFile(), new String[]{getExtension()}, true);
        this.serviceMap = files.stream().map(this::load).filter(Objects::nonNull).flatMap(Collection::stream)
            .sorted().collect(Collectors.toMap(RegisteredService::getId, Function.identity(),
=======
        final Collection<File> files = FileUtils.listFiles(this.serviceRegistryDirectory.toFile(), new String[]{getExtension()}, true);
        this.serviceMap = files
            .stream()
            .map(this::load)
            .filter(Objects::nonNull)
            .flatMap(Collection::stream)
            .sorted()
            .collect(Collectors.toMap(RegisteredService::getId, Function.identity(),
>>>>>>> bdc918c3
                LOG_DUPLICATE_AND_RETURN_FIRST_ONE, LinkedHashMap::new));
        final List<RegisteredService> services = new ArrayList<>(this.serviceMap.values());
        final var results =
            this.registeredServiceReplicationStrategy.updateLoadedRegisteredServicesFromCache(services, this);
        results.forEach(service -> publishEvent(new CasRegisteredServiceLoadedEvent(this, service)));
        return results;
    }

    /**
     * Load registered service from file.
     *
     * @param file the file
     * @return the registered service, or null if file cannot be read, is not found, is empty or parsing error occurs.
     */
    @Override
    public Collection<RegisteredService> load(final File file) {
        final var fileName = file.getName();
        if (!file.canRead()) {
            LOGGER.warn("[{}] is not readable. Check file permissions", fileName);
            return new ArrayList<>(0);
        }
        if (!file.exists()) {
            LOGGER.warn("[{}] is not found at the path specified", fileName);
            return new ArrayList<>(0);
        }
        if (file.length() == 0) {
            LOGGER.debug("[{}] appears to be empty so no service definition will be loaded", fileName);
            return new ArrayList<>(0);
        }
        if (!RegexUtils.matches(this.serviceFileNamePattern, fileName)) {
            LOGGER.warn("[{}] does not match the recommended pattern [{}]. "
                    + "While CAS tries to be forgiving as much as possible, it's recommended "
                    + "that you rename the file to match the requested pattern to avoid issues with duplicate service loading. "
                    + "Future CAS versions may try to strictly force the naming syntax, refusing to load the file.",
                fileName, this.serviceFileNamePattern.pattern());
        }
<<<<<<< HEAD
        try (var in = Files.newBufferedReader(file.toPath())) {
            return this.registeredServiceSerializers.stream()
=======
        try (BufferedInputStream in = new BufferedInputStream(Files.newInputStream(file.toPath()))) {
            return this.registeredServiceSerializers
                .stream()
>>>>>>> bdc918c3
                .filter(s -> s.supports(file))
                .map(s -> s.load(in))
                .filter(Objects::nonNull)
                .flatMap(Collection::stream)
                .collect(Collectors.toList());
        } catch (final Exception e) {
            LOGGER.error("Error reading configuration file [{}]", fileName, e);
        }
        return new ArrayList<>(0);
    }

    @Override
    public RegisteredService save(final RegisteredService service) {
        if (service.getId() == RegisteredService.INITIAL_IDENTIFIER_VALUE) {
            LOGGER.debug("Service id not set. Calculating id based on system time...");
            service.setId(System.currentTimeMillis());
        }
        final var f = getRegisteredServiceFileName(service);
        try (var out = Files.newOutputStream(f.toPath())) {
            final var result = this.registeredServiceSerializers.stream().anyMatch(s -> {
                try {
                    s.to(out, service);
                    return true;
                } catch (final Exception e) {
                    LOGGER.debug(e.getMessage(), e);
                    return false;
                }
            });
            if (!result) {
                throw new IOException("The service definition file could not be saved at " + f.getCanonicalPath());
            }
            if (this.serviceMap.containsKey(service.getId())) {
                LOGGER.debug("Found existing service definition by id [{}]. Saving...", service.getId());
            }
            this.serviceMap.put(service.getId(), service);
            LOGGER.debug("Saved service to [{}]", f.getCanonicalPath());
        } catch (final IOException e) {
            throw new IllegalArgumentException("IO error opening file stream.", e);
        }
        return findServiceById(service.getId());
    }

    @Override
    public void update(final RegisteredService service) {
        this.serviceMap.put(service.getId(), service);
    }

    /**
     * Gets registered service from file.
     *
     * @param file the file
     * @return the registered service from file
     */
    protected RegisteredService getRegisteredServiceFromFile(final File file) {
        final var matcher = this.serviceFileNamePattern.matcher(file.getName());
        if (matcher.find()) {
            final var serviceId = matcher.group(2);
            if (NumberUtils.isCreatable(serviceId)) {
                final var id = Long.parseLong(serviceId);
                return findServiceById(id);
            }
            final var serviceName = matcher.group(1);
            return findServiceByExactServiceName(serviceName);
        }
        LOGGER.warn("Provided file [{}} does not match the recommended service definition file pattern [{}]",
            file.getName(),
            this.serviceFileNamePattern.pattern());
        return null;
    }

    /**
     * Creates a file for a registered service.
     * The file is named as {@code [SERVICE-NAME]-[SERVICE-ID]-.{@value #getExtension()}}
     *
     * @param service Registered service.
     * @return file in service registry directory.
     * @throws IllegalArgumentException if file name is invalid
     */
    @SneakyThrows
    protected File getRegisteredServiceFileName(final RegisteredService service) {
        final var fileName = resourceNamingStrategy.build(service, getExtension());

        final var svcFile = new File(this.serviceRegistryDirectory.toFile(), fileName);
        LOGGER.debug("Using [{}] as the service definition file", svcFile.getCanonicalPath());
        return svcFile;

    }

    /**
     * Gets extension associated with files in the given resource directory.
     *
     * @return the extension
     */
    protected abstract String getExtension();
}<|MERGE_RESOLUTION|>--- conflicted
+++ resolved
@@ -238,12 +238,7 @@
 
     @Override
     public synchronized List<RegisteredService> load() {
-<<<<<<< HEAD
         final var files = FileUtils.listFiles(this.serviceRegistryDirectory.toFile(), new String[]{getExtension()}, true);
-        this.serviceMap = files.stream().map(this::load).filter(Objects::nonNull).flatMap(Collection::stream)
-            .sorted().collect(Collectors.toMap(RegisteredService::getId, Function.identity(),
-=======
-        final Collection<File> files = FileUtils.listFiles(this.serviceRegistryDirectory.toFile(), new String[]{getExtension()}, true);
         this.serviceMap = files
             .stream()
             .map(this::load)
@@ -251,7 +246,6 @@
             .flatMap(Collection::stream)
             .sorted()
             .collect(Collectors.toMap(RegisteredService::getId, Function.identity(),
->>>>>>> bdc918c3
                 LOG_DUPLICATE_AND_RETURN_FIRST_ONE, LinkedHashMap::new));
         final List<RegisteredService> services = new ArrayList<>(this.serviceMap.values());
         final var results =
@@ -288,14 +282,9 @@
                     + "Future CAS versions may try to strictly force the naming syntax, refusing to load the file.",
                 fileName, this.serviceFileNamePattern.pattern());
         }
-<<<<<<< HEAD
         try (var in = Files.newBufferedReader(file.toPath())) {
-            return this.registeredServiceSerializers.stream()
-=======
-        try (BufferedInputStream in = new BufferedInputStream(Files.newInputStream(file.toPath()))) {
             return this.registeredServiceSerializers
                 .stream()
->>>>>>> bdc918c3
                 .filter(s -> s.supports(file))
                 .map(s -> s.load(in))
                 .filter(Objects::nonNull)
