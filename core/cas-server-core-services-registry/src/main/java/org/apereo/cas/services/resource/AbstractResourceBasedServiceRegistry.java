package org.apereo.cas.services.resource;

import lombok.SneakyThrows;
import lombok.ToString;
import lombok.extern.slf4j.Slf4j;
import org.apache.commons.io.FileUtils;
import org.apache.commons.lang3.ObjectUtils;
import org.apache.commons.lang3.math.NumberUtils;
import org.apereo.cas.services.AbstractServiceRegistry;
import org.apereo.cas.services.RegisteredService;
import org.apereo.cas.services.ResourceBasedServiceRegistry;
import org.apereo.cas.services.replication.NoOpRegisteredServiceReplicationStrategy;
import org.apereo.cas.services.replication.RegisteredServiceReplicationStrategy;
import org.apereo.cas.support.events.service.CasRegisteredServiceDeletedEvent;
import org.apereo.cas.support.events.service.CasRegisteredServiceLoadedEvent;
import org.apereo.cas.support.events.service.CasRegisteredServicePreDeleteEvent;
import org.apereo.cas.util.CollectionUtils;
import org.apereo.cas.util.RegexUtils;
import org.apereo.cas.util.ResourceUtils;
import org.apereo.cas.util.io.PathWatcherService;
import org.apereo.cas.util.serialization.StringSerializer;
import org.springframework.context.ApplicationEventPublisher;
import org.springframework.core.io.Resource;
import org.springframework.util.Assert;

import javax.annotation.PreDestroy;
import java.io.BufferedInputStream;
import java.io.File;
import java.io.IOException;
import java.io.OutputStream;
import java.nio.file.Files;
import java.nio.file.Path;
import java.nio.file.Paths;
import java.util.ArrayList;
import java.util.Collection;
import java.util.LinkedHashMap;
import java.util.List;
import java.util.Map;
import java.util.Objects;
import java.util.concurrent.ConcurrentHashMap;
import java.util.function.BinaryOperator;
import java.util.function.Consumer;
import java.util.function.Function;
import java.util.regex.Matcher;
import java.util.regex.Pattern;
import java.util.stream.Collectors;

/**
 * This is {@link AbstractResourceBasedServiceRegistry}.
 *
 * @author Misagh Moayyed
 * @since 5.0.0
 */
@Slf4j
@ToString
public abstract class AbstractResourceBasedServiceRegistry extends AbstractServiceRegistry implements ResourceBasedServiceRegistry {

    private static final String PATTERN_REGISTERED_SERVICE_FILE_NAME = "(\\w+)-(\\d+)\\.";

    private static final BinaryOperator<RegisteredService> LOG_DUPLICATE_AND_RETURN_FIRST_ONE = (s1, s2) -> {
        BaseResourceBasedRegisteredServiceWatcher.LOG_SERVICE_DUPLICATE.accept(s2);
        return s1;
    };

    /**
     * The Service registry directory.
     */
    protected Path serviceRegistryDirectory;

    /**
     * Map of service ID to registered service.
     */
    private Map<Long, RegisteredService> serviceMap = new ConcurrentHashMap<>();

    /**
     * The Registered service json serializers.
     */
    private Collection<StringSerializer<RegisteredService>> registeredServiceSerializers;

    private PathWatcherService serviceRegistryConfigWatcher;

    private Pattern serviceFileNamePattern;

    private RegisteredServiceReplicationStrategy registeredServiceReplicationStrategy;

    private RegisteredServiceResourceNamingStrategy resourceNamingStrategy;

    public AbstractResourceBasedServiceRegistry(final Resource configDirectory,
                                                final Collection<StringSerializer<RegisteredService>> serializers,
                                                final ApplicationEventPublisher eventPublisher) throws Exception {
        this(configDirectory, serializers, false, eventPublisher,
            new NoOpRegisteredServiceReplicationStrategy(),
            new DefaultRegisteredServiceResourceNamingStrategy());
    }

    /**
     * Instantiates a new service registry dao.
     *
     * @param configDirectory                      the config directory
     * @param serializer                           the registered service json serializer
     * @param enableWatcher                        enable watcher thread
     * @param eventPublisher                       the event publisher
     * @param registeredServiceReplicationStrategy the registered service replication strategy
     * @param resourceNamingStrategy               the registered service naming strategy
     */
    public AbstractResourceBasedServiceRegistry(final Path configDirectory, final StringSerializer<RegisteredService> serializer,
                                                final boolean enableWatcher, final ApplicationEventPublisher eventPublisher,
                                                final RegisteredServiceReplicationStrategy registeredServiceReplicationStrategy,
                                                final RegisteredServiceResourceNamingStrategy resourceNamingStrategy) {
        this(configDirectory, CollectionUtils.wrap(serializer), enableWatcher, eventPublisher,
            registeredServiceReplicationStrategy, resourceNamingStrategy);
    }

    /**
     * Instantiates a new Abstract resource based service registry dao.
     *
     * @param configDirectory                      the config directory
     * @param serializers                          the serializers
     * @param enableWatcher                        the enable watcher
     * @param eventPublisher                       the event publisher
     * @param registeredServiceReplicationStrategy the registered service replication strategy
     * @param resourceNamingStrategy               the registered service naming strategy
     */
    public AbstractResourceBasedServiceRegistry(final Path configDirectory,
                                                final Collection<StringSerializer<RegisteredService>> serializers, final boolean enableWatcher,
                                                final ApplicationEventPublisher eventPublisher,
                                                final RegisteredServiceReplicationStrategy registeredServiceReplicationStrategy,
                                                final RegisteredServiceResourceNamingStrategy resourceNamingStrategy) {
        initializeRegistry(configDirectory, serializers, enableWatcher, eventPublisher, registeredServiceReplicationStrategy,
            resourceNamingStrategy);
    }

    /**
     * Instantiates a new Abstract resource based service registry dao.
     *
     * @param configDirectory                      the config directory
     * @param serializers                          the serializers
     * @param enableWatcher                        the enable watcher
     * @param eventPublisher                       the event publisher
     * @param registeredServiceReplicationStrategy the registered service replication strategy
     * @param resourceNamingStrategy               the registered service naming strategy
     * @throws Exception the exception
     */
    public AbstractResourceBasedServiceRegistry(final Resource configDirectory,
                                                final Collection<StringSerializer<RegisteredService>> serializers, final boolean enableWatcher,
                                                final ApplicationEventPublisher eventPublisher,
<<<<<<< HEAD
                                                final RegisteredServiceReplicationStrategy registeredServiceReplicationStrategy) throws Exception {
        final var servicesDirectory = ResourceUtils.prepareClasspathResourceIfNeeded(configDirectory, true, getExtension());
        if (servicesDirectory == null) {
            throw new IllegalArgumentException("Could not determine the services configuration directory from " + configDirectory);
        }
        final var file = servicesDirectory.getFile();
        initializeRegistry(Paths.get(file.getCanonicalPath()), serializers, enableWatcher, eventPublisher, registeredServiceReplicationStrategy);
=======
                                                final RegisteredServiceReplicationStrategy registeredServiceReplicationStrategy,
                                                final RegisteredServiceResourceNamingStrategy resourceNamingStrategy) throws Exception {
        final Resource servicesDirectory = ResourceUtils.prepareClasspathResourceIfNeeded(configDirectory, true, getExtension());
        if (servicesDirectory == null) {
            throw new IllegalArgumentException("Could not determine the services configuration directory from " + configDirectory);
        }
        final File file = servicesDirectory.getFile();
        initializeRegistry(Paths.get(file.getCanonicalPath()), serializers, enableWatcher, eventPublisher,
            registeredServiceReplicationStrategy, resourceNamingStrategy);
>>>>>>> 61c473e3
    }

    private void initializeRegistry(final Path configDirectory, final Collection<StringSerializer<RegisteredService>> serializers,
                                    final boolean enableWatcher, final ApplicationEventPublisher eventPublisher,
                                    final RegisteredServiceReplicationStrategy registeredServiceReplicationStrategy,
                                    final RegisteredServiceResourceNamingStrategy resourceNamingStrategy) {
        setEventPublisher(eventPublisher);
        this.registeredServiceReplicationStrategy = ObjectUtils.defaultIfNull(registeredServiceReplicationStrategy,
            new NoOpRegisteredServiceReplicationStrategy());
        this.resourceNamingStrategy = ObjectUtils.defaultIfNull(resourceNamingStrategy,
            new DefaultRegisteredServiceResourceNamingStrategy());
        this.registeredServiceSerializers = serializers;
        this.serviceFileNamePattern = RegexUtils.createPattern(PATTERN_REGISTERED_SERVICE_FILE_NAME + getExtension());
        this.serviceRegistryDirectory = configDirectory;
        Assert.isTrue(this.serviceRegistryDirectory.toFile().exists(), this.serviceRegistryDirectory + " does not exist");
        Assert.isTrue(this.serviceRegistryDirectory.toFile().isDirectory(), this.serviceRegistryDirectory + " is not a directory");
        if (enableWatcher) {
            enableServicesDirectoryPathWatcher();
        }
    }

    private void enableServicesDirectoryPathWatcher() {
        LOGGER.info("Watching service registry directory at [{}]", this.serviceRegistryDirectory);
        final Consumer<File> onCreate = new CreateResourceBasedRegisteredServiceWatcher(this);
        final Consumer<File> onDelete = new DeleteResourceBasedRegisteredServiceWatcher(this);
        final Consumer<File> onModify = new ModifyResourceBasedRegisteredServiceWatcher(this);
        this.serviceRegistryConfigWatcher = new PathWatcherService(this.serviceRegistryDirectory, onCreate, onModify, onDelete);
        this.serviceRegistryConfigWatcher.start(getClass().getSimpleName());
        LOGGER.debug("Started service registry watcher thread");
    }

    /**
     * Destroy the watch service thread.
     */
    @PreDestroy
    public void destroy() {
        if (this.serviceRegistryConfigWatcher != null) {
            this.serviceRegistryConfigWatcher.close();
        }
    }

    @Override
    public long size() {
        return this.serviceMap.size();
    }

    @Override
    public RegisteredService findServiceById(final long id) {
        final var service = this.serviceMap.get(id);
        return this.registeredServiceReplicationStrategy.getRegisteredServiceFromCacheIfAny(service, id, this);
    }

    @Override
    public RegisteredService findServiceById(final String id) {
        final var service = this.serviceMap.values().stream().filter(r -> r.matches(id)).findFirst().orElse(null);
        return this.registeredServiceReplicationStrategy.getRegisteredServiceFromCacheIfAny(service, id, this);
    }

    @Override
    @SneakyThrows
    public synchronized boolean delete(final RegisteredService service) {

        final var f = getRegisteredServiceFileName(service);
        publishEvent(new CasRegisteredServicePreDeleteEvent(this, service));
        final var result = f.exists() ? f.delete() : true;
        if (!result) {
            LOGGER.warn("Failed to delete service definition file [{}]", f.getCanonicalPath());
        } else {
            removeRegisteredService(service);
            LOGGER.debug("Successfully deleted service definition file [{}]", f.getCanonicalPath());
        }
        publishEvent(new CasRegisteredServiceDeletedEvent(this, service));
        return result;

    }

    /**
     * Remove registered service.
     *
     * @param service the service
     */
    protected void removeRegisteredService(final RegisteredService service) {
        this.serviceMap.remove(service.getId());
    }

    @Override
    public synchronized List<RegisteredService> load() {
        final var files = FileUtils.listFiles(this.serviceRegistryDirectory.toFile(), new String[]{getExtension()}, true);
        this.serviceMap = files.stream().map(this::load).filter(Objects::nonNull).flatMap(Collection::stream)
            .sorted().collect(Collectors.toMap(RegisteredService::getId, Function.identity(),
                LOG_DUPLICATE_AND_RETURN_FIRST_ONE, LinkedHashMap::new));
        final List<RegisteredService> services = new ArrayList<>(this.serviceMap.values());
        final var results =
            this.registeredServiceReplicationStrategy.updateLoadedRegisteredServicesFromCache(services, this);
        results.forEach(service -> publishEvent(new CasRegisteredServiceLoadedEvent(this, service)));
        return results;
    }

    /**
     * Load registered service from file.
     *
     * @param file the file
     * @return the registered service, or null if file cannot be read, is not found, is empty or parsing error occurs.
     */
    @Override
    public Collection<RegisteredService> load(final File file) {
        final var fileName = file.getName();
        if (!file.canRead()) {
            LOGGER.warn("[{}] is not readable. Check file permissions", fileName);
            return new ArrayList<>(0);
        }
        if (!file.exists()) {
            LOGGER.warn("[{}] is not found at the path specified", fileName);
            return new ArrayList<>(0);
        }
        if (file.length() == 0) {
            LOGGER.debug("[{}] appears to be empty so no service definition will be loaded", fileName);
            return new ArrayList<>(0);
        }
        if (!RegexUtils.matches(this.serviceFileNamePattern, fileName)) {
            LOGGER.warn("[{}] does not match the recommended pattern [{}]. "
                    + "While CAS tries to be forgiving as much as possible, it's recommended "
                    + "that you rename the file to match the requested pattern to avoid issues with duplicate service loading. "
                    + "Future CAS versions may try to strictly force the naming syntax, refusing to load the file.",
                fileName, this.serviceFileNamePattern.pattern());
        }
        try (var in = new BufferedInputStream(new FileInputStream(file))) {
            return this.registeredServiceSerializers.stream().filter(s -> s.supports(file)).map(s -> s.load(in))
                .filter(Objects::nonNull).flatMap(Collection::stream).collect(Collectors.toList());
        } catch (final Exception e) {
            LOGGER.error("Error reading configuration file [{}]", fileName, e);
        }
        return new ArrayList<>(0);
    }

    @Override
    public RegisteredService save(final RegisteredService service) {
        if (service.getId() == RegisteredService.INITIAL_IDENTIFIER_VALUE) {
            LOGGER.debug("Service id not set. Calculating id based on system time...");
            service.setId(System.currentTimeMillis());
        }
        final var f = getRegisteredServiceFileName(service);
        try (var out = new LockedOutputStream(new FileOutputStream(f))) {
            final var result = this.registeredServiceSerializers.stream().anyMatch(s -> {
                try {
                    s.to(out, service);
                    return true;
                } catch (final Exception e) {
                    LOGGER.debug(e.getMessage(), e);
                    return false;
                }
            });
            if (!result) {
                throw new IOException("The service definition file could not be saved at " + f.getCanonicalPath());
            }
            if (this.serviceMap.containsKey(service.getId())) {
                LOGGER.debug("Found existing service definition by id [{}]. Saving...", service.getId());
            }
            this.serviceMap.put(service.getId(), service);
            LOGGER.debug("Saved service to [{}]", f.getCanonicalPath());
        } catch (final IOException e) {
            throw new IllegalArgumentException("IO error opening file stream.", e);
        }
        return findServiceById(service.getId());
    }

    @Override
    public void update(final RegisteredService service) {
        this.serviceMap.put(service.getId(), service);
    }

    /**
     * Gets registered service from file.
     *
     * @param file the file
     * @return the registered service from file
     */
    protected RegisteredService getRegisteredServiceFromFile(final File file) {
        final var matcher = this.serviceFileNamePattern.matcher(file.getName());
        if (matcher.find()) {
            final var serviceId = matcher.group(2);
            if (NumberUtils.isCreatable(serviceId)) {
                final var id = Long.parseLong(serviceId);
                return findServiceById(id);
            }
            final var serviceName = matcher.group(1);
            return findServiceByExactServiceName(serviceName);
        }
        LOGGER.warn("Provided file [{}} does not match the recommended service definition file pattern [{}]",
            file.getName(),
            this.serviceFileNamePattern.pattern());
        return null;
    }

    /**
     * Creates a file for a registered service.
     * The file is named as {@code [SERVICE-NAME]-[SERVICE-ID]-.{@value #getExtension()}}
     *
     * @param service Registered service.
     * @return file in service registry directory.
     * @throws IllegalArgumentException if file name is invalid
     */
    @SneakyThrows
    protected File getRegisteredServiceFileName(final RegisteredService service) {
<<<<<<< HEAD
        final var fileName = StringUtils.remove(buildServiceDefinitionFileName(service), " ");
=======
        final String fileName = resourceNamingStrategy.build(service, getExtension());
>>>>>>> 61c473e3

        final var svcFile = new File(this.serviceRegistryDirectory.toFile(), fileName);
        LOGGER.debug("Using [{}] as the service definition file", svcFile.getCanonicalPath());
        return svcFile;

    }

    /**
     * Gets extension associated with files in the given resource directory.
     *
     * @return the extension
     */
    protected abstract String getExtension();
}<|MERGE_RESOLUTION|>--- conflicted
+++ resolved
@@ -144,25 +144,14 @@
     public AbstractResourceBasedServiceRegistry(final Resource configDirectory,
                                                 final Collection<StringSerializer<RegisteredService>> serializers, final boolean enableWatcher,
                                                 final ApplicationEventPublisher eventPublisher,
-<<<<<<< HEAD
-                                                final RegisteredServiceReplicationStrategy registeredServiceReplicationStrategy) throws Exception {
-        final var servicesDirectory = ResourceUtils.prepareClasspathResourceIfNeeded(configDirectory, true, getExtension());
+                                                final RegisteredServiceReplicationStrategy registeredServiceReplicationStrategy,
+                                                final RegisteredServiceResourceNamingStrategy resourceNamingStrategy) throws Exception {
         if (servicesDirectory == null) {
             throw new IllegalArgumentException("Could not determine the services configuration directory from " + configDirectory);
         }
         final var file = servicesDirectory.getFile();
-        initializeRegistry(Paths.get(file.getCanonicalPath()), serializers, enableWatcher, eventPublisher, registeredServiceReplicationStrategy);
-=======
-                                                final RegisteredServiceReplicationStrategy registeredServiceReplicationStrategy,
-                                                final RegisteredServiceResourceNamingStrategy resourceNamingStrategy) throws Exception {
-        final Resource servicesDirectory = ResourceUtils.prepareClasspathResourceIfNeeded(configDirectory, true, getExtension());
-        if (servicesDirectory == null) {
-            throw new IllegalArgumentException("Could not determine the services configuration directory from " + configDirectory);
-        }
-        final File file = servicesDirectory.getFile();
         initializeRegistry(Paths.get(file.getCanonicalPath()), serializers, enableWatcher, eventPublisher,
             registeredServiceReplicationStrategy, resourceNamingStrategy);
->>>>>>> 61c473e3
     }
 
     private void initializeRegistry(final Path configDirectory, final Collection<StringSerializer<RegisteredService>> serializers,
@@ -367,11 +356,7 @@
      */
     @SneakyThrows
     protected File getRegisteredServiceFileName(final RegisteredService service) {
-<<<<<<< HEAD
-        final var fileName = StringUtils.remove(buildServiceDefinitionFileName(service), " ");
-=======
-        final String fileName = resourceNamingStrategy.build(service, getExtension());
->>>>>>> 61c473e3
+        final var fileName = resourceNamingStrategy.build(service, getExtension());
 
         final var svcFile = new File(this.serviceRegistryDirectory.toFile(), fileName);
         LOGGER.debug("Using [{}] as the service definition file", svcFile.getCanonicalPath());
