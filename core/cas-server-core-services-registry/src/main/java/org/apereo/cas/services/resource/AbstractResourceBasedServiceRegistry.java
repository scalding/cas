--- conflicted
+++ resolved
@@ -265,11 +265,7 @@
                     + "Future CAS versions may try to strictly force the naming syntax, refusing to load the file.",
                 fileName, this.serviceFileNamePattern.pattern());
         }
-<<<<<<< HEAD
         try (var in = new BufferedInputStream(new FileInputStream(file))) {
-=======
-        try (BufferedInputStream in = new BufferedInputStream(Files.newInputStream(file.toPath()))) {
->>>>>>> d26d01e4
             return this.registeredServiceSerializers.stream().filter(s -> s.supports(file)).map(s -> s.load(in))
                 .filter(Objects::nonNull).flatMap(Collection::stream).collect(Collectors.toList());
         } catch (final Exception e) {
@@ -284,15 +280,9 @@
             LOGGER.debug("Service id not set. Calculating id based on system time...");
             service.setId(System.currentTimeMillis());
         }
-<<<<<<< HEAD
         final var f = getRegisteredServiceFileName(service);
         try (var out = new LockedOutputStream(new FileOutputStream(f))) {
             final var result = this.registeredServiceSerializers.stream().anyMatch(s -> {
-=======
-        final File f = getRegisteredServiceFileName(service);
-        try (OutputStream out = Files.newOutputStream(f.toPath())) {
-            final boolean result = this.registeredServiceSerializers.stream().anyMatch(s -> {
->>>>>>> d26d01e4
                 try {
                     s.to(out, service);
                     return true;
