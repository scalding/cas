package org.apereo.cas.services;

import lombok.extern.slf4j.Slf4j;
import org.junit.runner.RunWith;
import org.junit.runners.Parameterized;

import java.util.Arrays;
import java.util.Collection;

/**
 * This is test cases for {@link InMemoryServiceRegistry}.
 *
 * @author Misagh Moayyed
 * @since 4.1.0
 */
@Slf4j
@RunWith(Parameterized.class)
public class InMemoryServiceRegistryTests extends AbstractServiceRegistryTests {

<<<<<<< HEAD
    private static final String SERVICE_ID = "service";

    @Test
    public void verifySave() {
        final var reg = new InMemoryServiceRegistry();
        final RegisteredService svc = RegisteredServiceTestUtils.getRegisteredService(SERVICE_ID);
        assertEquals(reg.save(svc), svc);
    }

    @Test
    public void verifyLoadEmpty() {
        final var reg = new InMemoryServiceRegistry();
        assertTrue(reg.load().isEmpty());
    }

    @Test
     public void verifySaveAndLoad() {
        final var reg = new InMemoryServiceRegistry();
        final RegisteredService svc = RegisteredServiceTestUtils.getRegisteredService(SERVICE_ID);
        assertEquals(reg.save(svc), svc);
        assertEquals(1, reg.load().size());
    }

    @Test
    public void verifySaveAndFind() {
        final var reg = new InMemoryServiceRegistry();
        final RegisteredService svc = RegisteredServiceTestUtils.getRegisteredService(SERVICE_ID);
        assertEquals(reg.save(svc), svc);
        assertEquals(reg.findServiceById(svc.getId()), svc);
    }

    @Test
    public void verifySaveAndDelete() {
        final var reg = new InMemoryServiceRegistry();
        final RegisteredService svc = RegisteredServiceTestUtils.getRegisteredService(SERVICE_ID);
        assertEquals(reg.save(svc), svc);
        assertTrue(reg.delete(svc));
        assertTrue(reg.load().isEmpty());
=======
    public InMemoryServiceRegistryTests(final Class<? extends RegisteredService> registeredServiceClass) {
        super(registeredServiceClass);
    }

    @Override
    public ServiceRegistry getNewServiceRegistry() {
        return new InMemoryServiceRegistry();
    }

    @Parameterized.Parameters
    public static Collection<Object> getTestParameters() {
        return Arrays.asList(RegexRegisteredService.class);
>>>>>>> 850ecf87
    }
}<|MERGE_RESOLUTION|>--- conflicted
+++ resolved
@@ -17,46 +17,6 @@
 @RunWith(Parameterized.class)
 public class InMemoryServiceRegistryTests extends AbstractServiceRegistryTests {
 
-<<<<<<< HEAD
-    private static final String SERVICE_ID = "service";
-
-    @Test
-    public void verifySave() {
-        final var reg = new InMemoryServiceRegistry();
-        final RegisteredService svc = RegisteredServiceTestUtils.getRegisteredService(SERVICE_ID);
-        assertEquals(reg.save(svc), svc);
-    }
-
-    @Test
-    public void verifyLoadEmpty() {
-        final var reg = new InMemoryServiceRegistry();
-        assertTrue(reg.load().isEmpty());
-    }
-
-    @Test
-     public void verifySaveAndLoad() {
-        final var reg = new InMemoryServiceRegistry();
-        final RegisteredService svc = RegisteredServiceTestUtils.getRegisteredService(SERVICE_ID);
-        assertEquals(reg.save(svc), svc);
-        assertEquals(1, reg.load().size());
-    }
-
-    @Test
-    public void verifySaveAndFind() {
-        final var reg = new InMemoryServiceRegistry();
-        final RegisteredService svc = RegisteredServiceTestUtils.getRegisteredService(SERVICE_ID);
-        assertEquals(reg.save(svc), svc);
-        assertEquals(reg.findServiceById(svc.getId()), svc);
-    }
-
-    @Test
-    public void verifySaveAndDelete() {
-        final var reg = new InMemoryServiceRegistry();
-        final RegisteredService svc = RegisteredServiceTestUtils.getRegisteredService(SERVICE_ID);
-        assertEquals(reg.save(svc), svc);
-        assertTrue(reg.delete(svc));
-        assertTrue(reg.load().isEmpty());
-=======
     public InMemoryServiceRegistryTests(final Class<? extends RegisteredService> registeredServiceClass) {
         super(registeredServiceClass);
     }
@@ -69,6 +29,5 @@
     @Parameterized.Parameters
     public static Collection<Object> getTestParameters() {
         return Arrays.asList(RegexRegisteredService.class);
->>>>>>> 850ecf87
     }
 }