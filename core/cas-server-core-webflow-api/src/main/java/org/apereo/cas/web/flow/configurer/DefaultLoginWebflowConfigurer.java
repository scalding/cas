package org.apereo.cas.web.flow.configurer;

import lombok.extern.slf4j.Slf4j;
import org.apereo.cas.CasProtocolConstants;
import org.apereo.cas.authentication.PrincipalException;
import org.apereo.cas.authentication.RememberMeUsernamePasswordCredential;
import org.apereo.cas.authentication.UsernamePasswordCredential;
import org.apereo.cas.authentication.adaptive.UnauthorizedAuthenticationException;
import org.apereo.cas.authentication.exceptions.AccountDisabledException;
import org.apereo.cas.authentication.exceptions.AccountPasswordMustChangeException;
import org.apereo.cas.authentication.exceptions.InvalidLoginLocationException;
import org.apereo.cas.authentication.exceptions.InvalidLoginTimeException;
import org.apereo.cas.authentication.principal.Response;
import org.apereo.cas.configuration.CasConfigurationProperties;
import org.apereo.cas.services.UnauthorizedServiceException;
import org.apereo.cas.services.UnauthorizedServiceForPrincipalException;
import org.apereo.cas.services.UnauthorizedSsoServiceException;
import org.apereo.cas.ticket.UnsatisfiedAuthenticationPolicyException;
import org.apereo.cas.web.flow.CasWebflowConstants;
import org.springframework.context.ApplicationContext;
import org.springframework.webflow.action.SetAction;
import org.springframework.webflow.definition.registry.FlowDefinitionRegistry;
import org.springframework.webflow.engine.Flow;
import org.springframework.webflow.engine.ViewState;
import org.springframework.webflow.engine.builder.BinderConfiguration;
import org.springframework.webflow.engine.builder.support.FlowBuilderServices;
import org.springframework.webflow.engine.support.TransitionExecutingFlowExecutionExceptionHandler;
import org.springframework.webflow.execution.repository.NoSuchFlowExecutionException;

import javax.security.auth.login.AccountLockedException;
import javax.security.auth.login.AccountNotFoundException;
import javax.security.auth.login.CredentialExpiredException;
import javax.security.auth.login.FailedLoginException;

/**
 * This is {@link DefaultLoginWebflowConfigurer}.
 *
 * @author Misagh Moayyed
 * @since 5.0.0
 */
@Slf4j
public class DefaultLoginWebflowConfigurer extends AbstractCasWebflowConfigurer {

    /**
     * Instantiates a new Default webflow configurer.
     *
     * @param flowBuilderServices    the flow builder services
     * @param flowDefinitionRegistry the flow definition registry
     * @param applicationContext     the application context
     * @param casProperties          the cas properties
     */
    public DefaultLoginWebflowConfigurer(final FlowBuilderServices flowBuilderServices,
                                         final FlowDefinitionRegistry flowDefinitionRegistry,
                                         final ApplicationContext applicationContext,
                                         final CasConfigurationProperties casProperties) {
        super(flowBuilderServices, flowDefinitionRegistry, applicationContext, casProperties);
    }

    @Override
    protected void doInitialize() {
        final var flow = getLoginFlow();

        if (flow != null) {
            createInitialFlowActions(flow);
            createDefaultGlobalExceptionHandlers(flow);
            createDefaultEndStates(flow);
            createDefaultDecisionStates(flow);
            createDefaultActionStates(flow);
            createDefaultViewStates(flow);
            createRememberMeAuthnWebflowConfig(flow);
        }
    }

    /**
     * Create initial flow actions.
     *
     * @param flow the flow
     */
    protected void createInitialFlowActions(final Flow flow) {
        flow.getStartActionList().add(createEvaluateAction(CasWebflowConstants.ACTION_ID_INIT_FLOW_SETUP));
    }

    /**
     * Create default view states.
     *
     * @param flow the flow
     */
    protected void createDefaultViewStates(final Flow flow) {
        createAuthenticationWarningMessagesView(flow);
    }

    /**
     * Create authentication warning messages view.
     *
     * @param flow the flow
     */
    protected void createAuthenticationWarningMessagesView(final Flow flow) {
        final var state = createViewState(flow, CasWebflowConstants.VIEW_ID_SHOW_AUTHN_WARNING_MSGS, "casLoginMessageView");

        final var setAction = new SetAction(createExpression("requestScope.messages"), createExpression("messageContext.allMessages"));
        state.getEntryActionList().add(setAction);
        createTransitionForState(state, CasWebflowConstants.TRANSITION_ID_PROCEED, CasWebflowConstants.STATE_ID_PROCEED_FROM_AUTHENTICATION_WARNINGS_VIEW);

        final var proceedAction = createActionState(flow, CasWebflowConstants.STATE_ID_PROCEED_FROM_AUTHENTICATION_WARNINGS_VIEW);
        proceedAction.getActionList().add(createEvaluateAction(CasWebflowConstants.ACTION_ID_SEND_TICKET_GRANTING_TICKET));
        createStateDefaultTransition(proceedAction, CasWebflowConstants.STATE_ID_SERVICE_CHECK);
    }

    /**
     * Create remember me authn webflow config.
     *
     * @param flow the flow
     */
    protected void createRememberMeAuthnWebflowConfig(final Flow flow) {
        if (casProperties.getTicket().getTgt().getRememberMe().isEnabled()) {
            createFlowVariable(flow, CasWebflowConstants.VAR_ID_CREDENTIAL, RememberMeUsernamePasswordCredential.class);
            final var state = getState(flow, CasWebflowConstants.STATE_ID_VIEW_LOGIN_FORM, ViewState.class);
            final var cfg = getViewStateBinderConfiguration(state);
            cfg.addBinding(new BinderConfiguration.Binding("rememberMe", null, false));
        } else {
            createFlowVariable(flow, CasWebflowConstants.VAR_ID_CREDENTIAL, UsernamePasswordCredential.class);
        }
    }

    /**
     * Create default action states.
     *
     * @param flow the flow
     */
    protected void createDefaultActionStates(final Flow flow) {
        createInitialAuthenticationRequestValidationCheckAction(flow);
        createCreateTicketGrantingTicketAction(flow);
        createSendTicketGrantingTicketAction(flow);
        createGenerateServiceTicketAction(flow);
        createGatewayServicesMgmtAction(flow);
        createServiceAuthorizationCheckAction(flow);
        createRedirectToServiceActionState(flow);
        createHandleAuthenticationFailureAction(flow);
        createTerminateSessionAction(flow);
        createTicketGrantingTicketCheckAction(flow);
    }

    private void createTicketGrantingTicketCheckAction(final Flow flow) {
        final ActionState action = createActionState(flow, CasWebflowConstants.STATE_ID_TICKET_GRANTING_TICKET_CHECK,
            CasWebflowConstants.ACTION_ID_TICKET_GRANTING_TICKET_CHECK);
        createTransitionForState(action, CasWebflowConstants.TRANSITION_ID_TGT_NOT_EXISTS, CasWebflowConstants.STATE_ID_GATEWAY_REQUEST_CHECK);
        createTransitionForState(action, CasWebflowConstants.TRANSITION_ID_TGT_INVALID, CasWebflowConstants.STATE_ID_TERMINATE_SESSION);
        createTransitionForState(action, CasWebflowConstants.TRANSITION_ID_TGT_VALID, CasWebflowConstants.STATE_ID_HAS_SERVICE_CHECK);
    }

    private void createInitialAuthenticationRequestValidationCheckAction(final Flow flow) {
        final ActionState action = createActionState(flow, CasWebflowConstants.STATE_ID_INITIAL_AUTHN_REQUEST_VALIDATION_CHECK,
            CasWebflowConstants.ACTION_ID_INITIAL_AUTHN_REQUEST_VALIDATION);
        createTransitionForState(action, CasWebflowConstants.TRANSITION_ID_AUTHENTICATION_FAILURE, CasWebflowConstants.STATE_ID_HANDLE_AUTHN_FAILURE);
        createTransitionForState(action, CasWebflowConstants.TRANSITION_ID_ERROR, CasWebflowConstants.STATE_ID_INIT_LOGIN_FORM);
        createTransitionForState(action, CasWebflowConstants.TRANSITION_ID_SUCCESS, CasWebflowConstants.STATE_ID_TICKET_GRANTING_TICKET_CHECK);
        createTransitionForState(action, CasWebflowConstants.TRANSITION_ID_SUCCESS_WITH_WARNINGS, CasWebflowConstants.STATE_ID_TICKET_GRANTING_TICKET_CHECK);
    }

    /**
     * Create terminate session action.
     *
     * @param flow the flow
     */
    protected void createTerminateSessionAction(final Flow flow) {
        final ActionState terminateSession = createActionState(flow,
            CasWebflowConstants.STATE_ID_TERMINATE_SESSION, createEvaluateAction(CasWebflowConstants.ACTION_ID_TERMINATE_SESSION));
        createStateDefaultTransition(terminateSession, CasWebflowConstants.STATE_ID_GATEWAY_REQUEST_CHECK);
    }

    private void createSendTicketGrantingTicketAction(final Flow flow) {
<<<<<<< HEAD
        final var action = createActionState(flow, CasWebflowConstants.STATE_ID_SEND_TICKET_GRANTING_TICKET,
            createEvaluateAction(CasWebflowConstants.ACTION_ID_SEND_TICKET_GRANTING_TICKET));
=======
        final ActionState action = createActionState(flow, CasWebflowConstants.STATE_ID_SEND_TICKET_GRANTING_TICKET,
            CasWebflowConstants.ACTION_ID_SEND_TICKET_GRANTING_TICKET);
>>>>>>> cb3b87f4
        createTransitionForState(action, CasWebflowConstants.TRANSITION_ID_SUCCESS, CasWebflowConstants.STATE_ID_SERVICE_CHECK);
    }

    private void createCreateTicketGrantingTicketAction(final Flow flow) {
<<<<<<< HEAD
        final var action = createActionState(flow, CasWebflowConstants.STATE_ID_CREATE_TICKET_GRANTING_TICKET,
            createEvaluateAction(CasWebflowConstants.ACTION_ID_CREATE_TICKET_GRANTING_TICKET));
=======
        final ActionState action = createActionState(flow, CasWebflowConstants.STATE_ID_CREATE_TICKET_GRANTING_TICKET,
            CasWebflowConstants.ACTION_ID_CREATE_TICKET_GRANTING_TICKET);
>>>>>>> cb3b87f4
        createTransitionForState(action, CasWebflowConstants.TRANSITION_ID_SUCCESS, CasWebflowConstants.STATE_ID_SEND_TICKET_GRANTING_TICKET);
    }

    /**
     * Create generate service ticket action.
     *
     * @param flow the flow
     */
    protected void createGenerateServiceTicketAction(final Flow flow) {
        final var handler = createActionState(flow,
            CasWebflowConstants.STATE_ID_GENERATE_SERVICE_TICKET,
            createEvaluateAction(CasWebflowConstants.ACTION_ID_GENERATE_SERVICE_TICKET));
        createTransitionForState(handler, CasWebflowConstants.TRANSITION_ID_SUCCESS, CasWebflowConstants.STATE_ID_REDIRECT);
        createTransitionForState(handler, CasWebflowConstants.TRANSITION_ID_WARN, CasWebflowConstants.STATE_ID_WARN);
        createTransitionForState(handler, CasWebflowConstants.TRANSITION_ID_AUTHENTICATION_FAILURE, CasWebflowConstants.STATE_ID_HANDLE_AUTHN_FAILURE);
        createTransitionForState(handler, CasWebflowConstants.TRANSITION_ID_ERROR, CasWebflowConstants.STATE_ID_INIT_LOGIN_FORM);
        createTransitionForState(handler, CasWebflowConstants.TRANSITION_ID_GATEWAY, CasWebflowConstants.STATE_ID_GATEWAY_SERVICES_MGMT_CHECK);
    }

    /**
     * Create handle authentication failure action.
     *
     * @param flow the flow
     */
    protected void createHandleAuthenticationFailureAction(final Flow flow) {
<<<<<<< HEAD
        final var handler = createActionState(flow, CasWebflowConstants.STATE_ID_HANDLE_AUTHN_FAILURE,
            createEvaluateAction(CasWebflowConstants.ACTION_ID_AUTHENTICATION_EXCEPTION_HANDLER));
=======
        final ActionState handler = createActionState(flow, CasWebflowConstants.STATE_ID_HANDLE_AUTHN_FAILURE,
            CasWebflowConstants.ACTION_ID_AUTHENTICATION_EXCEPTION_HANDLER);
>>>>>>> cb3b87f4
        createTransitionForState(handler, AccountDisabledException.class.getSimpleName(), CasWebflowConstants.VIEW_ID_ACCOUNT_DISABLED);
        createTransitionForState(handler, AccountLockedException.class.getSimpleName(), CasWebflowConstants.VIEW_ID_ACCOUNT_LOCKED);
        createTransitionForState(handler, AccountPasswordMustChangeException.class.getSimpleName(), CasWebflowConstants.VIEW_ID_MUST_CHANGE_PASSWORD);
        createTransitionForState(handler, CredentialExpiredException.class.getSimpleName(), CasWebflowConstants.VIEW_ID_EXPIRED_PASSWORD);
        createTransitionForState(handler, InvalidLoginLocationException.class.getSimpleName(), CasWebflowConstants.VIEW_ID_INVALID_WORKSTATION);
        createTransitionForState(handler, InvalidLoginTimeException.class.getSimpleName(), CasWebflowConstants.VIEW_ID_INVALID_AUTHENTICATION_HOURS);
        createTransitionForState(handler, FailedLoginException.class.getSimpleName(), CasWebflowConstants.STATE_ID_INIT_LOGIN_FORM);
        createTransitionForState(handler, AccountNotFoundException.class.getSimpleName(), CasWebflowConstants.STATE_ID_INIT_LOGIN_FORM);
        createTransitionForState(handler, UnauthorizedServiceForPrincipalException.class.getSimpleName(), CasWebflowConstants.STATE_ID_INIT_LOGIN_FORM);
        createTransitionForState(handler, PrincipalException.class.getSimpleName(), CasWebflowConstants.STATE_ID_INIT_LOGIN_FORM);
        createTransitionForState(handler, UnsatisfiedAuthenticationPolicyException.class.getSimpleName(), CasWebflowConstants.STATE_ID_INIT_LOGIN_FORM);
        createTransitionForState(handler, UnauthorizedAuthenticationException.class.getSimpleName(), CasWebflowConstants.VIEW_ID_AUTHENTICATION_BLOCKED);
        createTransitionForState(handler, CasWebflowConstants.STATE_ID_SERVICE_UNAUTHZ_CHECK, CasWebflowConstants.STATE_ID_SERVICE_UNAUTHZ_CHECK);
        createStateDefaultTransition(handler, CasWebflowConstants.STATE_ID_INIT_LOGIN_FORM);

    }

    /**
     * Create redirect to service action state.
     *
     * @param flow the flow
     */
    protected void createRedirectToServiceActionState(final Flow flow) {
<<<<<<< HEAD
        final var redirectToView = createActionState(flow, CasWebflowConstants.STATE_ID_REDIRECT,
            createEvaluateAction(CasWebflowConstants.ACTION_ID_REDIRECT_TO_SERVICE));
=======
        final ActionState redirectToView = createActionState(flow, CasWebflowConstants.STATE_ID_REDIRECT, CasWebflowConstants.ACTION_ID_REDIRECT_TO_SERVICE);
>>>>>>> cb3b87f4
        createTransitionForState(redirectToView, Response.ResponseType.POST.name().toLowerCase(), CasWebflowConstants.STATE_ID_POST_VIEW);
        createTransitionForState(redirectToView, Response.ResponseType.HEADER.name().toLowerCase(), CasWebflowConstants.STATE_ID_HEADER_VIEW);
        createTransitionForState(redirectToView, Response.ResponseType.REDIRECT.name().toLowerCase(), CasWebflowConstants.STATE_ID_REDIRECT_VIEW);
    }

    /**
     * Create service authorization check action.
     *
     * @param flow the flow
     */
    private void createServiceAuthorizationCheckAction(final Flow flow) {
<<<<<<< HEAD
        final var serviceAuthorizationCheck = createActionState(flow,
            CasWebflowConstants.STATE_ID_SERVICE_AUTHZ_CHECK, createEvaluateAction("serviceAuthorizationCheck"));
=======
        final ActionState serviceAuthorizationCheck = createActionState(flow,
            CasWebflowConstants.STATE_ID_SERVICE_AUTHZ_CHECK, "serviceAuthorizationCheck");
>>>>>>> cb3b87f4
        createStateDefaultTransition(serviceAuthorizationCheck, CasWebflowConstants.STATE_ID_INIT_LOGIN_FORM);
    }

    /**
     * Create gateway services mgmt action.
     *
     * @param flow the flow
     */
    protected void createGatewayServicesMgmtAction(final Flow flow) {
        final var gatewayServicesManagementCheck = createActionState(flow,
            CasWebflowConstants.STATE_ID_GATEWAY_SERVICES_MGMT_CHECK, "gatewayServicesManagementCheck");
        createTransitionForState(gatewayServicesManagementCheck, CasWebflowConstants.STATE_ID_SUCCESS, CasWebflowConstants.STATE_ID_REDIRECT);
    }

    /**
     * Create default global exception handlers.
     *
     * @param flow the flow
     */
    protected void createDefaultEndStates(final Flow flow) {
        createRedirectUnauthorizedServiceUrlEndState(flow);
        createServiceErrorEndState(flow);
        createRedirectEndState(flow);
        createPostEndState(flow);
        createInjectHeadersActionState(flow);
        createGenericLoginSuccessEndState(flow);
        createServiceWarningViewState(flow);
        createEndWebflowEndState(flow);
    }

    /**
     * Create end webflow end state.
     *
     * @param flow the flow
     */
    protected void createEndWebflowEndState(final Flow flow) {
        createEndState(flow, CasWebflowConstants.STATE_ID_END_WEBFLOW);
    }

    /**
     * Create redirect end state.
     *
     * @param flow the flow
     */
    protected void createRedirectEndState(final Flow flow) {
        createEndState(flow, CasWebflowConstants.STATE_ID_REDIRECT_VIEW, "requestScope.url", true);
    }

    /**
     * Create post end state.
     *
     * @param flow the flow
     */
    protected void createPostEndState(final Flow flow) {
        createEndState(flow, CasWebflowConstants.STATE_ID_POST_VIEW, CasWebflowConstants.VIEW_ID_POST_RESPONSE);
    }

    /**
     * Create header end state.
     *
     * @param flow the flow
     */
    protected void createInjectHeadersActionState(final Flow flow) {
        final var headerState = createActionState(flow, CasWebflowConstants.STATE_ID_HEADER_VIEW, "injectResponseHeadersAction");
        createTransitionForState(headerState, CasWebflowConstants.TRANSITION_ID_SUCCESS, CasWebflowConstants.STATE_ID_END_WEBFLOW);
        createTransitionForState(headerState, CasWebflowConstants.TRANSITION_ID_REDIRECT, CasWebflowConstants.STATE_ID_REDIRECT_VIEW);
    }

    /**
     * Create redirect unauthorized service url end state.
     *
     * @param flow the flow
     */
    protected void createRedirectUnauthorizedServiceUrlEndState(final Flow flow) {
        final var state = createEndState(flow, CasWebflowConstants.STATE_ID_VIEW_REDIR_UNAUTHZ_URL, "flowScope.unauthorizedRedirectUrl", true);
        state.getEntryActionList().add(createEvaluateAction("redirectUnauthorizedServiceUrlAction"));
    }

    /**
     * Create service error end state.
     *
     * @param flow the flow
     */
    private void createServiceErrorEndState(final Flow flow) {
        createEndState(flow, CasWebflowConstants.STATE_ID_VIEW_SERVICE_ERROR, CasWebflowConstants.VIEW_ID_SERVICE_ERROR);
    }

    /**
     * Create generic login success end state.
     *
     * @param flow the flow
     */
    private void createGenericLoginSuccessEndState(final Flow flow) {
        final var state = createEndState(flow, CasWebflowConstants.STATE_ID_VIEW_GENERIC_LOGIN_SUCCESS, CasWebflowConstants.VIEW_ID_GENERIC_SUCCESS);
        state.getEntryActionList().add(createEvaluateAction("genericSuccessViewAction"));
    }

    /**
     * Create service warning view state.
     *
     * @param flow the flow
     */
    protected void createServiceWarningViewState(final Flow flow) {
        final var stateWarning = createViewState(flow, CasWebflowConstants.STATE_ID_SHOW_WARNING_VIEW, CasWebflowConstants.VIEW_ID_CONFIRM);
        createTransitionForState(stateWarning, CasWebflowConstants.TRANSITION_ID_SUCCESS, "finalizeWarning");
        final var finalizeWarn = createActionState(flow, "finalizeWarning", createEvaluateAction("serviceWarningAction"));
        createTransitionForState(finalizeWarn, CasWebflowConstants.STATE_ID_REDIRECT, CasWebflowConstants.STATE_ID_REDIRECT);
    }

    /**
     * Create default global exception handlers.
     *
     * @param flow the flow
     */
    protected void createDefaultGlobalExceptionHandlers(final Flow flow) {
        final var h = new TransitionExecutingFlowExecutionExceptionHandler();
        h.add(UnauthorizedSsoServiceException.class, CasWebflowConstants.STATE_ID_VIEW_LOGIN_FORM);
        h.add(NoSuchFlowExecutionException.class, CasWebflowConstants.STATE_ID_VIEW_SERVICE_ERROR);
        h.add(UnauthorizedServiceException.class, CasWebflowConstants.STATE_ID_SERVICE_UNAUTHZ_CHECK);
        h.add(UnauthorizedServiceForPrincipalException.class, CasWebflowConstants.STATE_ID_SERVICE_UNAUTHZ_CHECK);
        flow.getExceptionHandlerSet().add(h);
    }

    /**
     * Create default decision states.
     *
     * @param flow the flow
     */
    protected void createDefaultDecisionStates(final Flow flow) {
        createServiceUnauthorizedCheckDecisionState(flow);
        createServiceCheckDecisionState(flow);
        createWarnDecisionState(flow);
        createGatewayRequestCheckDecisionState(flow);
        createHasServiceCheckDecisionState(flow);
        createRenewCheckDecisionState(flow);
    }

    /**
     * Create service unauthorized check decision state.
     *
     * @param flow the flow
     */
    protected void createServiceUnauthorizedCheckDecisionState(final Flow flow) {
        createDecisionState(flow, CasWebflowConstants.STATE_ID_SERVICE_UNAUTHZ_CHECK,
            "flowScope.unauthorizedRedirectUrl != null",
            CasWebflowConstants.STATE_ID_VIEW_REDIR_UNAUTHZ_URL,
            CasWebflowConstants.STATE_ID_VIEW_SERVICE_ERROR);
    }

    /**
     * Create service check decision state.
     *
     * @param flow the flow
     */
    protected void createServiceCheckDecisionState(final Flow flow) {
        createDecisionState(flow, CasWebflowConstants.STATE_ID_SERVICE_CHECK,
            "flowScope.service != null",
            CasWebflowConstants.STATE_ID_GENERATE_SERVICE_TICKET,
            CasWebflowConstants.STATE_ID_VIEW_GENERIC_LOGIN_SUCCESS);
    }

    /**
     * Create warn decision state.
     *
     * @param flow the flow
     */
    protected void createWarnDecisionState(final Flow flow) {
        createDecisionState(flow, CasWebflowConstants.STATE_ID_WARN,
            "flowScope.warnCookieValue",
            CasWebflowConstants.STATE_ID_SHOW_WARNING_VIEW,
            CasWebflowConstants.STATE_ID_REDIRECT);
    }

    /**
     * Create gateway request check decision state.
     *
     * @param flow the flow
     */
    protected void createGatewayRequestCheckDecisionState(final Flow flow) {
        createDecisionState(flow, CasWebflowConstants.STATE_ID_GATEWAY_REQUEST_CHECK,
            "requestParameters.gateway != '' and requestParameters.gateway != null and flowScope.service != null",
            CasWebflowConstants.STATE_ID_GATEWAY_SERVICES_MGMT_CHECK,
            CasWebflowConstants.STATE_ID_SERVICE_AUTHZ_CHECK);
    }

    /**
     * Create has service check decision state.
     *
     * @param flow the flow
     */
    protected void createHasServiceCheckDecisionState(final Flow flow) {
        createDecisionState(flow, CasWebflowConstants.STATE_ID_HAS_SERVICE_CHECK,
            "flowScope.service != null",
            CasWebflowConstants.STATE_ID_RENEW_REQUEST_CHECK,
            CasWebflowConstants.STATE_ID_VIEW_GENERIC_LOGIN_SUCCESS);
    }

    /**
     * Create renew check decision state.
     *
     * @param flow the flow
     */
    protected void createRenewCheckDecisionState(final Flow flow) {
        final String renewTestCondition;
        if (casProperties.getSso().isRenewAuthnEnabled()) {
            final var renewParam = "requestParameters." + CasProtocolConstants.PARAMETER_RENEW;
            renewTestCondition = renewParam + " != '' and " + renewParam + " != null";
        } else {
            renewTestCondition = "true";
        }

        createDecisionState(flow, CasWebflowConstants.STATE_ID_RENEW_REQUEST_CHECK,
            renewTestCondition,
            CasWebflowConstants.STATE_ID_SERVICE_AUTHZ_CHECK,
            CasWebflowConstants.STATE_ID_GENERATE_SERVICE_TICKET);
    }
}
<|MERGE_RESOLUTION|>--- conflicted
+++ resolved
@@ -169,24 +169,14 @@
     }
 
     private void createSendTicketGrantingTicketAction(final Flow flow) {
-<<<<<<< HEAD
         final var action = createActionState(flow, CasWebflowConstants.STATE_ID_SEND_TICKET_GRANTING_TICKET,
-            createEvaluateAction(CasWebflowConstants.ACTION_ID_SEND_TICKET_GRANTING_TICKET));
-=======
-        final ActionState action = createActionState(flow, CasWebflowConstants.STATE_ID_SEND_TICKET_GRANTING_TICKET,
             CasWebflowConstants.ACTION_ID_SEND_TICKET_GRANTING_TICKET);
->>>>>>> cb3b87f4
         createTransitionForState(action, CasWebflowConstants.TRANSITION_ID_SUCCESS, CasWebflowConstants.STATE_ID_SERVICE_CHECK);
     }
 
     private void createCreateTicketGrantingTicketAction(final Flow flow) {
-<<<<<<< HEAD
         final var action = createActionState(flow, CasWebflowConstants.STATE_ID_CREATE_TICKET_GRANTING_TICKET,
-            createEvaluateAction(CasWebflowConstants.ACTION_ID_CREATE_TICKET_GRANTING_TICKET));
-=======
-        final ActionState action = createActionState(flow, CasWebflowConstants.STATE_ID_CREATE_TICKET_GRANTING_TICKET,
             CasWebflowConstants.ACTION_ID_CREATE_TICKET_GRANTING_TICKET);
->>>>>>> cb3b87f4
         createTransitionForState(action, CasWebflowConstants.TRANSITION_ID_SUCCESS, CasWebflowConstants.STATE_ID_SEND_TICKET_GRANTING_TICKET);
     }
 
@@ -212,13 +202,8 @@
      * @param flow the flow
      */
     protected void createHandleAuthenticationFailureAction(final Flow flow) {
-<<<<<<< HEAD
         final var handler = createActionState(flow, CasWebflowConstants.STATE_ID_HANDLE_AUTHN_FAILURE,
-            createEvaluateAction(CasWebflowConstants.ACTION_ID_AUTHENTICATION_EXCEPTION_HANDLER));
-=======
-        final ActionState handler = createActionState(flow, CasWebflowConstants.STATE_ID_HANDLE_AUTHN_FAILURE,
             CasWebflowConstants.ACTION_ID_AUTHENTICATION_EXCEPTION_HANDLER);
->>>>>>> cb3b87f4
         createTransitionForState(handler, AccountDisabledException.class.getSimpleName(), CasWebflowConstants.VIEW_ID_ACCOUNT_DISABLED);
         createTransitionForState(handler, AccountLockedException.class.getSimpleName(), CasWebflowConstants.VIEW_ID_ACCOUNT_LOCKED);
         createTransitionForState(handler, AccountPasswordMustChangeException.class.getSimpleName(), CasWebflowConstants.VIEW_ID_MUST_CHANGE_PASSWORD);
@@ -242,12 +227,7 @@
      * @param flow the flow
      */
     protected void createRedirectToServiceActionState(final Flow flow) {
-<<<<<<< HEAD
-        final var redirectToView = createActionState(flow, CasWebflowConstants.STATE_ID_REDIRECT,
-            createEvaluateAction(CasWebflowConstants.ACTION_ID_REDIRECT_TO_SERVICE));
-=======
         final ActionState redirectToView = createActionState(flow, CasWebflowConstants.STATE_ID_REDIRECT, CasWebflowConstants.ACTION_ID_REDIRECT_TO_SERVICE);
->>>>>>> cb3b87f4
         createTransitionForState(redirectToView, Response.ResponseType.POST.name().toLowerCase(), CasWebflowConstants.STATE_ID_POST_VIEW);
         createTransitionForState(redirectToView, Response.ResponseType.HEADER.name().toLowerCase(), CasWebflowConstants.STATE_ID_HEADER_VIEW);
         createTransitionForState(redirectToView, Response.ResponseType.REDIRECT.name().toLowerCase(), CasWebflowConstants.STATE_ID_REDIRECT_VIEW);
@@ -259,13 +239,8 @@
      * @param flow the flow
      */
     private void createServiceAuthorizationCheckAction(final Flow flow) {
-<<<<<<< HEAD
         final var serviceAuthorizationCheck = createActionState(flow,
-            CasWebflowConstants.STATE_ID_SERVICE_AUTHZ_CHECK, createEvaluateAction("serviceAuthorizationCheck"));
-=======
-        final ActionState serviceAuthorizationCheck = createActionState(flow,
             CasWebflowConstants.STATE_ID_SERVICE_AUTHZ_CHECK, "serviceAuthorizationCheck");
->>>>>>> cb3b87f4
         createStateDefaultTransition(serviceAuthorizationCheck, CasWebflowConstants.STATE_ID_INIT_LOGIN_FORM);
     }
 
