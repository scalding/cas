# Steps to enable this build are:
#
# Generate the OAUTH-TOKEN at https://github.com/settings/applications
# Install travis: gem install travis
# Login to travis: travis login
# Encrypt the token: travis encrypt VAR_NAME=VAR_VALUE -r apereo/cas --add env.global
# Encrypted settings include SONATYPE_USER, SONATYPE_PWD, GH_TOKEN, COVERITY_SCAN_TOKEN, COVERALLS_REPO_TOKEN

language: java
sudo: required
dist: trusty
services:
- docker
branches:
  only:
<<<<<<< HEAD
  - boot2
=======
  - 5.3.x
>>>>>>> 11d05e54
jdk:
- oraclejdk10
before_cache:
- rm -f  $HOME/.gradle/caches/modules-2/modules-2.lock
- rm -fr $HOME/.gradle/caches/*/plugin-resolution/
cache:
  bundler: false
  cargo: false
  directories:
  - $HOME/.m2
  - $HOME/.npm/
  - $HOME/.gradle/caches/
  - $HOME/.gradle/wrapper/
git:
  depth: 2
notifications:
  slack:
    secure: "gNFUOGd0isowSwPfQ9VqGQWhWRDAjzX9tfH0xGe2gyg1kiOhq3Odb8fdcUg9f3DhAbiMxGDu08IgmDbeEyncB42Zdqk/DFvD3F958WaVy0O9TF2iAzO+ftBG0+slFHPDZ8qAy97+mV/be7KBkLYP+BydYTVfO84NvpLNiylmOVU="
  webhooks:
    # Coveralls: https://docs.coveralls.io/parallel-build-webhook
    secure: "e3Lkn/iMpq9IjNrBQqMAKAxCbKUcd5t6zbow+l39a5n7trIUcBzgK9YXlSBigRyVnKXwNmI08WQN0GMJuWoT2u9cda5qttgZ5C8p/RFWxGKz6qhlmKwcwmipasU0ykvMARB6nrTMwMeMV/O5btt2xko8KfsRQdmqyZGJBglhDsc="
matrix:
  fast_finish: true
env:
  global:
  - JAVA_OPTS="-Xms512m -Xmx2048m -Xss128m -XX:ReservedCodeCacheSize=512m -XX:+UseG1GC -Xverify:none -server"
  - GRADLE_OPTS="-Xms512m -Xmx1024m -Xss128m -XX:ReservedCodeCacheSize=512m -XX:+UseG1GC -Xverify:none -server"
  - SPRING_MAIN_BANNER-MODE="off"
  - COVERALLS_PARALLEL=true
  - secure: "ScUSTo0if5m7ddnwUA7EaYucc6yzEUrKLk0DzCvkMfjn2h5taUFSKHx+S0hd2EzJofv+Em4eI5qncSK5LTxgD7HhHR1e3iZp+SqJenhhOnbuciZfg4QA+tUGw3XUdmREac5cz2l0qhi1q4vsnnZARj2d4vvf2HWuNtEOBu/ZAKI="
  - secure: "iWPPLKSS3zBs2adqLPkMiHfCj2hSLyD5BoV3oodhR7Ne83Kpn1khRcEWFoHF3Ed11eSU+glNdPSzUpc8TzwTZGx5B3RU2Qp36hZFyjuzNWJARmoVPYMiEg3FFBQrUR75w+Tbtn6zPkiAk6nl0K5ewmY0/xixVdnTLXL5HjpE2rc="
  - secure: "f3mDIZ8m6NYJXI8KvWD/sZRSeCCyIyfgPRy3Q6o9u9WyHZuYaJf95Ia0eJQ3gxUDS1TKL31Vk08dhFKrfIcKgifFPa2uQ2uyJkvGxlarMTQ+tpqsZYp4zAJgKc9r4xdZasvF2k4xqr+pl9AFjlpXB4jDD59XPXt3DcRABOYA9sM="
  - secure: "A0B1HJoHzvYGT4pPWPW1bQDS3Ne755vZ/VZ20OtVRgJHTTQfK13eKgH0VbYpEyZKJAFIexmaDVQ0XUdNukzrAoI6rKSm5vwam6qjELrvrKH2ovMgd1xvS2a5a1no5OT3QP3TXKKlmOTdS+Q5ZspjslBxpay3q7aKA9GMNvzChko="
before_install:
- unset _JAVA_OPTIONS
- chmod -R 777 ./ci/*.sh
- ./ci/init-travis-build.sh
install: true
script:
- ./ci/script.sh
after_script:
- ./ci/stop.sh
stages:
- initialize
- publish
- build
- test
- dependencies
jobs:
  include:
  - stage: initialize
    script: ./ci/download-dependencies.sh
    ############################################
  - stage: publish
    if: NOT commit_message =~ ^\[skip\s+snapshots\] and type != "pull_request" and (branch =~ /^\d+\.\d+\.x$/ or branch = master)
    script: ./ci/publish-snapshots.sh
    ############################################
  - stage: build
    script: ./ci/build.sh
  - stage: build
    script: ./ci/analyze-style.sh
  - stage: build
    script: ./ci/push-docs-ghpages.sh
    if: type != pull_request and (branch =~ /^\d+\.\d+\.x$/ or branch = master)
  - stage: build
    script: ./ci/build-javadocs.sh
  - stage: build
    script: ./ci/build-config-metadata.sh
    ############################################
  - stage: dependencies
    script: ./ci/analyze-dependencies.sh
  - stage: dependencies
    if: type != pull_request and (branch =~ /^\d+\.\d+\.x$/ or branch = master)
    script: ./ci/report-dependency-updates.sh
    ############################################
  - stage: test
    script: ./ci/tests/run-tests-simple.sh
  - stage: test
    script: ./ci/tests/cassandra/run-tests-cassandra.sh
  - stage: test
    script: ./ci/tests/cosmosdb/run-tests-cosmosdb.sh
  - stage: test
    script: ./ci/tests/couchbase/run-tests-couchbase.sh
  - stage: test
    script: ./ci/tests/dynamodb/run-tests-dynamodb.sh
  - stage: test
    script: ./ci/tests/filesystem/run-tests-filesystem.sh
  - stage: test
    script: ./ci/tests/ignite/run-tests-ignite.sh
  - stage: test
    script: ./ci/tests/influxdb/run-tests-influxdb.sh
  - stage: test
    script: ./ci/tests/ldap/run-tests-ldap.sh
  - stage: test
    script: ./ci/tests/mail/run-tests-mail.sh
  - stage: test
    script: ./ci/tests/couchdb/run-tests-couchdb.sh
  - stage: test
    script: ./ci/tests/memcached/run-tests-memcached.sh
  - stage: test
    script: ./ci/tests/mysql/run-tests-mysql.sh
  - stage: test
    script: ./ci/tests/mssqlserver/run-tests-mssqlserver.sh
  - stage: test
    script: ./ci/tests/postgres/run-tests-postgres.sh
  - stage: test
    script: ./ci/tests/mongodb/run-tests-mongodb.sh
  - stage: test
    script: ./ci/tests/redis/run-tests-redis.sh<|MERGE_RESOLUTION|>--- conflicted
+++ resolved
@@ -13,11 +13,7 @@
 - docker
 branches:
   only:
-<<<<<<< HEAD
-  - boot2
-=======
-  - 5.3.x
->>>>>>> 11d05e54
+  - master
 jdk:
 - oraclejdk10
 before_cache:
