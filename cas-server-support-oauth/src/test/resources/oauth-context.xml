<beans xmlns="http://www.springframework.org/schema/beans"
       xmlns:xsi="http://www.w3.org/2001/XMLSchema-instance"
       xmlns:context="http://www.springframework.org/schema/context"
       xmlns:p="http://www.springframework.org/schema/p"
       xmlns:c="http://www.springframework.org/schema/c"
       xmlns:aop="http://www.springframework.org/schema/aop"
       xmlns:tx="http://www.springframework.org/schema/tx"
       xmlns:util="http://www.springframework.org/schema/util"
       xmlns:sec="http://www.springframework.org/schema/security"
       xsi:schemaLocation="http://www.springframework.org/schema/beans http://www.springframework.org/schema/beans/spring-beans.xsd
       http://www.springframework.org/schema/tx http://www.springframework.org/schema/tx/spring-tx.xsd
       http://www.springframework.org/schema/aop http://www.springframework.org/schema/aop/spring-aop.xsd
       http://www.springframework.org/schema/context http://www.springframework.org/schema/context/spring-context.xsd
       http://www.springframework.org/schema/security http://www.springframework.org/schema/security/spring-security.xsd
       http://www.springframework.org/schema/util http://www.springframework.org/schema/util/spring-util.xsd">

    <description>
        This file is loaded by the Spring configuration automatically, and serves as a placeholder
        for various view definitions and beans. This helps with construction of views that require
        references to other beans and whose changes can be configured externally.
    </description>

    <context:property-placeholder location="classpath:cas.properties"
                                  ignore-resource-not-found="true"
                                  ignore-unresolvable="false"/>

    <context:component-scan base-package="org.jasig.cas"/>
    <context:annotation-config/>

    <!-- OAuth View -->
    <bean id="oauthConfirmView" class="org.springframework.web.servlet.view.JstlView"
          c:url="/WEB-INF/view/jsp/protocol/oauth/confirm.jsp"/>

    <alias name="anyAuthenticationPolicy" alias="authenticationPolicy" />
    <util:map id="authenticationHandlersResolvers"/>
    <util:list id="authenticationMetadataPopulators" />
    <util:list id="monitorsList" />
    <alias name="defaultTicketRegistry" alias="ticketRegistry" />
    <util:map id="uniqueIdGeneratorsMap"/>
    <alias name="ticketGrantingTicketExpirationPolicy" alias="grantingTicketExpirationPolicy" />
    <alias name="multiTimeUseOrTimeoutExpirationPolicy" alias="serviceTicketExpirationPolicy" />
    <util:list id="serviceFactoryList" />
    <alias name="acceptAnyAuthenticationPolicyFactory" alias="authenticationPolicyFactory" />
    <bean id="attributeRepository" class="org.jasig.services.persondir.support.NamedStubPersonAttributeDao"/>
    <alias name="inMemoryServiceRegistryDao" alias="serviceRegistryDao" />
    <bean id="handlerMappingC" class="org.springframework.web.servlet.handler.SimpleUrlHandlerMapping"/>
    <alias name="defaultPrincipalFactory" alias="principalFactory" />
<<<<<<< HEAD
    <alias name="defaultAuthenticationTransactionManager" alias="authenticationTransactionManager" />
    <alias name="defaultPrincipalElectionStrategy" alias="principalElectionStrategy" />
=======
    <util:list id="inMemoryRegisteredServices">
        <bean class="org.jasig.cas.services.RegexRegisteredService"
              p:id="0" p:name="HTTP and IMAP" p:description="Allows HTTP(S) and IMAP(S) protocols"
              p:serviceId="^(https?|imaps?)://.*" p:evaluationOrder="10000001" >
            <property name="attributeReleasePolicy">
                <bean class="org.jasig.cas.services.ReturnAllAttributeReleasePolicy" />
            </property>
        </bean>
    </util:list>
>>>>>>> b5347ce4
</beans><|MERGE_RESOLUTION|>--- conflicted
+++ resolved
@@ -45,10 +45,8 @@
     <alias name="inMemoryServiceRegistryDao" alias="serviceRegistryDao" />
     <bean id="handlerMappingC" class="org.springframework.web.servlet.handler.SimpleUrlHandlerMapping"/>
     <alias name="defaultPrincipalFactory" alias="principalFactory" />
-<<<<<<< HEAD
     <alias name="defaultAuthenticationTransactionManager" alias="authenticationTransactionManager" />
     <alias name="defaultPrincipalElectionStrategy" alias="principalElectionStrategy" />
-=======
     <util:list id="inMemoryRegisteredServices">
         <bean class="org.jasig.cas.services.RegexRegisteredService"
               p:id="0" p:name="HTTP and IMAP" p:description="Allows HTTP(S) and IMAP(S) protocols"
@@ -58,5 +56,4 @@
             </property>
         </bean>
     </util:list>
->>>>>>> b5347ce4
 </beans>