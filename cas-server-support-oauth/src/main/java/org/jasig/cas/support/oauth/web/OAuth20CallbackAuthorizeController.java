--- conflicted
+++ resolved
@@ -1,86 +1,3 @@
-<<<<<<< HEAD
-/*
- * Licensed to Jasig under one or more contributor license
- * agreements. See the NOTICE file distributed with this work
- * for additional information regarding copyright ownership.
- * Jasig licenses this file to you under the Apache License,
- * Version 2.0 (the "License"); you may not use this file
- * except in compliance with the License.  You may obtain a
- * copy of the License at the following location:
- *
- *   http://www.apache.org/licenses/LICENSE-2.0
- *
- * Unless required by applicable law or agreed to in writing,
- * software distributed under the License is distributed on an
- * "AS IS" BASIS, WITHOUT WARRANTIES OR CONDITIONS OF ANY
- * KIND, either express or implied.  See the License for the
- * specific language governing permissions and limitations
- * under the License.
- */
-package org.jasig.cas.support.oauth.web;
-
-import java.util.HashMap;
-import java.util.Map;
-
-import javax.servlet.http.HttpServletRequest;
-import javax.servlet.http.HttpServletResponse;
-import javax.servlet.http.HttpSession;
-
-import org.jasig.cas.support.oauth.OAuthConstants;
-import org.jasig.cas.support.oauth.OAuthUtils;
-import org.slf4j.Logger;
-import org.slf4j.LoggerFactory;
-import org.springframework.web.servlet.ModelAndView;
-import org.springframework.web.servlet.mvc.AbstractController;
-
-/**
- * This controller is called after successful authentication and
- * redirects user to the callback url of the OAuth application. A code is
- * added which is the service ticket retrieved from previous authentication.
- *
- * @author Jerome Leleu
- * @since 3.5.0
- */
-public final class OAuth20CallbackAuthorizeController extends AbstractController {
-
-    private final Logger logger = LoggerFactory.getLogger(OAuth20CallbackAuthorizeController.class);
-
-    @Override
-    protected ModelAndView handleRequestInternal(final HttpServletRequest request, final HttpServletResponse response)
-            throws Exception {
-        // get CAS ticket
-        final String ticket = request.getParameter(OAuthConstants.TICKET);
-        logger.debug("{} : {}", OAuthConstants.TICKET, ticket);
-
-        // retrieve callback url from session
-        final HttpSession session = request.getSession();
-        String callbackUrl = (String) session.getAttribute(OAuthConstants.OAUTH20_CALLBACKURL);
-        logger.debug("{} : {}", OAuthConstants.OAUTH20_CALLBACKURL, callbackUrl);
-        session.removeAttribute(OAuthConstants.OAUTH20_CALLBACKURL);
-
-        // and state
-        final String state = (String) session.getAttribute(OAuthConstants.OAUTH20_STATE);
-        logger.debug("{} : {}", OAuthConstants.OAUTH20_STATE, state);
-        session.removeAttribute(OAuthConstants.OAUTH20_STATE);
-
-        // return callback url with code & state
-        callbackUrl = OAuthUtils.addParameter(callbackUrl, OAuthConstants.CODE, ticket);
-        if (state != null) {
-            callbackUrl = OAuthUtils.addParameter(callbackUrl, OAuthConstants.STATE, state);
-        }
-        logger.debug("{} : {}", OAuthConstants.OAUTH20_CALLBACKURL, callbackUrl);
-
-        final Map<String, Object> model = new HashMap<String, Object>();
-        model.put("callbackUrl", callbackUrl);
-
-        // retrieve service name from session
-        final String serviceName = (String) session.getAttribute(OAuthConstants.OAUTH20_SERVICE_NAME);
-        logger.debug("serviceName : {}", serviceName);
-        model.put("serviceName", serviceName);
-        return new ModelAndView(OAuthConstants.CONFIRM_VIEW, model);
-    }
-}
-=======
 /*
  * Licensed to Jasig under one or more contributor license
  * agreements. See the NOTICE file distributed with this work
@@ -126,19 +43,19 @@
  */
 public final class OAuth20CallbackAuthorizeController extends AbstractController {
 
-    private final Logger log = LoggerFactory.getLogger(OAuth20CallbackAuthorizeController.class);
+    private final Logger logger = LoggerFactory.getLogger(OAuth20CallbackAuthorizeController.class);
 
     @Override
     protected ModelAndView handleRequestInternal(final HttpServletRequest request, final HttpServletResponse response)
             throws Exception {
         // get CAS ticket
         final String ticket = request.getParameter(OAuthConstants.TICKET);
-        log.debug("{} : {}", OAuthConstants.TICKET, ticket);
+        logger.debug("{} : {}", OAuthConstants.TICKET, ticket);
 
         // retrieve callback url from session
         final HttpSession session = request.getSession();
         String callbackUrl = (String) session.getAttribute(OAuthConstants.OAUTH20_CALLBACKURL);
-        log.debug("{} : {}", OAuthConstants.OAUTH20_CALLBACKURL, callbackUrl);
+        logger.debug("{} : {}", OAuthConstants.OAUTH20_CALLBACKURL, callbackUrl);
         session.removeAttribute(OAuthConstants.OAUTH20_CALLBACKURL);
 
         if (StringUtils.isBlank(callbackUrl)) {
@@ -147,7 +64,7 @@
         }
         // and state
         final String state = (String) session.getAttribute(OAuthConstants.OAUTH20_STATE);
-        log.debug("{} : {}", OAuthConstants.OAUTH20_STATE, state);
+        logger.debug("{} : {}", OAuthConstants.OAUTH20_STATE, state);
         session.removeAttribute(OAuthConstants.OAUTH20_STATE);
 
         // return callback url with code & state
@@ -155,16 +72,15 @@
         if (state != null) {
             callbackUrl = OAuthUtils.addParameter(callbackUrl, OAuthConstants.STATE, state);
         }
-        log.debug("{} : {}", OAuthConstants.OAUTH20_CALLBACKURL, callbackUrl);
+        logger.debug("{} : {}", OAuthConstants.OAUTH20_CALLBACKURL, callbackUrl);
 
         final Map<String, Object> model = new HashMap<String, Object>();
         model.put("callbackUrl", callbackUrl);
 
         // retrieve service name from session
         final String serviceName = (String) session.getAttribute(OAuthConstants.OAUTH20_SERVICE_NAME);
-        log.debug("serviceName : {}", serviceName);
+        logger.debug("serviceName : {}", serviceName);
         model.put("serviceName", serviceName);
         return new ModelAndView(OAuthConstants.CONFIRM_VIEW, model);
     }
-}
->>>>>>> 9b9bf737
+}