--- conflicted
+++ resolved
@@ -19,10 +19,30 @@
                     force = true
                 }
         ],
-<<<<<<< HEAD
+        sentry                  : [
+                dependencies.create("com.getsentry.raven:raven:$sentryRavenVersion") {
+                    exclude(group: "com.fasterxml.jackson.core", module: "jackson-databind")
+                    exclude(group: "com.fasterxml.jackson.core", module: "jackson-core")
+                    exclude(group: "org.slf4j", module: "slf4j-api")
+                    force = true
+                },
+                dependencies.create("com.getsentry.raven:raven-log4j2:$sentryRavenVersion") {
+                    exclude(group: "com.fasterxml.jackson.core", module: "jackson-databind")
+                    exclude(group: "com.fasterxml.jackson.core", module: "jackson-core")
+                    exclude(group: "org.slf4j", module: "slf4j-api")
+                    force = true
+                }
+        ],
         apachefediz : [
                 dependencies.create("org.apache.cxf.fediz:fediz-core:$apacheFedizVersion") {
                     exclude(group: "org.slf4j", module: "slf4j-api")
+                    exclude(group: "net.sf.ehcache", module: "ehcache")
+                    exclude(group: "org.apache.santuario", module: "xmlsec")
+                    exclude(group: "org.opensaml", module: "opensaml-xacml-api")
+                    exclude(group: "net.shibboleth.utilities", module: "java-support")
+                    exclude(group: "io.dropwizard.metrics", module: "metrics-core")
+                    exclude(group: "joda-time", module: "joda-time")
+                    exclude(group: "org.apache.httpcomponents", module: "httpclient")
                     force = true
                 },  
         ],
@@ -42,6 +62,11 @@
                     exclude(group: "net.shibboleth.utilities", module: "java-support")
                     exclude(group: "org.apache.httpcomponents", module: "httpclient")
                     exclude(group: "org.opensaml", module: "opensaml-xacml-api")
+                    exclude(group: "org.opensaml", module: "opensaml-xacml-impl")
+                    exclude(group: "io.dropwizard.metrics", module: "metrics-core")
+                    exclude(group: "joda-time", module: "joda-time")
+                    exclude(group: "commons-collections", module: "commons-collections")
+                    exclude(group: "net.sf.ehcache", module: "ehcache")
                     force = true
                 },
                 dependencies.create("org.apache.cxf:cxf-rt-rs-security-sso-saml:$apacheCxfVersion") {
@@ -50,11 +75,19 @@
                     exclude(group: "net.shibboleth.utilities", module: "java-support")
                     exclude(group: "org.opensaml", module: "opensaml-xacml-api")
                     exclude(group: "org.apache.httpcomponents", module: "httpclient")
+                    exclude(group: "io.dropwizard.metrics", module: "metrics-core")
+                    exclude(group: "joda-time", module: "joda-time")
+                    exclude(group: "commons-collections", module: "commons-collections")
+                    exclude(group: "net.sf.ehcache", module: "ehcache")
+                    exclude(group: "org.opensaml", module: "opensaml-xacml-impl")
                     force = true
                 },
                 dependencies.create("org.apache.cxf:cxf-rt-ws-policy:$apacheCxfVersion") {
                     exclude(group: "org.slf4j", module: "slf4j-api")
                     exclude(group: "org.codehaus.woodstox", module: "woodstox-core-asl")
+                    exclude(group: "commons-collections", module: "commons-collections")
+                    exclude(group: "net.sf.ehcache", module: "ehcache")
+                    exclude(group: "org.opensaml", module: "opensaml-xacml-api")
                     force = true
                 },
                 dependencies.create("org.apache.cxf:cxf-rt-ws-addr:$apacheCxfVersion") {
@@ -82,26 +115,17 @@
                     exclude(group: "org.slf4j", module: "slf4j-api")
                     exclude(group: "org.apache.santuario", module: "xmlsec")
                     exclude(group: "org.codehaus.woodstox", module: "woodstox-core-asl")
-                    exclude(group: "org.apache.santuario", module: "xmlsec")
                     exclude(group: "net.shibboleth.utilities", module: "java-support")
                     exclude(group: "org.apache.httpcomponents", module: "httpclient")
+                    exclude(group: "commons-collections", module: "commons-collections")
                     exclude(group: "org.opensaml", module: "opensaml-saml-impl")
                     exclude(group: "org.opensaml", module: "opensaml-saml-api")
                     exclude(group: "org.opensaml", module: "opensaml-xacml-api")
+                    exclude(group: "org.opensaml", module: "opensaml-xacml-impl")
                     exclude(group: "org.opensaml", module: "opensaml-core")
-=======
-        sentry                  : [
-                dependencies.create("com.getsentry.raven:raven:$sentryRavenVersion") {
-                    exclude(group: "com.fasterxml.jackson.core", module: "jackson-databind")
-                    exclude(group: "com.fasterxml.jackson.core", module: "jackson-core")
-                    exclude(group: "org.slf4j", module: "slf4j-api")
-                    force = true
-                },
-                dependencies.create("com.getsentry.raven:raven-log4j2:$sentryRavenVersion") {
-                    exclude(group: "com.fasterxml.jackson.core", module: "jackson-databind")
-                    exclude(group: "com.fasterxml.jackson.core", module: "jackson-core")
-                    exclude(group: "org.slf4j", module: "slf4j-api")
->>>>>>> 86cb54cc
+                    exclude(group: "io.dropwizard.metrics", module: "metrics-core")
+                    exclude(group: "joda-time", module: "joda-time")
+                    exclude(group: "net.sf.ehcache", module: "ehcache")
                     force = true
                 }
         ],
@@ -1116,6 +1140,8 @@
                     exclude(group: "org.apache.httpcomponents", module: "httpclient")
                     exclude(group: "com.google.guava", module: "guava")
                     exclude(group: "org.cryptacular", module: "cryptacular")
+                    exclude(group: "io.dropwizard.metrics", module: "metrics-core")
+                    exclude(group: "commons-collections", module: "commons-collections")
                     force = true
                 },
                 dependencies.create("org.opensaml:opensaml-xacml-saml-api:$opensamlVersion") {
@@ -1125,6 +1151,7 @@
                     exclude(group: "org.apache.httpcomponents", module: "httpclient")
                     exclude(group: "com.google.guava", module: "guava")
                     exclude(group: "org.cryptacular", module: "cryptacular")
+                    exclude(group: "io.dropwizard.metrics", module: "metrics-core")
                     force = true
                 },
                 dependencies.create("org.opensaml:opensaml-security-impl:$opensamlVersion") {
@@ -1328,6 +1355,7 @@
                     exclude(group: "org.opensaml", module: "opensaml-messaging-api")
                     exclude(group: "org.opensaml", module: "opensaml-messaging-impl")
                     exclude(group: "org.opensaml", module: "opensaml-xmlsec-impl")
+                    exclude(group: "org.opensaml", module: "opensaml-xmlsec-saml-impl")
                     exclude(group: "org.springframework", module: "spring-expression")
                     exclude(group: "net.shibboleth.ext", module: "spring-extensions")
                     exclude(group: "org.opensaml", module: "opensaml-saml-api")
