<!--
  ~ Licensed to Apereo under one or more contributor license
  ~ agreements. See the NOTICE file distributed with this work
  ~ for additional information regarding copyright ownership.
  ~ Apereo licenses this file to you under the Apache License,
  ~ Version 2.0 (the "License"); you may not use this file
  ~ except in compliance with the License.  You may obtain a
  ~ copy of the License at the following location:
  ~
  ~   http://www.apache.org/licenses/LICENSE-2.0
  ~
  ~ Unless required by applicable law or agreed to in writing,
  ~ software distributed under the License is distributed on an
  ~ "AS IS" BASIS, WITHOUT WARRANTIES OR CONDITIONS OF ANY
  ~ KIND, either express or implied.  See the License for the
  ~ specific language governing permissions and limitations
  ~ under the License.
  -->

<project xmlns="http://maven.apache.org/POM/4.0.0" xmlns:xsi="http://www.w3.org/2001/XMLSchema-instance" xsi:schemaLocation="http://maven.apache.org/POM/4.0.0 http://maven.apache.org/maven-v4_0_0.xsd">
  <parent>
    <groupId>org.jasig.cas</groupId>
    <artifactId>cas-server</artifactId>
    <version>4.1.0-SNAPSHOT</version>
  </parent>
  <modelVersion>4.0.0</modelVersion>
  <artifactId>cas-server-webapp</artifactId>
  <packaging>war</packaging>
  <name>Apereo CAS Web Application</name>
  <dependencies>
    <dependency>
      <groupId>org.jasig.cas</groupId>
      <artifactId>cas-server-webapp-support</artifactId>
      <version>${project.version}</version>
      <scope>compile</scope>
    </dependency>
    <dependency>
      <groupId>org.springframework</groupId>
      <artifactId>spring-expression</artifactId>
      <scope>runtime</scope>
    </dependency>
    <dependency>
      <groupId>javax.servlet</groupId>
      <artifactId>jstl</artifactId>
      <type>jar</type>
      <scope>runtime</scope>
    </dependency>
    <dependency>
      <groupId>taglibs</groupId>
      <artifactId>standard</artifactId>
      <version>1.1.2</version>
      <type>jar</type>
      <scope>runtime</scope>
    </dependency>
    <dependency>
      <groupId>org.jasig.cas</groupId>
      <artifactId>cas-server-security-filter</artifactId>
      <scope>runtime</scope>
    </dependency>
    <dependency>
      <groupId>com.ryantenney.metrics</groupId>
      <artifactId>metrics-spring</artifactId>
    </dependency>
    <dependency>
      <groupId>io.dropwizard.metrics</groupId>
      <artifactId>metrics-jvm</artifactId>
    </dependency>
    <dependency>
      <groupId>io.dropwizard.metrics</groupId>
      <artifactId>metrics-servlets</artifactId>
    </dependency>
  </dependencies>

  <build>
    <plugins>
      <plugin>
        <groupId>org.apache.maven.plugins</groupId>
        <artifactId>maven-war-plugin</artifactId>
        <configuration>
          <warName>cas</warName>
          <webResources>
            <resource>
              <directory>${basedir}/src/main/webapp/WEB-INF</directory>
              <filtering>true</filtering>
              <targetPath>WEB-INF</targetPath>
              <includes>
                <include>**/web.xml</include>
              </includes>
            </resource>
          </webResources>
        </configuration>
      </plugin>

<<<<<<< HEAD
      <plugin>
        <groupId>org.apache.maven.plugins</groupId>
        <artifactId>maven-dependency-plugin</artifactId>
        <version>2.10</version>
        <executions>
          <execution>
            <phase>package</phase>
            <goals>
              <goal>copy</goal>
            </goals>
            <configuration>
              <artifactItems>
                <artifactItem>
                  <groupId>com.github.jsimone</groupId>
                  <artifactId>webapp-runner</artifactId>
                  <version>8.0.23.0</version>
                  <destFileName>webapp-runner.jar</destFileName>
                </artifactItem>
              </artifactItems>
            </configuration>
          </execution>
        </executions>
      </plugin>

=======
>>>>>>> a886b999
      <plugin>
        <groupId>org.eclipse.jetty</groupId>
        <artifactId>jetty-maven-plugin</artifactId>
        <version>${maven-jetty-plugin.version}</version>
        <configuration>
          <webApp>
            <contextPath>/cas</contextPath>
          </webApp>
        </configuration>
      </plugin>
      
<<<<<<< HEAD
=======
      <plugin>
        <groupId>org.apache.maven.plugins</groupId>
        <artifactId>maven-dependency-plugin</artifactId>
        <version>2.3</version>
        <executions>
          <execution>
            <phase>package</phase>
            <goals>
              <goal>copy</goal>
            </goals>
            <configuration>
              <artifactItems>
                <artifactItem>
                  <groupId>com.github.jsimone</groupId>
                  <artifactId>webapp-runner</artifactId>
                  <version>7.0.34.1</version>
                  <destFileName>webapp-runner.jar</destFileName>
                </artifactItem>
              </artifactItems>
            </configuration>
          </execution>
        </executions>
      </plugin>

>>>>>>> a886b999
    </plugins>
  </build>

  <properties>
    <cs.dir>${project.parent.basedir}</cs.dir>
  </properties>
</project>
<|MERGE_RESOLUTION|>--- conflicted
+++ resolved
@@ -90,8 +90,17 @@
           </webResources>
         </configuration>
       </plugin>
-
-<<<<<<< HEAD
+      <plugin>
+        <groupId>org.eclipse.jetty</groupId>
+        <artifactId>jetty-maven-plugin</artifactId>
+        <version>${maven-jetty-plugin.version}</version>
+        <configuration>
+          <webApp>
+            <contextPath>/cas</contextPath>
+          </webApp>
+        </configuration>
+      </plugin>
+      
       <plugin>
         <groupId>org.apache.maven.plugins</groupId>
         <artifactId>maven-dependency-plugin</artifactId>
@@ -116,46 +125,7 @@
         </executions>
       </plugin>
 
-=======
->>>>>>> a886b999
-      <plugin>
-        <groupId>org.eclipse.jetty</groupId>
-        <artifactId>jetty-maven-plugin</artifactId>
-        <version>${maven-jetty-plugin.version}</version>
-        <configuration>
-          <webApp>
-            <contextPath>/cas</contextPath>
-          </webApp>
-        </configuration>
-      </plugin>
       
-<<<<<<< HEAD
-=======
-      <plugin>
-        <groupId>org.apache.maven.plugins</groupId>
-        <artifactId>maven-dependency-plugin</artifactId>
-        <version>2.3</version>
-        <executions>
-          <execution>
-            <phase>package</phase>
-            <goals>
-              <goal>copy</goal>
-            </goals>
-            <configuration>
-              <artifactItems>
-                <artifactItem>
-                  <groupId>com.github.jsimone</groupId>
-                  <artifactId>webapp-runner</artifactId>
-                  <version>7.0.34.1</version>
-                  <destFileName>webapp-runner.jar</destFileName>
-                </artifactItem>
-              </artifactItems>
-            </configuration>
-          </execution>
-        </executions>
-      </plugin>
-
->>>>>>> a886b999
     </plugins>
   </build>
 
