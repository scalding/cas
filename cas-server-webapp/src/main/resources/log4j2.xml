<?xml version="1.0" encoding="UTF-8" ?>
<!-- Specify the refresh internal in seconds. -->
<Configuration monitorInterval="60">
    <Appenders>
        <Console name="console" target="SYSTEM_OUT">
            <PatternLayout pattern="%d %p [%c] - &lt;%m&gt;%n"/>
        </Console>
        <RollingFile name="file" fileName="cas.log" append="true"
                     filePattern="cas-%d{yyyy-MM-dd-HH}-%i.log">
            <PatternLayout pattern="%d %p [%c] - %m%n"/>
            <Policies>
                <OnStartupTriggeringPolicy />
                <SizeBasedTriggeringPolicy size="10 MB"/>
                <TimeBasedTriggeringPolicy />
            </Policies>
        </RollingFile>
        <RollingFile name="auditlogfile" fileName="cas_audit.log" append="true"
                     filePattern="cas_audit-%d{yyyy-MM-dd-HH}-%i.log">
            <PatternLayout pattern="%d %p [%c] - %m%n"/>
            <Policies>
                <OnStartupTriggeringPolicy />
                <SizeBasedTriggeringPolicy size="10 MB"/>
                <TimeBasedTriggeringPolicy />
            </Policies>
        </RollingFile>
        <RollingFile name="perfFileAppender" fileName="perfStats.log" append="true"
                     filePattern="perfStats-%d{yyyy-MM-dd-HH}-%i.log">
            <PatternLayout pattern="%m%n"/>
            <Policies>
                <OnStartupTriggeringPolicy />
                <SizeBasedTriggeringPolicy size="10 MB"/>
                <TimeBasedTriggeringPolicy />
            </Policies>
        </RollingFile>
    </Appenders>
    <Loggers>
<<<<<<< HEAD
        <Logger name="org.jasig" level="debug" additivity="false">
=======
        <AsyncLogger  name="org.jasig" level="info" additivity="false" includeLocation="true">
>>>>>>> 6604fd8e
            <AppenderRef ref="console"/>
            <AppenderRef ref="file"/>
        </AsyncLogger>
        <AsyncLogger  name="org.springframework" level="warn" />
        <AsyncLogger name="org.springframework.webflow" level="warn" />
        <AsyncLogger name="org.springframework.web" level="warn" />
        <AsyncLogger name="org.springframework.security" level="warn" />

        <AsyncLogger name="perfStatsLogger" level="info" additivity="false" includeLocation="true">
            <AppenderRef ref="perfFileAppender"/>
        </AsyncLogger>

        <AsyncLogger name="org.jasig.cas.web.flow" level="info" additivity="true" includeLocation="true">
            <AppenderRef ref="file"/>
        </AsyncLogger>
        <AsyncLogger name="org.jasig.inspektr.audit.support" level="info" includeLocation="true">
            <AppenderRef ref="auditlogfile"/>
            <AppenderRef ref="file"/>
        </AsyncLogger>
        <AsyncRoot level="error">
            <AppenderRef ref="console"/>
        </AsyncRoot>
    </Loggers>
</Configuration><|MERGE_RESOLUTION|>--- conflicted
+++ resolved
@@ -34,11 +34,7 @@
         </RollingFile>
     </Appenders>
     <Loggers>
-<<<<<<< HEAD
-        <Logger name="org.jasig" level="debug" additivity="false">
-=======
         <AsyncLogger  name="org.jasig" level="info" additivity="false" includeLocation="true">
->>>>>>> 6604fd8e
             <AppenderRef ref="console"/>
             <AppenderRef ref="file"/>
         </AsyncLogger>
