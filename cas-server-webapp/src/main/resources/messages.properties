#Welcome Screen Messages

#
# Licensed to Apereo under one or more contributor license
# agreements. See the NOTICE file distributed with this work
# for additional information regarding copyright ownership.
# Apereo licenses this file to you under the Apache License,
# Version 2.0 (the "License"); you may not use this file
# except in compliance with the License.  You may obtain a
# copy of the License at the following location:
#
#   http://www.apache.org/licenses/LICENSE-2.0
#
# Unless required by applicable law or agreed to in writing,
# software distributed under the License is distributed on an
# "AS IS" BASIS, WITHOUT WARRANTIES OR CONDITIONS OF ANY
# KIND, either express or implied.  See the License for the
# specific language governing permissions and limitations
# under the License.
#

screen.welcome.welcome=Congratulations on bringing CAS online!  To learn how to authenticate, please review the default authentication handler configuration.
screen.welcome.security=For security reasons, please Log Out and Exit your web browser when you are done accessing services that require authentication!
screen.welcome.instructions=Enter your Username and Password
screen.welcome.label.netid=<span class="accesskey">U</span>sername:
screen.welcome.label.netid.accesskey=u
screen.welcome.label.password=<span class="accesskey">P</span>assword:
screen.welcome.label.password.accesskey=p
screen.welcome.label.publicstation=I am at a public workstation.
screen.welcome.label.warn=<span class="accesskey">W</span>arn me before logging me into other sites.
screen.welcome.label.warn.accesskey=w
screen.welcome.button.login=LOGIN
screen.welcome.button.clear=CLEAR

screen.cookies.disabled.title=Browser cookies disabled
screen.cookies.disabled.message=Your browser does not accept cookies. Single Sign On WILL NOT WORK.

screen.aup.button.accept=ACCEPT
screen.aup.button.cancel=CANCEL

screen.nonsecure.title=Non-secure Connection
screen.nonsecure.message=You are currently accessing CAS over a non-secure connection. Single Sign On WILL NOT WORK. In order to have single sign on work, you MUST log in over HTTPS.

logo.title=go to Apereo home page
copyright=Copyright &copy; 2005&ndash;2015 Apereo, Inc. All rights reserved.
screen.capslock.on = CAPSLOCK key is turned on!

# Remember-Me Authentication
screen.rememberme.checkbox.title=Remember Me

# Blocked Errors Page
screen.blocked.header=Access Denied
screen.blocked.message=You've entered the wrong password for the user too many times. You've been throttled.
AbstractAccessDecisionManager.accessDenied=You are not authorized to access this resource. Contact your CAS administrator for more info.

#Confirmation Screen Messages
screen.confirmation.message=Click <a href="{0}">here</a> to go to the application.

#Generic Success Screen Messages
screen.success.header=Log In Successful
screen.success.success=You, {0}, have successfully logged into the Central Authentication Service.
screen.success.security=When you are finished, for security reasons, please Log Out and Exit your web browser.

#Logout Screen Messages
screen.logout.header=Logout successful
screen.logout.success=You have successfully logged out of the Central Authentication Service.
screen.logout.security=For security reasons, exit your web browser.
screen.logout.redirect=The service from which you arrived has supplied a <a href="{0}">link you may follow by clicking here</a>.

screen.service.sso.error.header=Re-Authentication Required to Access this Service
screen.service.sso.error.message=You attempted to access a service that requires authentication without re-authenticating.  Please try <a href="{0}">authenticating again</a>.
screen.service.required.message=You attempted authentication without specifying the target application. Please re-examine the request and try again.

error.invalid.loginticket=You cannot attempt to re-submit a form that has been submitted already.
username.required=Username is a required field.
password.required=Password is a required field.

# Authentication failure messages
authenticationFailure.AccountDisabledException=This account has been disabled.
authenticationFailure.AccountLockedException=This account has been locked.
authenticationFailure.CredentialExpiredException=Your password has expired.
authenticationFailure.InvalidLoginLocationException=You cannot login from this workstation.
authenticationFailure.InvalidLoginTimeException=Your account is forbidden to login at this time.
authenticationFailure.AccountNotFoundException=Invalid credentials.
authenticationFailure.FailedLoginException=Invalid credentials.
authenticationFailure.UNKNOWN=Invalid credentials.

INVALID_REQUEST_PROXY=The request is incorrectly formatted. Ensure all required parameters are properly encoded and included.
INVALID_TICKET_SPEC=Ticket failed validation specification. Possible errors could include attempting to validate a Proxy Ticket via a Service Ticket validator, or not complying with the renew true request.
INVALID_REQUEST='service' and 'ticket' parameters are both required
INVALID_TICKET=Ticket ''{0}'' not recognized
INVALID_SERVICE=Ticket ''{0}'' does not match supplied service. The original service was ''{1}'' and the supplied service was ''{2}''.
INVALID_PROXY_CALLBACK=The supplied proxy callback url ''{0}'' could not be authenticated.
UNAUTHORIZED_SERVICE_PROXY=The supplied service ''{0}'' is not authorized to use CAS proxy authentication.

screen.service.error.header=Application Not Authorized to Use CAS
service.not.authorized.missing.attr=You are not authorized to access the application as your account \
is missing privileges required by the CAS server to authenticate into this service. Please notify your support desk.
screen.service.error.message=The application you attempted to authenticate to is not authorized to use CAS.
screen.service.empty.error.message=The services registry of CAS is empty and has no service definitions. \
Applications that wish to authenticate with CAS must explicitly be defined in the services registry.

# Password policy
password.expiration.warning=Your password expires in {0} day(s). Please <a href="{1}">change your password</a> now.
password.expiration.loginsRemaining=You have {0} login(s) remaining before you <strong>MUST</strong> change your password.
screen.accountdisabled.heading=This account has been disabled.
screen.accountdisabled.message=Please contact the system administrator to regain access.
screen.accountlocked.heading=This account has been locked.
screen.accountlocked.message=Please contact the system administrator to regain access.
screen.expiredpass.heading=Your password has expired.
screen.expiredpass.message=Please <a href="{0}">change your password</a>.
screen.mustchangepass.heading=You must change your password.
screen.mustchangepass.message=Please <a href="{0}">change your password</a>.
screen.badhours.heading=Your account is forbidden to login at this time.
screen.badhours.message=Please try again later.
screen.badworkstation.heading=You cannot login from this workstation.
screen.badworkstation.message=Please contact the system administrator to regain access.

# OAuth
screen.oauth.confirm.header=Authorization
screen.oauth.confirm.message=Do you want to grant access to your complete profile to "{0}" ?
screen.oauth.confirm.allow=Allow

# Unavailable
screen.unavailable.heading=CAS is Unavailable
<<<<<<< HEAD
screen.unavailable.message=There was an error trying to complete your request. Please notify your support desk or try again.


#####################################################################
# Statistics View
#####################################################################
cas.statistics.loading=loading...
cas.statistics.pagetitle=Runtime Statistics
# Ticket Registry Section
cas.statistics.section.ticket.title=Ticket Registry Statistics
cas.statistics.section.ticket.panel.unexpiredtgts.title=Unexpired TGTs
cas.statistics.section.ticket.panel.unexpiredsts.title=Unexpired STs
cas.statistics.section.ticket.panel.expiredtgts.title=Expired TGTs
cas.statistics.section.ticket.panel.expiredsts.title=Expired STs
cas.statistics.section.ticket.button=View SSO Sessions

# JVM Section
cas.statistics.section.serverstatistics.title=JVM Server Statistics

## memory gauges
cas.statistics.section.serverstatistics.freememorygauge.label=Total JVM Memory
cas.statistics.section.serverstatistics.maxmemorygauge.label=Max Memory

## Uptime
cas.statistics.section.serverstatistics.panel.uptime.title=Uptime
cas.statistics.section.serverstatistics.panel.uptime.day=day
cas.statistics.section.serverstatistics.panel.uptime.days=days
cas.statistics.section.serverstatistics.panel.uptime.hour=hour
cas.statistics.section.serverstatistics.panel.uptime.hours=hours
cas.statistics.section.serverstatistics.panel.uptime.minute=minute
cas.statistics.section.serverstatistics.panel.uptime.minutes=minutes
cas.statistics.section.serverstatistics.panel.uptime.second=second
cas.statistics.section.serverstatistics.panel.uptime.seconds=seconds

## Server Info
cas.statistics.section.serverstatistics.panel.serverinfo.title=Server Info
cas.statistics.section.serverstatistics.panel.serverinfo.table.property.label=Property
cas.statistics.section.serverstatistics.panel.serverinfo.table.value.label=Value

## Property Names
cas.statistics.section.serverstatistics.panel.serverinfo.table.property.server.label=Server
cas.statistics.section.serverstatistics.panel.serverinfo.table.property.casticketsuffix.label=CAS Ticket Suffix
cas.statistics.section.serverstatistics.panel.serverinfo.table.property.starttime.label=Server Start Time
cas.statistics.section.serverstatistics.panel.serverinfo.table.property.uptime.label=Uptime
cas.statistics.section.serverstatistics.panel.serverinfo.table.property.memory.label=Memory
cas.statistics.section.serverstatistics.panel.serverinfo.table.property.free=free
cas.statistics.section.serverstatistics.panel.serverinfo.table.property.total=total
cas.statistics.section.serverstatistics.panel.serverinfo.table.property.maxmemory.label=Maximum Memory
cas.statistics.section.serverstatistics.panel.serverinfo.table.property.availprocessors.label=Available Processors

## Thread Dump Section
cas.statistics.section.threaddump.title=Thread Dump
cas.statistics.section.threaddump.button=View more
cas.statistics.section.threaddump.modal.title=Thread Dump

## Metrics Section
cas.statistics.section.metrics.title=Metrics
cas.statistics.section.metrics.button=View Metrics

## Modal
cas.statistics.modal.close.button=Close

##
## End Statistics View
#####################################################################
=======
screen.unavailable.message=There was an error trying to complete your request. \
<strong>Please notify your support desk or try again.</strong> \
<div>Apereo is a non-profit open source software governance foundation. The CAS software is an Apereo sponsored project \
and is freely downloadable and usable by anyone. However, Apereo does not operate the systems of anyone using the \
software and in most cases doesn't even know who is using it or how to contact them unless they are an active part \
of the Apereo community.<br/></br>If you are having problems logging in using CAS, \
<strong>you will need to contact the IT staff or Help Desk of your organization for assistance</strong>. \
<br/><br/>We wish we could be more directly helpful to you.</div>
>>>>>>> ce250446
<|MERGE_RESOLUTION|>--- conflicted
+++ resolved
@@ -123,15 +123,15 @@
 
 # Unavailable
 screen.unavailable.heading=CAS is Unavailable
-<<<<<<< HEAD
-screen.unavailable.message=There was an error trying to complete your request. Please notify your support desk or try again.
+screen.unavailable.message=There was an error trying to complete your request. \
+<strong>Please notify your support desk or try again.</strong> \
+<div>Apereo is a non-profit open source software governance foundation. The CAS software is an Apereo sponsored project \
+and is freely downloadable and usable by anyone. However, Apereo does not operate the systems of anyone using the \
+software and in most cases doesn't even know who is using it or how to contact them unless they are an active part \
+of the Apereo community.<br/></br>If you are having problems logging in using CAS, \
+<strong>you will need to contact the IT staff or Help Desk of your organization for assistance</strong>. \
+<br/><br/>We wish we could be more directly helpful to you.</div>
 
-
-#####################################################################
-# Statistics View
-#####################################################################
-cas.statistics.loading=loading...
-cas.statistics.pagetitle=Runtime Statistics
 # Ticket Registry Section
 cas.statistics.section.ticket.title=Ticket Registry Statistics
 cas.statistics.section.ticket.panel.unexpiredtgts.title=Unexpired TGTs
@@ -188,14 +188,4 @@
 
 ##
 ## End Statistics View
-#####################################################################
-=======
-screen.unavailable.message=There was an error trying to complete your request. \
-<strong>Please notify your support desk or try again.</strong> \
-<div>Apereo is a non-profit open source software governance foundation. The CAS software is an Apereo sponsored project \
-and is freely downloadable and usable by anyone. However, Apereo does not operate the systems of anyone using the \
-software and in most cases doesn't even know who is using it or how to contact them unless they are an active part \
-of the Apereo community.<br/></br>If you are having problems logging in using CAS, \
-<strong>you will need to contact the IT staff or Help Desk of your organization for assistance</strong>. \
-<br/><br/>We wish we could be more directly helpful to you.</div>
->>>>>>> ce250446
+#####################################################################