description = 'Apereo CAS SAML Server and Validation Support'
dependencies {

    compile(group: 'org.opensaml', name: 'opensaml-core', version: opensamlVersion) {
        exclude(module: 'log4j-over-slf4j')
        exclude(module: 'slf4j-api')
        exclude(module: 'joda-time')
        exclude(module: 'spring-context-support')
        exclude(module: 'spring-context')
        exclude(module: 'spring-core')
        exclude(module: 'spring-web')
        exclude(module: 'spring-webflow')
        exclude(module: 'spring-beans')
        exclude(module: 'commons-codec')
        exclude(module: 'httpclient')
        exclude(module: 'bcprov-jdk15on')
        exclude(module: 'xml-apis')
<<<<<<< HEAD
        exclude(module: 'guava')
        exclude(module: 'java-support')
=======
>>>>>>> 64b38498
    }
    compile(group: 'net.shibboleth.utilities', name: 'java-support', version: shibbolethUtilJavaSupport) {
        exclude(module: 'slf4j-api')
        exclude(module: 'joda-time')
        exclude(module: 'spring-context-support')
        exclude(module: 'spring-context')
        exclude(module: 'spring-beans')
        exclude(module: 'spring-web')
        exclude(module: 'spring-webflow')
        exclude(module: 'spring-core')
        exclude(module: 'commons-codec')
        exclude(module: 'httpclient')
        exclude(module: 'bcprov-jdk15on')
        exclude(module: 'xml-apis')
<<<<<<< HEAD
        exclude(module: 'guava')
=======
>>>>>>> 64b38498
    }
    compile(group: 'org.opensaml', name: 'opensaml-saml-api', version: opensamlVersion) {
        exclude(module: 'log4j-over-slf4j')
        exclude(module: 'slf4j-api')
        exclude(module: 'bcprov-jdk15on')
        exclude(module: 'joda-time')
        exclude(module: 'spring-context-support')
        exclude(module: 'spring-context')
        exclude(module: 'spring-web')
        exclude(module: 'spring-webflow')
        exclude(module: 'spring-beans')
        exclude(module: 'spring-core')
        exclude(module: 'commons-codec')
        exclude(module: 'httpclient')
        exclude(module: 'xml-apis')
        exclude(module: 'bcprov-jdk15on')
<<<<<<< HEAD
        exclude(module: 'guava')
=======
>>>>>>> 64b38498
    }
    compile(group: 'org.opensaml', name: 'opensaml-saml-impl', version: opensamlVersion) {
        exclude(module: 'log4j-over-slf4j')
        exclude(module: 'slf4j-api')
        exclude(module: 'joda-time')
        exclude(module: 'spring-context-support')
        exclude(module: 'spring-context')
        exclude(module: 'spring-beans')
        exclude(module: 'spring-web')
        exclude(module: 'spring-webflow')
        exclude(module: 'commons-codec')
        exclude(module: 'bcprov-jdk15on')
        exclude(module: 'spring-core')
        exclude(module: 'httpclient')
        exclude(module: 'xml-apis')
<<<<<<< HEAD
        exclude(module: 'guava')
=======
>>>>>>> 64b38498
    }
    compile(group: 'org.opensaml', name: 'opensaml-soap-api', version: opensamlVersion) {
        exclude(module: 'log4j-over-slf4j')
        exclude(module: 'slf4j-api')
        exclude(module: 'joda-time')
        exclude(module: 'spring-context-support')
        exclude(module: 'spring-context')
        exclude(module: 'spring-web')
        exclude(module: 'spring-webflow')
        exclude(module: 'bcprov-jdk15on')
        exclude(module: 'spring-core')
        exclude(module: 'spring-beans')
        exclude(module: 'httpclient')
        exclude(module: 'commons-codec')
        exclude(module: 'xml-apis')
<<<<<<< HEAD
        exclude(module: 'guava')
    }
    compile group: 'org.bouncycastle', name: 'bcprov-jdk15on', version: bouncyCastleVersion
    compile(group: 'net.shibboleth.idp', name: 'idp-profile-spring', version: idpVersion) {
=======
    }
    compile group: 'org.bouncycastle', name: 'bcprov-jdk15on', version: bouncyCastleVersion
    compile(group: 'net.shibboleth.idp', name: 'idp-profile-spring', version: opensamlVersion) {
>>>>>>> 64b38498
        exclude(module: 'commons-logging')
        exclude(module: 'slf4j-api')
        exclude(module: 'bcprov-jdk15on')
        exclude(module: 'logback-classic')
        exclude(module: 'logback-core')
        exclude(module: 'joda-time')
        exclude(module: 'bcprov-jdk15on')
        exclude(module: 'spring-web')
        exclude(module: 'spring-webflow')
        exclude(module: 'spring-context-support')
        exclude(module: 'spring-context')
        exclude(module: 'spring-core')
        exclude(module: 'httpclient')
        exclude(module: 'spring-beans')
        exclude(module: 'commons-codec')
        exclude(module: 'xml-apis')
<<<<<<< HEAD
        exclude(module: 'guava')
    }
    compile group: 'com.google.guava', name: 'guava', version:guavaVersion
=======
    }
>>>>>>> 64b38498
    compile project(':cas-server-core-web')
    compile project(':cas-server-core-services')
    compile project(':cas-server-core-authentication')
    compile project(':cas-server-webapp-validation')
    compile(group: 'jdom', name: 'jdom', version: jdomVersion) {
        exclude(module: 'xml-apis')
    }
    runtime(group: 'org.hibernate', name: 'hibernate-validator', version: hibernateValidatorVersion) {
        exclude(module: 'slf4j-api')
        exclude(module: 'jboss-logging')
        exclude(module: 'xml-apis')
    }
    runtime group: 'xml-apis', name: 'xml-apis', version: xmlapisVersion
    testCompile project(':cas-server-core-util')
    testCompile project(':cas-server-core')
    testCompile project(':cas-server-core-logout')
    testCompile group: 'org.apache.logging.log4j', name: 'log4j-web', version: log4jVersion
    testCompile project(path: ":cas-server-core-authentication", configuration: "tests")
<<<<<<< HEAD
=======
    testCompile project(path: ":cas-server-core-services", configuration: "tests")
>>>>>>> 64b38498
    testCompile(group: 'com.ryantenney.metrics', name: 'metrics-spring', version: dropwizardMetricsVersion) {
        exclude(module: 'slf4j-api')
        exclude(module: 'spring-core')
        exclude(module: 'spring-beans')
        exclude(module: 'spring-context-support')
        exclude(module: 'spring-aop')
    }
}<|MERGE_RESOLUTION|>--- conflicted
+++ resolved
@@ -15,11 +15,8 @@
         exclude(module: 'httpclient')
         exclude(module: 'bcprov-jdk15on')
         exclude(module: 'xml-apis')
-<<<<<<< HEAD
         exclude(module: 'guava')
         exclude(module: 'java-support')
-=======
->>>>>>> 64b38498
     }
     compile(group: 'net.shibboleth.utilities', name: 'java-support', version: shibbolethUtilJavaSupport) {
         exclude(module: 'slf4j-api')
@@ -34,10 +31,7 @@
         exclude(module: 'httpclient')
         exclude(module: 'bcprov-jdk15on')
         exclude(module: 'xml-apis')
-<<<<<<< HEAD
         exclude(module: 'guava')
-=======
->>>>>>> 64b38498
     }
     compile(group: 'org.opensaml', name: 'opensaml-saml-api', version: opensamlVersion) {
         exclude(module: 'log4j-over-slf4j')
@@ -54,10 +48,7 @@
         exclude(module: 'httpclient')
         exclude(module: 'xml-apis')
         exclude(module: 'bcprov-jdk15on')
-<<<<<<< HEAD
         exclude(module: 'guava')
-=======
->>>>>>> 64b38498
     }
     compile(group: 'org.opensaml', name: 'opensaml-saml-impl', version: opensamlVersion) {
         exclude(module: 'log4j-over-slf4j')
@@ -73,10 +64,7 @@
         exclude(module: 'spring-core')
         exclude(module: 'httpclient')
         exclude(module: 'xml-apis')
-<<<<<<< HEAD
         exclude(module: 'guava')
-=======
->>>>>>> 64b38498
     }
     compile(group: 'org.opensaml', name: 'opensaml-soap-api', version: opensamlVersion) {
         exclude(module: 'log4j-over-slf4j')
@@ -92,16 +80,10 @@
         exclude(module: 'httpclient')
         exclude(module: 'commons-codec')
         exclude(module: 'xml-apis')
-<<<<<<< HEAD
         exclude(module: 'guava')
     }
     compile group: 'org.bouncycastle', name: 'bcprov-jdk15on', version: bouncyCastleVersion
     compile(group: 'net.shibboleth.idp', name: 'idp-profile-spring', version: idpVersion) {
-=======
-    }
-    compile group: 'org.bouncycastle', name: 'bcprov-jdk15on', version: bouncyCastleVersion
-    compile(group: 'net.shibboleth.idp', name: 'idp-profile-spring', version: opensamlVersion) {
->>>>>>> 64b38498
         exclude(module: 'commons-logging')
         exclude(module: 'slf4j-api')
         exclude(module: 'bcprov-jdk15on')
@@ -118,13 +100,9 @@
         exclude(module: 'spring-beans')
         exclude(module: 'commons-codec')
         exclude(module: 'xml-apis')
-<<<<<<< HEAD
         exclude(module: 'guava')
     }
     compile group: 'com.google.guava', name: 'guava', version:guavaVersion
-=======
-    }
->>>>>>> 64b38498
     compile project(':cas-server-core-web')
     compile project(':cas-server-core-services')
     compile project(':cas-server-core-authentication')
@@ -143,10 +121,7 @@
     testCompile project(':cas-server-core-logout')
     testCompile group: 'org.apache.logging.log4j', name: 'log4j-web', version: log4jVersion
     testCompile project(path: ":cas-server-core-authentication", configuration: "tests")
-<<<<<<< HEAD
-=======
     testCompile project(path: ":cas-server-core-services", configuration: "tests")
->>>>>>> 64b38498
     testCompile(group: 'com.ryantenney.metrics', name: 'metrics-spring', version: dropwizardMetricsVersion) {
         exclude(module: 'slf4j-api')
         exclude(module: 'spring-core')
