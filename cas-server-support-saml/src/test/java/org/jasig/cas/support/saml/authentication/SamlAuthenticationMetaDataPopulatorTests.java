/*
 * Licensed to Apereo under one or more contributor license
 * agreements. See the NOTICE file distributed with this work
 * for additional information regarding copyright ownership.
 * Apereo licenses this file to you under the Apache License,
 * Version 2.0 (the "License"); you may not use this file
 * except in compliance with the License.  You may obtain a
 * copy of the License at the following location:
 *
 *   http://www.apache.org/licenses/LICENSE-2.0
 *
 * Unless required by applicable law or agreed to in writing,
 * software distributed under the License is distributed on an
 * "AS IS" BASIS, WITHOUT WARRANTIES OR CONDITIONS OF ANY
 * KIND, either express or implied.  See the License for the
 * specific language governing permissions and limitations
 * under the License.
 */
package org.jasig.cas.support.saml.authentication;

import org.jasig.cas.TestUtils;
import org.jasig.cas.authentication.Authentication;
<<<<<<< HEAD
=======
import org.jasig.cas.authentication.AuthenticationBuilder;
>>>>>>> 2268c13d
import org.jasig.cas.authentication.DefaultAuthenticationBuilder;
import org.jasig.cas.authentication.AuthenticationHandler;
import org.jasig.cas.authentication.BasicCredentialMetaData;
import org.jasig.cas.authentication.Credential;
import org.jasig.cas.authentication.CredentialMetaData;
import org.jasig.cas.authentication.DefaultHandlerResult;
import org.jasig.cas.authentication.UsernamePasswordCredential;
import org.jasig.cas.authentication.handler.support.SimpleTestUsernamePasswordAuthenticationHandler;
import org.jasig.cas.authentication.principal.Principal;
import org.junit.Before;
import org.junit.Test;

import java.util.HashMap;
import java.util.Map;

import static org.junit.Assert.assertEquals;
import static org.junit.Assert.assertNull;

/**
 * @author Scott Battaglia
 * @since 3.1
 *
 */
public class SamlAuthenticationMetaDataPopulatorTests {

    private SamlAuthenticationMetaDataPopulator populator;

    @Before
    public void setUp() throws Exception {
        this.populator = new SamlAuthenticationMetaDataPopulator();
    }

    @Test
    public void verifyAuthenticationTypeFound() {
        final UsernamePasswordCredential credentials = new UsernamePasswordCredential();
        final DefaultAuthenticationBuilder builder = newAuthenticationBuilder(TestUtils.getPrincipal());
        this.populator.populateAttributes(builder, credentials);
        final Authentication auth = builder.build();

        assertEquals(
                auth.getAttributes().get(SamlAuthenticationMetaDataPopulator.ATTRIBUTE_AUTHENTICATION_METHOD),
                SamlAuthenticationMetaDataPopulator.AUTHN_METHOD_PASSWORD);
    }

    @Test
    public void verifyAuthenticationTypeNotFound() {
        final CustomCredential credentials = new CustomCredential();
        final DefaultAuthenticationBuilder builder = newAuthenticationBuilder(TestUtils.getPrincipal());
        this.populator.populateAttributes(builder, credentials);
        final Authentication auth = builder.build();

        assertNull(auth.getAttributes().get(SamlAuthenticationMetaDataPopulator.ATTRIBUTE_AUTHENTICATION_METHOD));
    }

    @Test
    public void verifyAuthenticationTypeFoundCustom() {
        final CustomCredential credentials = new CustomCredential();

        final Map<String, String> added = new HashMap<>();
        added.put(CustomCredential.class.getName(), "FF");

        this.populator.setUserDefinedMappings(added);

        final DefaultAuthenticationBuilder builder = newAuthenticationBuilder(TestUtils.getPrincipal());
        this.populator.populateAttributes(builder, credentials);
        final Authentication auth = builder.build();

        assertEquals(
                "FF",
                auth.getAttributes().get(SamlAuthenticationMetaDataPopulator.ATTRIBUTE_AUTHENTICATION_METHOD));
    }

    private static class CustomCredential implements Credential {

        public String getId() {
            return "nobody";
        }
    }

    private static DefaultAuthenticationBuilder newAuthenticationBuilder(final Principal principal) {
        final CredentialMetaData meta = new BasicCredentialMetaData(new UsernamePasswordCredential());
        final AuthenticationHandler handler = new SimpleTestUsernamePasswordAuthenticationHandler();
        return new DefaultAuthenticationBuilder(principal)
                .addCredential(meta)
                .addSuccess("test", new DefaultHandlerResult(handler, meta));
    }
}
<|MERGE_RESOLUTION|>--- conflicted
+++ resolved
@@ -1,113 +1,110 @@
-/*
- * Licensed to Apereo under one or more contributor license
- * agreements. See the NOTICE file distributed with this work
- * for additional information regarding copyright ownership.
- * Apereo licenses this file to you under the Apache License,
- * Version 2.0 (the "License"); you may not use this file
- * except in compliance with the License.  You may obtain a
- * copy of the License at the following location:
- *
- *   http://www.apache.org/licenses/LICENSE-2.0
- *
- * Unless required by applicable law or agreed to in writing,
- * software distributed under the License is distributed on an
- * "AS IS" BASIS, WITHOUT WARRANTIES OR CONDITIONS OF ANY
- * KIND, either express or implied.  See the License for the
- * specific language governing permissions and limitations
- * under the License.
- */
-package org.jasig.cas.support.saml.authentication;
-
-import org.jasig.cas.TestUtils;
-import org.jasig.cas.authentication.Authentication;
-<<<<<<< HEAD
-=======
-import org.jasig.cas.authentication.AuthenticationBuilder;
->>>>>>> 2268c13d
-import org.jasig.cas.authentication.DefaultAuthenticationBuilder;
-import org.jasig.cas.authentication.AuthenticationHandler;
-import org.jasig.cas.authentication.BasicCredentialMetaData;
-import org.jasig.cas.authentication.Credential;
-import org.jasig.cas.authentication.CredentialMetaData;
-import org.jasig.cas.authentication.DefaultHandlerResult;
-import org.jasig.cas.authentication.UsernamePasswordCredential;
-import org.jasig.cas.authentication.handler.support.SimpleTestUsernamePasswordAuthenticationHandler;
-import org.jasig.cas.authentication.principal.Principal;
-import org.junit.Before;
-import org.junit.Test;
-
-import java.util.HashMap;
-import java.util.Map;
-
-import static org.junit.Assert.assertEquals;
-import static org.junit.Assert.assertNull;
-
-/**
- * @author Scott Battaglia
- * @since 3.1
- *
- */
-public class SamlAuthenticationMetaDataPopulatorTests {
-
-    private SamlAuthenticationMetaDataPopulator populator;
-
-    @Before
-    public void setUp() throws Exception {
-        this.populator = new SamlAuthenticationMetaDataPopulator();
-    }
-
-    @Test
-    public void verifyAuthenticationTypeFound() {
-        final UsernamePasswordCredential credentials = new UsernamePasswordCredential();
-        final DefaultAuthenticationBuilder builder = newAuthenticationBuilder(TestUtils.getPrincipal());
-        this.populator.populateAttributes(builder, credentials);
-        final Authentication auth = builder.build();
-
-        assertEquals(
-                auth.getAttributes().get(SamlAuthenticationMetaDataPopulator.ATTRIBUTE_AUTHENTICATION_METHOD),
-                SamlAuthenticationMetaDataPopulator.AUTHN_METHOD_PASSWORD);
-    }
-
-    @Test
-    public void verifyAuthenticationTypeNotFound() {
-        final CustomCredential credentials = new CustomCredential();
-        final DefaultAuthenticationBuilder builder = newAuthenticationBuilder(TestUtils.getPrincipal());
-        this.populator.populateAttributes(builder, credentials);
-        final Authentication auth = builder.build();
-
-        assertNull(auth.getAttributes().get(SamlAuthenticationMetaDataPopulator.ATTRIBUTE_AUTHENTICATION_METHOD));
-    }
-
-    @Test
-    public void verifyAuthenticationTypeFoundCustom() {
-        final CustomCredential credentials = new CustomCredential();
-
-        final Map<String, String> added = new HashMap<>();
-        added.put(CustomCredential.class.getName(), "FF");
-
-        this.populator.setUserDefinedMappings(added);
-
-        final DefaultAuthenticationBuilder builder = newAuthenticationBuilder(TestUtils.getPrincipal());
-        this.populator.populateAttributes(builder, credentials);
-        final Authentication auth = builder.build();
-
-        assertEquals(
-                "FF",
-                auth.getAttributes().get(SamlAuthenticationMetaDataPopulator.ATTRIBUTE_AUTHENTICATION_METHOD));
-    }
-
-    private static class CustomCredential implements Credential {
-
-        public String getId() {
-            return "nobody";
-        }
-    }
-
-    private static DefaultAuthenticationBuilder newAuthenticationBuilder(final Principal principal) {
-        final CredentialMetaData meta = new BasicCredentialMetaData(new UsernamePasswordCredential());
-        final AuthenticationHandler handler = new SimpleTestUsernamePasswordAuthenticationHandler();
-        return new DefaultAuthenticationBuilder(principal)
-                .addCredential(meta)
-                .addSuccess("test", new DefaultHandlerResult(handler, meta));
-    }
-}
+/*
+ * Licensed to Apereo under one or more contributor license
+ * agreements. See the NOTICE file distributed with this work
+ * for additional information regarding copyright ownership.
+ * Apereo licenses this file to you under the Apache License,
+ * Version 2.0 (the "License"); you may not use this file
+ * except in compliance with the License.  You may obtain a
+ * copy of the License at the following location:
+ *
+ *   http://www.apache.org/licenses/LICENSE-2.0
+ *
+ * Unless required by applicable law or agreed to in writing,
+ * software distributed under the License is distributed on an
+ * "AS IS" BASIS, WITHOUT WARRANTIES OR CONDITIONS OF ANY
+ * KIND, either express or implied.  See the License for the
+ * specific language governing permissions and limitations
+ * under the License.
+ */
+package org.jasig.cas.support.saml.authentication;
+
+import org.jasig.cas.TestUtils;
+import org.jasig.cas.authentication.Authentication;
+import org.jasig.cas.authentication.AuthenticationBuilder;
+import org.jasig.cas.authentication.DefaultAuthenticationBuilder;
+import org.jasig.cas.authentication.AuthenticationHandler;
+import org.jasig.cas.authentication.BasicCredentialMetaData;
+import org.jasig.cas.authentication.Credential;
+import org.jasig.cas.authentication.CredentialMetaData;
+import org.jasig.cas.authentication.DefaultHandlerResult;
+import org.jasig.cas.authentication.UsernamePasswordCredential;
+import org.jasig.cas.authentication.handler.support.SimpleTestUsernamePasswordAuthenticationHandler;
+import org.jasig.cas.authentication.principal.Principal;
+import org.junit.Before;
+import org.junit.Test;
+
+import java.util.HashMap;
+import java.util.Map;
+
+import static org.junit.Assert.assertEquals;
+import static org.junit.Assert.assertNull;
+
+/**
+ * @author Scott Battaglia
+ * @since 3.1
+ *
+ */
+public class SamlAuthenticationMetaDataPopulatorTests {
+
+    private SamlAuthenticationMetaDataPopulator populator;
+
+    @Before
+    public void setUp() throws Exception {
+        this.populator = new SamlAuthenticationMetaDataPopulator();
+    }
+
+    @Test
+    public void verifyAuthenticationTypeFound() {
+        final UsernamePasswordCredential credentials = new UsernamePasswordCredential();
+        final AuthenticationBuilder builder = newAuthenticationBuilder(TestUtils.getPrincipal());
+        this.populator.populateAttributes(builder, credentials);
+        final Authentication auth = builder.build();
+
+        assertEquals(
+                auth.getAttributes().get(SamlAuthenticationMetaDataPopulator.ATTRIBUTE_AUTHENTICATION_METHOD),
+                SamlAuthenticationMetaDataPopulator.AUTHN_METHOD_PASSWORD);
+    }
+
+    @Test
+    public void verifyAuthenticationTypeNotFound() {
+        final CustomCredential credentials = new CustomCredential();
+        final AuthenticationBuilder builder = newAuthenticationBuilder(TestUtils.getPrincipal());
+        this.populator.populateAttributes(builder, credentials);
+        final Authentication auth = builder.build();
+
+        assertNull(auth.getAttributes().get(SamlAuthenticationMetaDataPopulator.ATTRIBUTE_AUTHENTICATION_METHOD));
+    }
+
+    @Test
+    public void verifyAuthenticationTypeFoundCustom() {
+        final CustomCredential credentials = new CustomCredential();
+
+        final Map<String, String> added = new HashMap<>();
+        added.put(CustomCredential.class.getName(), "FF");
+
+        this.populator.setUserDefinedMappings(added);
+
+        final AuthenticationBuilder builder = newAuthenticationBuilder(TestUtils.getPrincipal());
+        this.populator.populateAttributes(builder, credentials);
+        final Authentication auth = builder.build();
+
+        assertEquals(
+                "FF",
+                auth.getAttributes().get(SamlAuthenticationMetaDataPopulator.ATTRIBUTE_AUTHENTICATION_METHOD));
+    }
+
+    private static class CustomCredential implements Credential {
+
+        public String getId() {
+            return "nobody";
+        }
+    }
+
+    private static AuthenticationBuilder newAuthenticationBuilder(final Principal principal) {
+        final CredentialMetaData meta = new BasicCredentialMetaData(new UsernamePasswordCredential());
+        final AuthenticationHandler handler = new SimpleTestUsernamePasswordAuthenticationHandler();
+        return new DefaultAuthenticationBuilder(principal)
+                .addCredential(meta)
+                .addSuccess("test", new DefaultHandlerResult(handler, meta));
+    }
+}