<?xml version="1.0" encoding="UTF-8"?>
<!--
  ~ Licensed to Apereo under one or more contributor license
  ~ agreements. See the NOTICE file distributed with this work
  ~ for additional information regarding copyright ownership.
  ~ Apereo licenses this file to you under the Apache License,
  ~ Version 2.0 (the "License"); you may not use this file
  ~ except in compliance with the License.  You may obtain a
  ~ copy of the License at the following location:
  ~
  ~   http://www.apache.org/licenses/LICENSE-2.0
  ~
  ~ Unless required by applicable law or agreed to in writing,
  ~ software distributed under the License is distributed on an
  ~ "AS IS" BASIS, WITHOUT WARRANTIES OR CONDITIONS OF ANY
  ~ KIND, either express or implied.  See the License for the
  ~ specific language governing permissions and limitations
  ~ under the License.
  -->

<project xmlns="http://maven.apache.org/POM/4.0.0" xmlns:xsi="http://www.w3.org/2001/XMLSchema-instance" xsi:schemaLocation="http://maven.apache.org/POM/4.0.0 http://maven.apache.org/maven-v4_0_0.xsd">
  <parent>
    <groupId>org.jasig.parent</groupId>
    <artifactId>jasig-parent</artifactId>
    <version>39</version>
  </parent>
  <modelVersion>4.0.0</modelVersion>
  <groupId>org.jasig.cas</groupId>
  <artifactId>cas-server</artifactId>
  <packaging>pom</packaging>
  <name>Apereo Central Authentication Service</name>
  <description>Apereo CAS SSO server libraries and Web application.</description>
  <version>4.1.0-SNAPSHOT</version>
  <url>http://www.jasig.org/cas/</url>
  <inceptionYear>2004</inceptionYear>

  <licenses>
    <license>
      <name>Apache 2</name>
      <url>http://www.apache.org/licenses/LICENSE-2.0.txt</url>
      <distribution>repo</distribution>
    </license>
  </licenses>

  <developers>
    <developer>
      <id>battags</id>
      <name>Scott Battaglia</name>
      <email>scott.battaglia@gmail.com</email>
      <timezone>-5</timezone>
      <roles>
        <role>developer</role>
      </roles>
    </developer>
    <developer>
      <id>serac</id>
      <name>Marvin S. Addison</name>
      <email>marvin.addison@gmail.com</email>
      <timezone>-5</timezone>
      <roles>
        <role>developer</role>
        <role>cas-server-support-ldap module lead</role>
        <role>cas-server-support-x509 module lead</role>
      </roles>
    </developer>
    <developer>
      <id>wgthom</id>
      <name>William G. Thompson</name>
      <email>wgthom@gmail.com</email>
      <timezone>-5</timezone>
      <roles>
        <role>developer</role>
      </roles>
    </developer>
    <developer>
      <id>apetro</id>
      <name>Andrew Petro</name>
      <email>apetro@unicon.net</email>
      <timezone>-5</timezone>
      <roles>
        <role>developer</role>
      </roles>
    </developer>
    <developer>
      <id>leleuj</id>
      <name>Jérôme Leleu</name>
      <email>leleuj@gmail.com</email>
      <timezone>-5</timezone>
      <roles>
        <role>developer</role>
        <role>cas-server-support-oauth module lead</role>
      </roles>
    </developer>
    <developer>
      <id>mmoayyed</id>
      <name>Misagh Moayyed</name>
      <email>mmoayyed@unicon.net</email>
      <timezone>-7</timezone>
      <roles>
        <role>developer</role>
      </roles>
    </developer>

  </developers>

  <contributors>
    <contributor>
      <name>Adam Rybicki</name>
      <email>arybicki@unicon.net</email>
    </contributor>
    <contributor>
      <name>Andrew Tillinghast</name>
      <email>atilling@conncoll.edu</email>
    </contributor>
    <contributor>
      <name>Arnaud Lesueur</name>
      <email>arnaud.lesueur@gmail.com</email>
    </contributor>
    <contributor>
      <name>Dmitriy Kopylenko</name>
      <email>dima767@gmail.com</email>
    </contributor>
    <contributor>
      <name>Drew Mazurek</name>
      <email>dmazurek@unicon.net</email>
    </contributor>
    <contributor>
      <name>Eric Dalquist</name>
      <email>eric.dalquist@doit.wisc.edu</email>
    </contributor>
    <contributor>
      <name>Eric Pierce</name>
      <email>epierce@usf.edu</email>
    </contributor>
    <contributor>
      <name>Frederic Esnault</name>
      <email>esnault.frederic@gmail.com</email>
    </contributor>
    <contributor>
      <name>Howard Gilbert</name>
      <email>Howard.Gilbert@yale.edu</email>
    </contributor>
    <contributor>
      <name>Jan Van der Velpen</name>
      <email>velpi@industria.be</email>
    </contributor>
    <contributor>
      <name>John Martin</name>
      <email>jmartin@unicon.net</email>
    </contributor>
    <contributor>
      <name>MarcAntoine Garrigue</name>
      <email>marc.antoine.garrigue@gmail.com</email>
    </contributor>
    <contributor>
      <name>Mihir Patel</name>
      <email>exploremihir@gmail.com</email>
    </contributor>
  </contributors>

  <issueManagement>
    <system>Jira</system>
    <url>https://issues.jasig.org/browse/CAS</url>
  </issueManagement>

  <mailingLists>
    <mailingList>
      <name>cas-user</name>
      <subscribe>join-cas-user@lists.jasig.org</subscribe>
      <unsubscribe>leave-cas-user@lists.jasig.org</unsubscribe>
      <post>cas-user@lists.jasig.org</post>
      <archive>https://lists.wisc.edu/read/?forum=cas-user</archive>
    </mailingList>
    <mailingList>
      <name>cas-dev</name>
      <subscribe>join-cas-dev@lists.jasig.org</subscribe>
      <unsubscribe>leave-cas-dev@lists.jasig.org</unsubscribe>
      <post>cas-dev@lists.jasig.org</post>
      <archive>https://lists.wisc.edu/read/?forum=cas-dev</archive>
    </mailingList>
    <mailingList>
      <name>cas-announce</name>
      <subscribe>join-cas-announce@lists.jasig.org</subscribe>
      <unsubscribe>leave-cas-announce@lists.jasig.org</unsubscribe>
      <post>cas-announce@lists.jasig.org</post>
      <archive>https://lists.wisc.edu/read/?forum=cas-announce</archive>
    </mailingList>
  </mailingLists>

  <scm>
    <connection>scm:git:git@github.com:Jasig/cas.git</connection>
    <developerConnection>scm:git:git@github.com:Jasig/cas.git</developerConnection>
    <url>https://github.com/Jasig/cas</url>
    <tag>HEAD</tag>
  </scm>

  <distributionManagement>
    <site>
      <id>cas-site</id>
      <name>CAS Staging Site Documentation</name>
      <url>file:${project.site.deployDirectory}</url>
    </site>
  </distributionManagement>

  <build>
    <testResources>
      <testResource>
        <directory>${basedir}/src/test/resources</directory>
      </testResource>
    </testResources>

    <pluginManagement>
      <plugins>
        <plugin>
          <groupId>org.apache.maven.plugins</groupId>
          <artifactId>maven-surefire-plugin</artifactId>
          <version>${maven-surefire-plugin.version}</version>
          <configuration>
            <forkMode>once</forkMode>
            <includes>
              <include>**/*Tests.java</include>
            </includes>
            <excludes>
              <exclude>**/Abstract*.java</exclude>
            </excludes>
            <additionalClasspathElements>
              <additionalClasspathElement>${project.build.directory}/test-lib/jdbc-driver.jar</additionalClasspathElement>
            </additionalClasspathElements>
          </configuration>
        </plugin>
        <plugin>
            <groupId>org.eluder.coveralls</groupId>
            <artifactId>coveralls-maven-plugin</artifactId>
            <version>${coveralls-maven-plugin.version}</version>
        </plugin>
        <plugin>
            <groupId>org.codehaus.mojo</groupId>
            <artifactId>cobertura-maven-plugin</artifactId>
            <version>${cobertura-maven-plugin.version}</version>
            <configuration>
                <format>xml</format>
                <maxmem>256m</maxmem>
                <!-- aggregated reports for multi-module projects -->
                <aggregate>true</aggregate>
            </configuration>
        </plugin>

      </plugins>
    </pluginManagement>

    <plugins>
        <plugin>
            <groupId>org.apache.maven.plugins</groupId>
            <artifactId>maven-checkstyle-plugin</artifactId>
            <version>${maven-checkstyle-plugin.version}</version>
            <configuration>
                <consoleOutput>true</consoleOutput>
                <configLocation>${cs.dir}/checkstyle-rules.xml</configLocation>
                <suppressionsLocation>${cs.dir}/checkstyle-suppressions.xml</suppressionsLocation>
                <failsOnError>true</failsOnError>
            </configuration>
            <executions>
                <execution>
                   <id>checkstyle</id>
                   <goals>
                       <goal>checkstyle</goal>
                   </goals>
                   <phase>compile</phase>
                </execution>
            </executions>
            <dependencies>
               <dependency>
                  <groupId>com.puppycrawl.tools</groupId>
                  <artifactId>checkstyle</artifactId>
                  <version>${checkstyle.version}</version>
               </dependency>
            </dependencies>
      </plugin>
      <plugin>
        <groupId>org.apache.maven.plugins</groupId>
        <artifactId>maven-enforcer-plugin</artifactId>
        <version>${maven-enforcer-plugin.version}</version>
        <executions>
          <execution>
            <id>enforce</id>
            <goals>
              <goal>enforce</goal>
            </goals>
            <configuration>
              <rules>
                <requireMavenVersion>
                  <version>2.0.9</version>
                </requireMavenVersion>
                <requireJavaVersion>
                  <version>${project.build.sourceVersion}</version>
                </requireJavaVersion>
                <bannedDependencies>
                  <excludes>
                    <exclude>cglib:cglib</exclude>
                    <exclude>cglib:cglib-full</exclude>
                  </excludes>
                  <includes>
                    <include>cglib:cglib:provided</include>
                    <include>cglib:cglib-full:provided</include>
                  </includes>
                  <searchTransitive>true</searchTransitive>
                </bannedDependencies>
              </rules>
            </configuration>
          </execution>
        </executions>
      </plugin>
      <plugin>
        <groupId>org.apache.maven.plugins</groupId>
        <artifactId>maven-compiler-plugin</artifactId>
        <configuration>
          <source>${project.build.sourceVersion}</source>
          <target>${project.build.targetVersion}</target>
        </configuration>
      </plugin>
      <plugin>
        <groupId>org.apache.maven.plugins</groupId>
        <artifactId>maven-jar-plugin</artifactId>
        <configuration>
          <archive>
            <manifest>
              <addDefaultImplementationEntries>true</addDefaultImplementationEntries>
            </manifest>
          </archive>
        </configuration>
      </plugin>
      <plugin>
        <groupId>org.apache.maven.plugins</groupId>
        <artifactId>maven-assembly-plugin</artifactId>
        <version>${maven-assembly-plugin.version}</version>
        <configuration>
          <descriptors>
            <descriptor>${basedir}/assembly.xml</descriptor>
          </descriptors>
        </configuration>
      </plugin>
      <plugin>
        <groupId>org.codehaus.mojo</groupId>
        <artifactId>aspectj-maven-plugin</artifactId>
        <version>${maven-aspectj-plugin.version}</version>
        <executions>
          <execution>
            <goals>
              <goal>compile</goal>
            </goals>
          </execution>
        </executions>
        <configuration>
          <source>${project.build.sourceVersion}</source>
          <target>${project.build.targetVersion}</target>
          <complianceLevel>${project.build.sourceVersion}</complianceLevel>
        </configuration>
        <dependencies>
          <dependency>
              <groupId>org.aspectj</groupId>
              <artifactId>aspectjtools</artifactId>
              <version>${aspectj.version}</version>
          </dependency>
        </dependencies>
      </plugin>
      <plugin>
        <groupId>org.apache.maven.plugins</groupId>
        <artifactId>maven-release-plugin</artifactId>
        <configuration>
          <mavenExecutorId>forked-path</mavenExecutorId>
          <tagNameFormat>v@{project.version}</tagNameFormat>
          <arguments>-Psonatype-oss-release,jasig-release,nocheck</arguments>
        </configuration>
      </plugin>
      <!-- CAS-988 generate hashes for assembly artifacts -->
      <plugin>
        <groupId>org.apache.maven.plugins</groupId>
        <artifactId>maven-antrun-plugin</artifactId>
        <version>${maven-antrun-plugin.version}</version>
        <configuration>
          <target>
            <ant antfile="tasks.xml" target="genhash" />
          </target>
        </configuration>
      </plugin>
      <plugin>
        <groupId>com.mycila.maven-license-plugin</groupId>
        <artifactId>maven-license-plugin</artifactId>
        <configuration>
          <header>${cs.dir}/src/licensing/header.txt</header>
          <skipExistingHeaders>true</skipExistingHeaders>
          <strictCheck>true</strictCheck>
          <headerDefinitions>
            <headerDefinition>${cs.dir}/src/licensing/header-definitions.xml</headerDefinition>
          </headerDefinitions>
          <aggregate>true</aggregate>
          <mapping>
            <schema>SCRIPT_STYLE</schema>]
            <ldif>SCRIPT_STYLE</ldif>
            <yml>SCRIPT_STYLE</yml>
            <conf>JAVADOC_STYLE</conf>
          </mapping>
          <excludes>
            <exclude>**/bin/**</exclude>
            <exclude>LICENSE</exclude>
            <exclude>**/INSTALL*</exclude>
            <exclude>**/NOTICE*</exclude>
            <exclude>**/README*</exclude>
            <exclude>**/readme*</exclude>
            <exclude>**/*.log</exclude>
            <exclude>**/*.license</exclude>
            <exclude>**/*.txt</exclude>
            <exclude>**/*.crt</exclude>
            <exclude>**/*.cer</exclude>
            <exclude>**/*.jks</exclude>
            <exclude>**/*.crl</exclude>
            <exclude>**/*.key</exclude>
            <exclude>**/*.json</exclude>
            <exclude>**/*.checkstyle</exclude>
            <exclude>**/*.properties</exclude>
            <exclude>**/.gitignore</exclude>
            <exclude>**/overlays/**</exclude>
            <exclude>src/licensing/**</exclude>
            <exclude>**/testCA/**</exclude>
            <exclude>**/.idea/**</exclude>
            <exclude>**/*.keystore</exclude>
            <exclude>**/*.example</exclude>
            <exclude>**/*.jmx</exclude>
            <exclude>**/*.pandoc</exclude>
            <exclude>**/*.sample</exclude>
            <exclude>**/*.doc</exclude>
            <exclude>**/*.md</exclude>
            <exclude>**/*.pdf</exclude>
          </excludes>
        </configuration>
        <executions>
            <execution>
                <phase>compile</phase>
                <goals>
                    <goal>check</goal>
                </goals>
            </execution>
        </executions>
      </plugin>
    </plugins>
  </build>

  <dependencies>
    <dependency>
      <groupId>junit</groupId>
      <artifactId>junit</artifactId>
      <version>${junit.version}</version>
      <scope>test</scope>
    </dependency>

    <dependency>
        <groupId>org.mockito</groupId>
        <artifactId>mockito-core</artifactId>
        <version>${mockito.version}</version>
        <scope>test</scope>
        <exclusions>
            <exclusion>
                <groupId>org.hamcrest</groupId>
                <artifactId>hamcrest-core</artifactId>
            </exclusion>
        </exclusions>
    </dependency>

    <dependency>
      <groupId>org.springframework</groupId>
      <artifactId>spring-test</artifactId>
      <scope>test</scope>
    </dependency>

    <dependency>
      <groupId>javax.servlet</groupId>
      <artifactId>javax.servlet-api</artifactId>
    </dependency>

    <dependency>
      <groupId>org.aspectj</groupId>
      <artifactId>aspectjrt</artifactId>
      <scope>compile</scope>
    </dependency>

    <dependency>
      <groupId>org.aspectj</groupId>
      <artifactId>aspectjweaver</artifactId>
      <scope>compile</scope>
    </dependency>

    <dependency>
      <groupId>javax.validation</groupId>
      <artifactId>validation-api</artifactId>
      <version>${javax.validation.version}</version>
      <scope>compile</scope>
    </dependency>

    <dependency>
      <groupId>org.slf4j</groupId>
      <artifactId>slf4j-api</artifactId>
      <version>${slf4j.version}</version>
      <scope>compile</scope>
    </dependency>

    <dependency>
      <groupId>org.slf4j</groupId>
      <artifactId>slf4j-log4j12</artifactId>
      <version>${slf4j.version}</version>
      <scope>runtime</scope>
      <type>jar</type>
      <exclusions>
        <exclusion>
          <groupId>log4j</groupId>
          <artifactId>log4j</artifactId>
        </exclusion>
      </exclusions>
    </dependency>

    <dependency>
      <groupId>org.slf4j</groupId>
      <artifactId>jcl-over-slf4j</artifactId>
      <version>${slf4j.version}</version>
      <scope>compile</scope>
    </dependency>
  </dependencies>

  <repositories>
    <repository>
      <id>jasig-repository</id>
      <name>Jasig Maven2 Repository</name>
      <url>http://developer.ja-sig.org/maven2</url>
    </repository>

    <repository>
      <id>jboss</id>
      <name>JBoss Repository</name>
      <layout>default</layout>
      <url>http://repository.jboss.org/nexus/content/groups/public-jboss/</url>
    </repository>
  </repositories>

  <pluginRepositories>
    <pluginRepository>
      <id>mojo-snapshot</id>
      <name>Codehause Mojo Snapshot Repository</name>
      <url>https://nexus.codehaus.org/content/repositories/codehaus-snapshots/</url>
      <snapshots>
        <enabled>true</enabled>
      </snapshots>
    </pluginRepository>
  </pluginRepositories>

  <dependencyManagement>
    <dependencies>
      <dependency>
        <groupId>com.fasterxml.jackson.core</groupId>
        <artifactId>jackson-databind</artifactId>
        <version>${jackson.databind.version}</version>
      </dependency>

      <dependency>
        <groupId>xml-apis</groupId>
        <artifactId>xml-apis</artifactId>
        <version>${xml.apis.version}</version>
      </dependency>

      <dependency>
        <groupId>org.apache.commons</groupId>
        <artifactId>commons-lang3</artifactId>
        <version>${commons.lang.version}</version>
      </dependency>

      <dependency>
        <groupId>org.apache.httpcomponents</groupId>
        <artifactId>httpclient</artifactId>
        <version>${apache.httpclient.version}</version>
      </dependency>

        <dependency>
        <groupId>net.sf.ehcache</groupId>
        <artifactId>ehcache</artifactId>
        <version>${ehcache.version}</version>
        <exclusions>
            <exclusion>
                <groupId>org.slf4j</groupId>
                <artifactId>slf4j-api</artifactId>
            </exclusion>
        </exclusions>
      </dependency>

      <dependency>
          <groupId>org.jasig.cas.client</groupId>
          <artifactId>cas-client-core</artifactId>
          <version>${cas.client.version}</version>
          <type>jar</type>
          <scope>compile</scope>
          <exclusions>
            <exclusion>
              <groupId>javax.servlet</groupId>
              <artifactId>servlet-api</artifactId>
            </exclusion>
            <exclusion>
              <groupId>org.slf4j</groupId>
              <artifactId>log4j-over-slf4j</artifactId>
            </exclusion>
          </exclusions>
      </dependency>

      <!-- Inspektr Dependencies -->
      <dependency>
        <groupId>com.github.inspektr</groupId>
        <artifactId>inspektr-audit</artifactId>
        <version>${inspektr.version}</version>
        <exclusions>
          <exclusion>
              <groupId>org.slf4j</groupId>
              <artifactId>slf4j-api</artifactId>
          </exclusion>
        </exclusions>
      </dependency>

      <dependency>
        <groupId>com.github.inspektr</groupId>
        <artifactId>inspektr-common</artifactId>
        <version>${inspektr.version}</version>
        <exclusions>
          <exclusion>
              <groupId>org.slf4j</groupId>
              <artifactId>slf4j-api</artifactId>
          </exclusion>
        </exclusions>
      </dependency>

      <dependency>
        <groupId>com.github.inspektr</groupId>
        <artifactId>inspektr-support-spring</artifactId>
        <version>${inspektr.version}</version>
        <exclusions>
          <exclusion>
              <groupId>org.slf4j</groupId>
              <artifactId>slf4j-api</artifactId>
          </exclusion>
        </exclusions>
      </dependency>

      <dependency>
        <groupId>commons-jexl</groupId>
        <artifactId>commons-jexl</artifactId>
        <version>1.1</version>
        <exclusions>
          <exclusion>
            <groupId>commons-logging</groupId>
            <artifactId>commons-logging</artifactId>
          </exclusion>
          <exclusion>
            <groupId>junit</groupId>
            <artifactId>junit</artifactId>
          </exclusion>
        </exclusions>
      </dependency>

      <dependency>
        <groupId>org.jasig.service.persondir</groupId>
        <artifactId>person-directory-impl</artifactId>
        <version>${person.directory.version}</version>
        <exclusions>
          <exclusion>
            <groupId>commons-logging</groupId>
            <artifactId>commons-logging</artifactId>
          </exclusion>
        </exclusions>
      </dependency>

      <dependency>
        <groupId>commons-codec</groupId>
        <artifactId>commons-codec</artifactId>
        <version>${commons.codec.version}</version>
        <scope>compile</scope>
      </dependency>

      <dependency>
        <groupId>org.hibernate</groupId>
        <artifactId>hibernate-core</artifactId>
        <version>${hibernate.core.version}</version>
        <type>jar</type>
      </dependency>

      <dependency>
        <groupId>org.hibernate</groupId>
        <artifactId>hibernate-entitymanager</artifactId>
        <version>${hibernate.core.version}</version>
        <type>jar</type>
      </dependency>

      <dependency>
        <groupId>org.hibernate</groupId>
        <artifactId>hibernate-annotations</artifactId>
        <version>${hibernate.core.version}</version>
        <scope>compile</scope>
        <type>jar</type>
      </dependency>

      <dependency>
        <groupId>org.hibernate.java-persistence</groupId>
        <artifactId>jpa-api</artifactId>
        <version>${jpa.version}</version>
        <scope>compile</scope>
      </dependency>

      <!-- Spring Security Managed Dependencies -->
      <dependency>
        <groupId>org.springframework.security</groupId>
        <artifactId>spring-security-cas</artifactId>
        <version>${spring.security.version}</version>
        <exclusions>
          <exclusion>
            <groupId>commons-logging</groupId>
            <artifactId>commons-logging</artifactId>
          </exclusion>
        </exclusions>
      </dependency>

      <dependency>
        <groupId>javax.servlet</groupId>
        <artifactId>javax.servlet-api</artifactId>
        <version>${servlet.api.version}</version>
        <scope>provided</scope>
      </dependency>

      <dependency>
        <groupId>org.springframework.security</groupId>
        <artifactId>spring-security-core</artifactId>
        <version>${spring.security.version}</version>
      </dependency>

      <dependency>
        <groupId>org.springframework.security</groupId>
        <artifactId>spring-security-web</artifactId>
        <version>${spring.security.version}</version>
      </dependency>

      <dependency>
        <groupId>org.springframework.security</groupId>
        <artifactId>spring-security-config</artifactId>
        <version>${spring.security.version}</version>
        <exclusions>
          <exclusion>
            <groupId>commons-logging</groupId>
            <artifactId>commons-logging</artifactId>
          </exclusion>
        </exclusions>
      </dependency>

      <!-- Spring Managed Dependencies -->
      <dependency>
        <groupId>org.springframework</groupId>
        <artifactId>spring-aop</artifactId>
        <version>${spring.version}</version>
      </dependency>
      <dependency>
        <groupId>org.springframework</groupId>
        <artifactId>spring-aspects</artifactId>
        <version>${spring.version}</version>
      </dependency>

      <dependency>
        <groupId>org.springframework</groupId>
        <artifactId>spring-beans</artifactId>
        <version>${spring.version}</version>
      </dependency>
      <dependency>
        <groupId>org.springframework</groupId>
        <artifactId>spring-context</artifactId>
        <version>${spring.version}</version>
      </dependency>
      <dependency>
        <groupId>org.springframework</groupId>
        <artifactId>spring-context-support</artifactId>
        <version>${spring.version}</version>
      </dependency>
      <dependency>
        <groupId>org.springframework</groupId>
        <artifactId>spring-core</artifactId>
        <version>${spring.version}</version>
        <exclusions>
          <exclusion>
            <groupId>commons-logging</groupId>
            <artifactId>commons-logging</artifactId>
          </exclusion>
        </exclusions>
      </dependency>
      <dependency>
        <groupId>org.springframework</groupId>
        <artifactId>spring-instrument</artifactId>
        <version>${spring.version}</version>
      </dependency>
      <dependency>
        <groupId>org.springframework</groupId>
        <artifactId>spring-jdbc</artifactId>
        <version>${spring.version}</version>
      </dependency>
      <dependency>
        <groupId>org.springframework</groupId>
        <artifactId>spring-jms</artifactId>
        <version>${spring.version}</version>
      </dependency>
      <dependency>
        <groupId>org.springframework</groupId>
        <artifactId>spring-orm</artifactId>
        <version>${spring.version}</version>
      </dependency>
      <dependency>
        <groupId>org.springframework</groupId>
        <artifactId>spring-oxm</artifactId>
        <version>${spring.version}</version>
      </dependency>

      <dependency>
        <groupId>org.springframework</groupId>
        <artifactId>spring-test</artifactId>
        <version>${spring.version}</version>
        <scope>test</scope>
      </dependency>
      <dependency>
        <groupId>org.springframework</groupId>
        <artifactId>spring-tx</artifactId>
        <version>${spring.version}</version>
      </dependency>
      <dependency>
        <groupId>org.springframework</groupId>
        <artifactId>spring-web</artifactId>
        <version>${spring.version}</version>
      </dependency>
      <dependency>
        <groupId>org.springframework</groupId>
        <artifactId>spring-expression</artifactId>
        <version>${spring.version}</version>
      </dependency>
      <dependency>
        <groupId>org.springframework</groupId>
        <artifactId>spring-webmvc</artifactId>
        <version>${spring.version}</version>
      </dependency>
      <dependency>
        <groupId>org.springframework.webflow</groupId>
        <artifactId>spring-webflow</artifactId>
        <version>${spring.webflow.version}</version>
        <exclusions>
          <exclusion>
            <groupId>commons-logging</groupId>
            <artifactId>commons-logging</artifactId>
          </exclusion>
          <exclusion>
            <groupId>org.springframework</groupId>
            <artifactId>spring-context</artifactId>
          </exclusion>
          <exclusion>
            <groupId>org.springframework</groupId>
            <artifactId>spring-web</artifactId>
          </exclusion>
        </exclusions>
      </dependency>

      <dependency>
        <groupId>org.aspectj</groupId>
        <artifactId>aspectjweaver</artifactId>
        <version>${aspectj.version}</version>
      </dependency>

      <dependency>
        <groupId>org.aspectj</groupId>
        <artifactId>aspectjrt</artifactId>
        <version>${aspectj.version}</version>
      </dependency>

      <dependency>
        <groupId>org.hibernate</groupId>
        <artifactId>hibernate-validator</artifactId>
        <version>${hibernate.validator.version}</version>
        <exclusions>
          <exclusion>
              <groupId>org.slf4j</groupId>
              <artifactId>slf4j-api</artifactId>
          </exclusion>
        </exclusions>
      </dependency>

      <dependency>
        <groupId>org.hsqldb</groupId>
        <artifactId>hsqldb</artifactId>
        <version>${hsqldb.version}</version>
      </dependency>

      <dependency>
        <groupId>com.unboundid</groupId>
        <artifactId>unboundid-ldapsdk</artifactId>
        <version>${uboundid.ldapsdk.version}</version>
        <scope>test</scope>
      </dependency>

      <dependency>
        <groupId>joda-time</groupId>
        <artifactId>joda-time</artifactId>
        <version>${joda-time.version}</version>
      </dependency>

      <dependency>
        <groupId>org.quartz-scheduler</groupId>
        <artifactId>quartz</artifactId>
        <version>${quartz.version}</version>
        <type>jar</type>
        <scope>runtime</scope>
        <exclusions>
          <exclusion>
              <groupId>org.slf4j</groupId>
              <artifactId>slf4j-api</artifactId>
          </exclusion>
        </exclusions>
      </dependency>

      <dependency>
        <groupId>log4j</groupId>
        <artifactId>log4j</artifactId>
        <version>${log4j.version}</version>
        <type>jar</type>
        <scope>compile</scope>
        <exclusions>
            <exclusion>
                <groupId>javax.mail</groupId>
                <artifactId>mail</artifactId>
            </exclusion>
            <exclusion>
                <groupId>javax.jms</groupId>
                <artifactId>jms</artifactId>
            </exclusion>
            <exclusion>
                <groupId>com.sun.jdmk</groupId>
                <artifactId>jmxtools</artifactId>
            </exclusion>
            <exclusion>
                <groupId>com.sun.jmx</groupId>
                <artifactId>jmxri</artifactId>
            </exclusion>
        </exclusions>
      </dependency>
      <dependency>
          <groupId>org.apache.shiro</groupId>
          <artifactId>shiro-core</artifactId>
          <version>${apache.shiro.version}</version>
          <exclusions>
              <exclusion>
                  <groupId>org.slf4j</groupId>
                  <artifactId>slf4j-api</artifactId>
              </exclusion>
          </exclusions>
      </dependency>
      
      <dependency>
        <groupId>org.reflections</groupId>
        <artifactId>reflections</artifactId>
        <version>${reflections.version}</version>
        <scope>compile</scope>
      </dependency>

      <dependency>
<<<<<<< HEAD
          <groupId>javax.cache</groupId>
          <artifactId>cache-api</artifactId>
          <version>${jcache.version}</version>
          <scope>compile</scope>
      </dependency>

      <dependency>
          <groupId>org.jsr107.ri</groupId>
          <artifactId>cache-ri-impl</artifactId>
          <version>${jcache.ri.version}</version>
          <scope>runtime</scope>
      </dependency>
=======
        <groupId>javax.servlet</groupId>
        <artifactId>jstl</artifactId>
        <version>${jstl.version}</version>
        <scope>test</scope>
      </dependency>

>>>>>>> 531f20e8
    </dependencies>
  </dependencyManagement>

  <modules>
    <module>cas-server-core</module>
    <module>cas-server-webapp</module>
    <module>cas-server-webapp-support</module>
    <module>cas-server-support-generic</module>
    <module>cas-server-support-jdbc</module>
    <module>cas-server-support-ldap</module>
    <module>cas-server-support-legacy</module>
    <module>cas-server-support-openid</module>
    <module>cas-server-support-radius</module>
    <module>cas-server-support-spnego</module>
    <module>cas-server-support-trusted</module>
    <module>cas-server-support-x509</module>
    <module>cas-server-support-oauth</module>
    <module>cas-server-support-pac4j</module>
    <module>cas-server-support-saml</module>
    <module>cas-server-integration-jboss</module>
    <module>cas-server-integration-memcached</module>
    <module>cas-server-integration-ehcache</module>
    <module>cas-server-integration-restlet</module>
    <module>cas-server-uber-webapp</module>
    <module>cas-server-extension-clearpass</module>
    <module>cas-management-webapp</module>
    <module>cas-server-support-rest</module>
  </modules>

  <reporting>
    <plugins>
      <plugin>
        <groupId>org.apache.maven.plugins</groupId>
        <artifactId>maven-javadoc-plugin</artifactId>
        <version>${maven-javadoc-plugin.version}</version>
      </plugin>
      <plugin>
        <groupId>org.apache.maven.plugins</groupId>
        <artifactId>maven-project-info-reports-plugin</artifactId>
        <version>${maven-projectinfo-reports-plugin.version}</version>
        <reportSets>
          <reportSet>
            <reports>
              <report>index</report>
              <report>project-team</report>
              <report>mailing-list</report>
              <report>issue-tracking</report>
              <report>license</report>
              <report>scm</report>
            </reports>
          </reportSet>
        </reportSets>
      </plugin>
      <plugin>
        <groupId>org.apache.maven.plugins</groupId>
        <artifactId>maven-jxr-plugin</artifactId>
        <version>${maven-jxr-plugin.version}</version>
      </plugin>
      <plugin>
        <groupId>org.apache.maven.plugins</groupId>
        <artifactId>maven-pmd-plugin</artifactId>
        <version>${maven-pmd-plugin.version}</version>
        <configuration>
          <targetJdk>${project.build.targetVersion}</targetJdk>
        </configuration>
      </plugin>
      <plugin>
        <groupId>org.codehaus.mojo</groupId>
        <artifactId>versions-maven-plugin</artifactId>
        <version>${maven-versions-plugin.version}</version>
        <reportSets>
          <reportSet>
            <reports>
              <report>dependency-updates-report</report>
              <report>plugin-updates-report</report>
              <report>property-updates-report</report>
            </reports>
          </reportSet>
        </reportSets>
      </plugin>
      <plugin>
        <groupId>org.codehaus.mojo</groupId>
        <artifactId>taglist-maven-plugin</artifactId>
        <version>${maven-taglist-plugin.version}</version>
      </plugin>
    </plugins>
  </reporting>

  <profiles>
    <profile>
      <id>nocheck</id>
      <properties>
        <skipTests>true</skipTests>
        <checkstyle.skip>true</checkstyle.skip>
        <license.skip>true</license.skip>
        <notice.skip>true</notice.skip>
        <versions.skip>true</versions.skip>
      </properties>
      
      <build>
        <plugins>
          <plugin>
            <groupId>org.apache.maven.plugins</groupId>
            <artifactId>maven-surefire-plugin</artifactId>
            <configuration>
              <systemPropertyVariables>
                  <log4j.configuration>file:noLogs.xml</log4j.configuration>
              </systemPropertyVariables>
            </configuration>
          </plugin>
        </plugins>
      </build>
    </profile>
    <profile>
      <id>ci</id>
      <build>
        <plugins>
          <plugin>
            <groupId>org.apache.maven.plugins</groupId>
            <artifactId>maven-source-plugin</artifactId>
            <version>${maven-source-plugin.version}</version>
            <executions>
              <execution>
                <id>attach-sources</id>
                <goals>
                  <goal>jar</goal>
                </goals>
              </execution>
            </executions>
          </plugin>
          <plugin>
            <groupId>org.apache.maven.plugins</groupId>
            <artifactId>maven-javadoc-plugin</artifactId>
            <version>${maven-javadoc-plugin.version}</version>
            <configuration>
              <charset>${project.reporting.outputEncoding}</charset>
              <encoding>${project.reporting.outputEncoding}</encoding>
              <docencoding>${project.reporting.outputEncoding}</docencoding>
            </configuration>
            <executions>
              <execution>
                <id>attach-javadocs</id>
                <goals>
                  <goal>jar</goal>
                </goals>
              </execution>
            </executions>
          </plugin>
        </plugins>
      </build>
    </profile>
  </profiles>

  <properties>

    <!-- Dependency Versions -->
    <spring.webflow.version>2.4.1.RELEASE</spring.webflow.version>
    <spring.version>4.1.1.RELEASE</spring.version>
    <ldaptive.version>1.0.5</ldaptive.version>
    <spring.security.version>3.2.5.RELEASE</spring.security.version>
    <clover.version>2.6.3</clover.version>
    <aspectj.version>1.8.2</aspectj.version>
    <javax.validation.version>1.0.0.GA</javax.validation.version>
    <perf4j.version>0.9.16</perf4j.version>
    <commons.jexl.version>1.1</commons.jexl.version>
    <hibernate.validator.version>4.3.2.Final</hibernate.validator.version>
    <hibernate.core.version>4.3.6.Final</hibernate.core.version>
    <slf4j.version>1.7.7</slf4j.version>
    <person.directory.version>1.6.1</person.directory.version>
    <servlet.api.version>3.0.1</servlet.api.version>
    <jpa.version>2.0-cr-1</jpa.version>
    <commons.codec.version>1.9</commons.codec.version>
    <log4j.version>1.2.17</log4j.version>
    <junit.version>4.11</junit.version>
    <checkstyle.version>5.7</checkstyle.version>
    <commons.lang.version>3.3.2</commons.lang.version>
    <inspektr.version>1.1.GA</inspektr.version>
    <commons.io.version>2.4</commons.io.version>
    <mockito.version>1.9.5</mockito.version>
<<<<<<< HEAD
    <ehcache.version>2.8.4</ehcache.version>
=======
    <ehcache.version>2.9.0</ehcache.version>
>>>>>>> 531f20e8
    <hsqldb.version>2.0.0</hsqldb.version>
    <apache.httpclient.version>4.3.4</apache.httpclient.version>
    <joda-time.version>2.4</joda-time.version>
    <cas.client.version>3.3.1</cas.client.version>
    <quartz.version>2.2.1</quartz.version>
    <reflections.version>0.9.8</reflections.version>
    <apache.shiro.version>1.2.3</apache.shiro.version>
    <jackson.databind.version>2.2.0</jackson.databind.version>
    <uboundid.ldapsdk.version>2.3.6</uboundid.ldapsdk.version>
    <opensaml.version>2.6.1</opensaml.version>
    <xml.apis.version>1.4.01</xml.apis.version>
<<<<<<< HEAD
    <jcache.version>1.0.0</jcache.version>
    <jcache.ri.version>1.0.0</jcache.ri.version>
=======
    <jstl.version>1.2</jstl.version>
>>>>>>> 531f20e8

    <!-- Plugin Versions -->
    <coveralls-maven-plugin.version>2.2.0</coveralls-maven-plugin.version>
    <cobertura-maven-plugin.version>2.6</cobertura-maven-plugin.version>
    <maven-javadoc-plugin.version>2.9</maven-javadoc-plugin.version>
    <maven-versions-plugin.version>1.3.1</maven-versions-plugin.version>
    <maven-source-plugin.version>2.2</maven-source-plugin.version>
    <maven-pmd-plugin.version>2.7.1</maven-pmd-plugin.version>
    <maven-jxr-plugin.version>2.3</maven-jxr-plugin.version>
    <maven-projectinfo-reports-plugin.version>2.4</maven-projectinfo-reports-plugin.version>
    <maven-taglist-plugin.version>2.4</maven-taglist-plugin.version>
    <maven-surefire-plugin.version>2.12.4</maven-surefire-plugin.version>
    <maven-checkstyle-plugin.version>2.10</maven-checkstyle-plugin.version>
    <maven-enforcer-plugin.version>1.2</maven-enforcer-plugin.version>
    <maven-assembly-plugin.version>2.2.1</maven-assembly-plugin.version>
    <maven-aspectj-plugin.version>1.5</maven-aspectj-plugin.version>
    <maven-antrun-plugin.version>1.5</maven-antrun-plugin.version>

    <!-- Project configuration -->
    <project.build.sourceVersion>1.7</project.build.sourceVersion>
    <project.build.targetVersion>1.7</project.build.targetVersion>
    <cs.dir>${project.basedir}</cs.dir>
    <issues.projectKey>CAS</issues.projectKey>
    <project.build.sourceEncoding>UTF-8</project.build.sourceEncoding>
    <project.reporting.outputEncoding>UTF-8</project.reporting.outputEncoding>
    <project.site.deployDirectory>/tmp/cas-deploy-site</project.site.deployDirectory>
  </properties>
</project><|MERGE_RESOLUTION|>--- conflicted
+++ resolved
@@ -964,7 +964,13 @@
       </dependency>
 
       <dependency>
-<<<<<<< HEAD
+        <groupId>javax.servlet</groupId>
+        <artifactId>jstl</artifactId>
+        <version>${jstl.version}</version>
+        <scope>test</scope>
+      </dependency>
+      
+      <dependency>
           <groupId>javax.cache</groupId>
           <artifactId>cache-api</artifactId>
           <version>${jcache.version}</version>
@@ -977,14 +983,6 @@
           <version>${jcache.ri.version}</version>
           <scope>runtime</scope>
       </dependency>
-=======
-        <groupId>javax.servlet</groupId>
-        <artifactId>jstl</artifactId>
-        <version>${jstl.version}</version>
-        <scope>test</scope>
-      </dependency>
-
->>>>>>> 531f20e8
     </dependencies>
   </dependencyManagement>
 
@@ -1164,11 +1162,7 @@
     <inspektr.version>1.1.GA</inspektr.version>
     <commons.io.version>2.4</commons.io.version>
     <mockito.version>1.9.5</mockito.version>
-<<<<<<< HEAD
-    <ehcache.version>2.8.4</ehcache.version>
-=======
     <ehcache.version>2.9.0</ehcache.version>
->>>>>>> 531f20e8
     <hsqldb.version>2.0.0</hsqldb.version>
     <apache.httpclient.version>4.3.4</apache.httpclient.version>
     <joda-time.version>2.4</joda-time.version>
@@ -1180,12 +1174,9 @@
     <uboundid.ldapsdk.version>2.3.6</uboundid.ldapsdk.version>
     <opensaml.version>2.6.1</opensaml.version>
     <xml.apis.version>1.4.01</xml.apis.version>
-<<<<<<< HEAD
+    <jstl.version>1.2</jstl.version>
     <jcache.version>1.0.0</jcache.version>
     <jcache.ri.version>1.0.0</jcache.ri.version>
-=======
-    <jstl.version>1.2</jstl.version>
->>>>>>> 531f20e8
 
     <!-- Plugin Versions -->
     <coveralls-maven-plugin.version>2.2.0</coveralls-maven-plugin.version>
