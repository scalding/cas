package org.apereo.cas.authentication;

import org.junit.Test;

import static org.junit.Assert.*;

/**
 * @since 5.3.0
 */
public class AuthenticationTransactionTests {
    @Test
    public void verifyHasCredentialOfTypeSingle() {
<<<<<<< HEAD
        final var transaction = AuthenticationTransaction.of(new TestCredentialType1());
=======
        final AuthenticationTransaction transaction = DefaultAuthenticationTransaction.of(new TestCredentialType1());
>>>>>>> d26d01e4
        assertTrue(transaction.hasCredentialOfType(BaseTestCredential.class));
        assertTrue(transaction.hasCredentialOfType(TestCredentialType1.class));
        assertFalse(transaction.hasCredentialOfType(TestCredentialType2.class));
    }

    @Test
    public void verifyHasCredentialOfTypeMultiple() {
<<<<<<< HEAD
        final var transaction = AuthenticationTransaction
                .of(new TestCredentialType2(), new TestCredentialType1());
=======
        final AuthenticationTransaction transaction = DefaultAuthenticationTransaction.of(new TestCredentialType2(), new TestCredentialType1());
>>>>>>> d26d01e4
        assertTrue(transaction.hasCredentialOfType(BaseTestCredential.class));
        assertTrue(transaction.hasCredentialOfType(TestCredentialType1.class));
        assertTrue(transaction.hasCredentialOfType(TestCredentialType2.class));
    }

    private abstract static class BaseTestCredential implements Credential {
    }

    private static class TestCredentialType1 extends BaseTestCredential {
        @Override
        public String getId() {
            return null;
        }
    }

    private static class TestCredentialType2 implements Credential {
        @Override
        public String getId() {
            return null;
        }
    }
}<|MERGE_RESOLUTION|>--- conflicted
+++ resolved
@@ -10,11 +10,7 @@
 public class AuthenticationTransactionTests {
     @Test
     public void verifyHasCredentialOfTypeSingle() {
-<<<<<<< HEAD
         final var transaction = AuthenticationTransaction.of(new TestCredentialType1());
-=======
-        final AuthenticationTransaction transaction = DefaultAuthenticationTransaction.of(new TestCredentialType1());
->>>>>>> d26d01e4
         assertTrue(transaction.hasCredentialOfType(BaseTestCredential.class));
         assertTrue(transaction.hasCredentialOfType(TestCredentialType1.class));
         assertFalse(transaction.hasCredentialOfType(TestCredentialType2.class));
@@ -22,12 +18,7 @@
 
     @Test
     public void verifyHasCredentialOfTypeMultiple() {
-<<<<<<< HEAD
         final var transaction = AuthenticationTransaction
-                .of(new TestCredentialType2(), new TestCredentialType1());
-=======
-        final AuthenticationTransaction transaction = DefaultAuthenticationTransaction.of(new TestCredentialType2(), new TestCredentialType1());
->>>>>>> d26d01e4
         assertTrue(transaction.hasCredentialOfType(BaseTestCredential.class));
         assertTrue(transaction.hasCredentialOfType(TestCredentialType1.class));
         assertTrue(transaction.hasCredentialOfType(TestCredentialType2.class));
