package org.apereo.cas.services.web;

import org.apereo.cas.authentication.principal.WebApplicationServiceFactory;
import org.apereo.cas.mgmt.services.web.ManageRegisteredServicesMultiActionController;
import org.apereo.cas.mgmt.services.web.beans.RegisteredServiceViewBean;
import org.apereo.cas.mgmt.services.web.factory.DefaultRegisteredServiceFactory;
<<<<<<< HEAD
import org.apereo.cas.services.DefaultServicesManager;
=======
import org.apereo.cas.services.DomainServicesManager;
>>>>>>> 0c891a0d
import org.apereo.cas.services.InMemoryServiceRegistry;
import org.apereo.cas.services.RegexRegisteredService;
import org.junit.Before;
import org.junit.Rule;
import org.junit.Test;
import org.junit.rules.ExpectedException;
import org.junit.runner.RunWith;
import org.junit.runners.JUnit4;
import org.springframework.mock.web.MockHttpServletRequest;
import org.springframework.mock.web.MockHttpServletResponse;
import org.springframework.web.servlet.ModelAndView;

import java.util.ArrayList;

import static org.junit.Assert.*;

/**
 * @author Scott Battaglia
 * @since 3.1
 */
@RunWith(JUnit4.class)
public class ManageRegisteredServicesMultiActionControllerTests {

    private static final String NAME = "name";
    private static final String UNIQUE_DESCRIPTION = "uniqueDescription";
    private static final String SERVICES = "services";
    @Rule
    public ExpectedException thrown = ExpectedException.none();

    private ManageRegisteredServicesMultiActionController controller;
    private DefaultRegisteredServiceFactory registeredServiceFactory;
<<<<<<< HEAD
    private DefaultServicesManager servicesManager;
=======
    private DomainServicesManager servicesManager;
>>>>>>> 0c891a0d

    @Before
    public void setUp() throws Exception {
        this.servicesManager = new DomainServicesManager(new InMemoryServiceRegistry());

        this.registeredServiceFactory = new DefaultRegisteredServiceFactory(new ArrayList<>(0));

        this.controller = new ManageRegisteredServicesMultiActionController(this.servicesManager, this
                .registeredServiceFactory, new WebApplicationServiceFactory(), "https://cas.example.org");
    }

    @Test
    public void verifyDeleteService() throws Exception {
        final RegexRegisteredService r = new RegexRegisteredService();
        r.setId(1200);
        r.setName(NAME);
        r.setServiceId("serviceId");
        r.setEvaluationOrder(1);

        this.servicesManager.save(r);

        final MockHttpServletResponse response = new MockHttpServletResponse();
        this.controller.manage(response);
        this.controller.deleteRegisteredService(1200, response);

        assertNull(this.servicesManager.findServiceBy(1200));
    }

    @Test
    public void verifyDeleteServiceNoService() throws Exception {
        final MockHttpServletResponse response = new MockHttpServletResponse();

        this.thrown.expect(IllegalArgumentException.class);
        this.thrown.expectMessage("The default service https://cas.example.org cannot be deleted. The definition is required for accessing the application.");

        this.controller.deleteRegisteredService(1200, response);
        assertNull(this.servicesManager.findServiceBy(1200));
        assertFalse(response.getContentAsString().contains("serviceName"));
    }

    @Test
    public void updateEvaluationOrderInvalidServiceId() {
        final RegexRegisteredService r = new RegexRegisteredService();
        r.setId(1200);
        r.setName(NAME);
        r.setServiceId("test");
        r.setEvaluationOrder(2);

        this.thrown.expect(IllegalArgumentException.class);

        this.servicesManager.save(r);
        final RegisteredServiceViewBean[] svcs = new RegisteredServiceViewBean[2];
        RegisteredServiceViewBean rsb = new RegisteredServiceViewBean();
        rsb.setAssignedId("5000");
        svcs[0] = rsb;
        rsb = new RegisteredServiceViewBean();
        rsb.setAssignedId("1200");
        svcs[1] = rsb;
        this.controller.updateOrder(new MockHttpServletRequest(), new MockHttpServletResponse(), svcs);
    }

    @Test
    public void verifyManage() throws Exception {
        final RegexRegisteredService r = new RegexRegisteredService();
        r.setId(1200);
        r.setName(NAME);
        r.setDescription(UNIQUE_DESCRIPTION);
        r.setServiceId("test");
        r.setEvaluationOrder(2);

        this.servicesManager.save(r);

        final MockHttpServletResponse response = new MockHttpServletResponse();
        final ModelAndView mv = this.controller.manage(response);

        assertTrue(mv.getModel().containsKey("defaultServiceUrl"));
        assertTrue(mv.getModel().containsKey("status"));
<<<<<<< HEAD

        this.controller.getServices(response);
        final String content = response.getContentAsString();
        assertTrue(content.contains(SERVICES));
        assertTrue(content.contains(UNIQUE_DESCRIPTION));
    }

    @Test
    public void verifyCustomComponents() throws Exception {
        // override the RegisteredServiceMapper
        this.registeredServiceFactory = new DefaultRegisteredServiceFactory(new ArrayList<>(0));

        this.controller = new ManageRegisteredServicesMultiActionController(this.servicesManager, this
                .registeredServiceFactory, new WebApplicationServiceFactory(), "https://cas.example.org");

        final RegexRegisteredService r = new RegexRegisteredService();
        r.setId(1200);
        r.setName(NAME);
        r.setDescription(UNIQUE_DESCRIPTION);
        r.setServiceId("test");
        r.setEvaluationOrder(2);

        this.servicesManager.save(r);

        final MockHttpServletResponse response = new MockHttpServletResponse();
        final ModelAndView mv = this.controller.manage(response);

        assertTrue(mv.getModel().containsKey("defaultServiceUrl"));
        assertTrue(mv.getModel().containsKey("status"));

        this.controller.getServices(response);
        final String content = response.getContentAsString();
        assertTrue(content.contains(SERVICES));
        assertTrue(content.contains(UNIQUE_DESCRIPTION));
        assertTrue(content.contains("customComponent1"));
        assertTrue(content.contains("key2"));
=======
>>>>>>> 0c891a0d
    }
}<|MERGE_RESOLUTION|>--- conflicted
+++ resolved
@@ -4,11 +4,7 @@
 import org.apereo.cas.mgmt.services.web.ManageRegisteredServicesMultiActionController;
 import org.apereo.cas.mgmt.services.web.beans.RegisteredServiceViewBean;
 import org.apereo.cas.mgmt.services.web.factory.DefaultRegisteredServiceFactory;
-<<<<<<< HEAD
-import org.apereo.cas.services.DefaultServicesManager;
-=======
 import org.apereo.cas.services.DomainServicesManager;
->>>>>>> 0c891a0d
 import org.apereo.cas.services.InMemoryServiceRegistry;
 import org.apereo.cas.services.RegexRegisteredService;
 import org.junit.Before;
@@ -40,11 +36,7 @@
 
     private ManageRegisteredServicesMultiActionController controller;
     private DefaultRegisteredServiceFactory registeredServiceFactory;
-<<<<<<< HEAD
-    private DefaultServicesManager servicesManager;
-=======
     private DomainServicesManager servicesManager;
->>>>>>> 0c891a0d
 
     @Before
     public void setUp() throws Exception {
@@ -122,44 +114,5 @@
 
         assertTrue(mv.getModel().containsKey("defaultServiceUrl"));
         assertTrue(mv.getModel().containsKey("status"));
-<<<<<<< HEAD
-
-        this.controller.getServices(response);
-        final String content = response.getContentAsString();
-        assertTrue(content.contains(SERVICES));
-        assertTrue(content.contains(UNIQUE_DESCRIPTION));
-    }
-
-    @Test
-    public void verifyCustomComponents() throws Exception {
-        // override the RegisteredServiceMapper
-        this.registeredServiceFactory = new DefaultRegisteredServiceFactory(new ArrayList<>(0));
-
-        this.controller = new ManageRegisteredServicesMultiActionController(this.servicesManager, this
-                .registeredServiceFactory, new WebApplicationServiceFactory(), "https://cas.example.org");
-
-        final RegexRegisteredService r = new RegexRegisteredService();
-        r.setId(1200);
-        r.setName(NAME);
-        r.setDescription(UNIQUE_DESCRIPTION);
-        r.setServiceId("test");
-        r.setEvaluationOrder(2);
-
-        this.servicesManager.save(r);
-
-        final MockHttpServletResponse response = new MockHttpServletResponse();
-        final ModelAndView mv = this.controller.manage(response);
-
-        assertTrue(mv.getModel().containsKey("defaultServiceUrl"));
-        assertTrue(mv.getModel().containsKey("status"));
-
-        this.controller.getServices(response);
-        final String content = response.getContentAsString();
-        assertTrue(content.contains(SERVICES));
-        assertTrue(content.contains(UNIQUE_DESCRIPTION));
-        assertTrue(content.contains("customComponent1"));
-        assertTrue(content.contains("key2"));
-=======
->>>>>>> 0c891a0d
     }
 }