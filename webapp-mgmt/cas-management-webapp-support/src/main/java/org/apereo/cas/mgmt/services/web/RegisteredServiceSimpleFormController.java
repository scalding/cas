package org.apereo.cas.mgmt.services.web;

import org.apereo.cas.mgmt.services.web.beans.FormData;
import org.apereo.cas.mgmt.services.web.factory.RegisteredServiceFactory;
import org.apereo.cas.services.RegexRegisteredService;
import org.apereo.cas.services.RegisteredService;
import org.apereo.cas.services.ServicesManager;
import org.slf4j.Logger;
import org.slf4j.LoggerFactory;
import org.springframework.http.HttpStatus;
import org.springframework.http.MediaType;
import org.springframework.http.ResponseEntity;
import org.springframework.stereotype.Controller;
import org.springframework.web.bind.annotation.GetMapping;
import org.springframework.web.bind.annotation.PostMapping;
import org.springframework.web.bind.annotation.RequestBody;
import org.springframework.web.bind.annotation.RequestParam;

/**
 * Handle adding/editing of RegisteredServices.
 *
 * @author Scott Battaglia
 * @since 3.1
 */
@Controller("registeredServiceSimpleFormController")
public class RegisteredServiceSimpleFormController extends AbstractManagementController {
    private static final Logger LOGGER = LoggerFactory.getLogger(RegisteredServiceSimpleFormController.class);

    /**
     * Instance of the RegisteredServiceFactory.
     */
    private final RegisteredServiceFactory registeredServiceFactory;

    /**
     * Instantiates a new registered service simple form controller.
     *
     * @param servicesManager          the services manager
     * @param registeredServiceFactory the registered service factory
     */
    public RegisteredServiceSimpleFormController(final ServicesManager servicesManager, final RegisteredServiceFactory registeredServiceFactory) {
        super(servicesManager);
        this.registeredServiceFactory = registeredServiceFactory;
    }

    /**
     * Adds the service to the Service Registry.
     *
<<<<<<< HEAD
     * @param service  the edit bean
=======
     * @param service the edit bean
     * @return the response entity
>>>>>>> 0c891a0d
     */
    @PostMapping(value = "saveService", consumes = MediaType.APPLICATION_JSON_VALUE)
    public ResponseEntity<String> saveService(@RequestBody final RegisteredService service) {
        final RegisteredService newSvc = this.servicesManager.save(service);
        LOGGER.info("Saved changes to service [{}]", service.getId());
<<<<<<< HEAD
        return new ResponseEntity<String>(String.valueOf(newSvc.getId()),HttpStatus.OK);
=======
        return new ResponseEntity<>(String.valueOf(newSvc.getId()), HttpStatus.OK);
>>>>>>> 0c891a0d
    }

    /**
     * Gets service by id.
     *
<<<<<<< HEAD
     * @param id       the id
     */
    @GetMapping(value = "getService")
    public ResponseEntity<RegisteredService> getServiceById(@RequestParam(value = "id", required = false) final Long id) throws Exception {
        RegisteredService service;
=======
     * @param id the id
     * @return the service by id
     * @throws Exception the exception
     */
    @GetMapping(value = "getService")
    public ResponseEntity<RegisteredService> getServiceById(@RequestParam(value = "id", required = false) final Long id) throws Exception {
        final RegisteredService service;
>>>>>>> 0c891a0d
        if (id == -1) {
            service = new RegexRegisteredService();
        } else {
            service = this.servicesManager.findServiceBy(id);
            if (service == null) {
                LOGGER.warn("Invalid service id specified [{}]. Cannot find service in the registry", id);
                throw new IllegalArgumentException("Service id " + id + " cannot be found");
            }
        }
<<<<<<< HEAD
        return new ResponseEntity<RegisteredService>(service,HttpStatus.OK);
    }

    @GetMapping(value = "formData")
    public ResponseEntity<FormData> getFormData() throws Exception {
        return new ResponseEntity<>(this.registeredServiceFactory.createFormData(),HttpStatus.OK);
=======
        return new ResponseEntity<>(service, HttpStatus.OK);
    }

    /**
     * Gets form data.
     *
     * @return the form data
     * @throws Exception the exception
     */
    @GetMapping(value = "formData")
    public ResponseEntity<FormData> getFormData() throws Exception {
        return new ResponseEntity<>(this.registeredServiceFactory.createFormData(), HttpStatus.OK);
>>>>>>> 0c891a0d
    }
}<|MERGE_RESOLUTION|>--- conflicted
+++ resolved
@@ -45,34 +45,24 @@
     /**
      * Adds the service to the Service Registry.
      *
-<<<<<<< HEAD
-     * @param service  the edit bean
-=======
      * @param service the edit bean
      * @return the response entity
->>>>>>> 0c891a0d
      */
     @PostMapping(value = "saveService", consumes = MediaType.APPLICATION_JSON_VALUE)
     public ResponseEntity<String> saveService(@RequestBody final RegisteredService service) {
         final RegisteredService newSvc = this.servicesManager.save(service);
         LOGGER.info("Saved changes to service [{}]", service.getId());
-<<<<<<< HEAD
+        return new ResponseEntity<>(String.valueOf(newSvc.getId()), HttpStatus.OK);
+    @PostMapping(value = "saveService", consumes = MediaType.APPLICATION_JSON_VALUE)
+    public ResponseEntity<String> saveService(@RequestBody final RegisteredService service) {
+        final RegisteredService newSvc = this.servicesManager.save(service);
+        LOGGER.info("Saved changes to service [{}]", service.getId());
         return new ResponseEntity<String>(String.valueOf(newSvc.getId()),HttpStatus.OK);
-=======
-        return new ResponseEntity<>(String.valueOf(newSvc.getId()), HttpStatus.OK);
->>>>>>> 0c891a0d
     }
 
     /**
      * Gets service by id.
      *
-<<<<<<< HEAD
-     * @param id       the id
-     */
-    @GetMapping(value = "getService")
-    public ResponseEntity<RegisteredService> getServiceById(@RequestParam(value = "id", required = false) final Long id) throws Exception {
-        RegisteredService service;
-=======
      * @param id the id
      * @return the service by id
      * @throws Exception the exception
@@ -80,7 +70,6 @@
     @GetMapping(value = "getService")
     public ResponseEntity<RegisteredService> getServiceById(@RequestParam(value = "id", required = false) final Long id) throws Exception {
         final RegisteredService service;
->>>>>>> 0c891a0d
         if (id == -1) {
             service = new RegexRegisteredService();
         } else {
@@ -90,14 +79,6 @@
                 throw new IllegalArgumentException("Service id " + id + " cannot be found");
             }
         }
-<<<<<<< HEAD
-        return new ResponseEntity<RegisteredService>(service,HttpStatus.OK);
-    }
-
-    @GetMapping(value = "formData")
-    public ResponseEntity<FormData> getFormData() throws Exception {
-        return new ResponseEntity<>(this.registeredServiceFactory.createFormData(),HttpStatus.OK);
-=======
         return new ResponseEntity<>(service, HttpStatus.OK);
     }
 
@@ -110,6 +91,5 @@
     @GetMapping(value = "formData")
     public ResponseEntity<FormData> getFormData() throws Exception {
         return new ResponseEntity<>(this.registeredServiceFactory.createFormData(), HttpStatus.OK);
->>>>>>> 0c891a0d
     }
 }